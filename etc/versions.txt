[explanation]
Version numbers for Biodiverse releases. 

[release]
0.19

[development]
<<<<<<< HEAD
0.99_006

=======
0.99_008

>>>>>>> ef7f1385
<|MERGE_RESOLUTION|>--- conflicted
+++ resolved
@@ -1,14 +1,8 @@
-[explanation]
-Version numbers for Biodiverse releases. 
-
-[release]
-0.19
-
-[development]
-<<<<<<< HEAD
-0.99_006
-
-=======
-0.99_008
-
->>>>>>> ef7f1385
+[explanation]
+Version numbers for Biodiverse releases. 
+
+[release]
+0.19
+
+[development]
+0.99_008