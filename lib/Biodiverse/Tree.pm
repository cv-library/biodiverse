package Biodiverse::Tree;

#  Package to build and store trees.
#  includes clustering methods
use 5.010;

use Carp;
use strict;
use warnings;
use Scalar::Util qw /looks_like_number/;
use List::MoreUtils qw /first_index/;
use List::Util qw /sum min max/;

use English qw ( -no_match_vars );

our $VERSION = '0.99_008';

our $AUTOLOAD;

use Statistics::Descriptive;
my $stats_class = 'Biodiverse::Statistics';

use Biodiverse::Matrix;
use Biodiverse::TreeNode;
use Biodiverse::BaseStruct;
use Biodiverse::Progress;
use Biodiverse::Exception;

use parent qw /
    Biodiverse::Common
/; #/

my $EMPTY_STRING = q{};

#  useful for analyses that are of type tree - could be too generic a name?
sub is_tree_object {
    return 1;
}

sub new {
    my $class = shift;

    my $self = bless {}, $class;

    my %args = @_;

    # do we have a file to load from?
    my $file_loaded;
    if (defined $args{file}) {
        $file_loaded = $self->load_file(@_);
    }

    return $file_loaded if defined $file_loaded;

    my %PARAMS = (  #  default params
        TYPE => 'TREE',
        OUTSUFFIX => 'bts',
        OUTSUFFIX_YAML => 'bty',
        CACHE_TREE_AS_MATRIX => 1,
    );
    $self->set_params (%PARAMS, %args);
    $self->set_default_params;  #  load any user overrides

    $self->{TREE_BY_NAME} = {};

    #  avoid memory leak probs with circular refs to parents
    #  ensures children are destroyed when parent is destroyed
    $self->weaken_basedata_ref;  

    return $self;
}

sub rename {
    my $self = shift;
    my %args = @_;

    my $name = $args{new_name};
    if (not defined $name) {
<<<<<<< HEAD
        croak "[Tree] Argument 'name' not defined\n";
=======
        croak "[Tree] Argument 'new_name' not defined\n";
>>>>>>> ef7f1385
    }

    #  first tell the basedata object
    #my $bd = $self->get_param ('BASEDATA_REF');
    #$bd->rename_output (object => $self, new_name => $name);

    # and now change ourselves    
    $self->set_param (NAME => $name);

}

#  need to flesh this out - total length, summary stats of lengths etc
sub _describe {
    my $self = shift;

    my @description = (
        'TYPE: ' . blessed $self,
    );

    my @keys = qw /
        NAME
    /;

    foreach my $key (@keys) {
        my $desc = $self->get_param ($key);
        if ((ref $desc) =~ /ARRAY/) {
            $desc = join q{, }, @$desc;
        }
        push @description, "$key: $desc";
    }

    push @description, "Node count: "          . scalar @{$self->get_node_refs};
    push @description, "Terminal node count: " . scalar @{$self->get_terminal_node_refs};
    push @description, "Root node count: "     . scalar @{$self->get_root_node_refs};

    push @description, "Sum of branch lengths: " . sprintf "%.6g", $self->get_total_tree_length;

    my $description = join "\n", @description;

    return wantarray ? @description : $description;
}

#  sometimes we have to clean up the topology from the top down for each root node
#  this will ultimately give us a single root node where that should be the case
sub set_parents_below {
    my $self = shift;

    my @root_nodes = $self->get_root_node_refs;

    foreach my $root_node ($self->get_root_node_refs) {
        next if ! $root_node->is_root_node;  #  may have been fixed on a previous iteration, so skip it
        $root_node->set_parents_below;
    }

    #my @root_nodes2 = $self->get_root_node_refs;
    #print "";
    return;
}

#  If no_delete_cache is true then the caller promises to clean up later.
#  This can be used to avoid multiple passes over the tree across multiple deletions.  
sub delete_node {
    my $self = shift;
    my %args = @_;

    #  get the node ref
    my $node_ref = $self->get_node_ref (node => $args{node});
    return if ! defined $node_ref;  #  node does not exist anyway

    #  get the names of all descendents 
    my %node_hash = $node_ref->get_all_descendants (cache => 0);
    $node_hash{$node_ref->get_name} = $node_ref;  #  add node_ref to this list

    #  Now we delete it from the treenode structure.
    #  This cleans up any children in the tree.
    $node_ref->get_parent->delete_child (child => $node_ref, no_delete_cache => 1);

    #  now we delete it and its descendents from the node hash
    $self->delete_from_node_hash (nodes => \%node_hash);

    #  Now we clear the caches from those deleted nodes and those remaining
    #  This circumvents circular refs from the caches.
    if (!$args{no_delete_cache}) {
        foreach my $n_ref (values %node_hash) {
            $n_ref->delete_cached_values;
        }
        $self->delete_cached_values_below;
    }

    #  return a list of the names of those deleted nodes
    return wantarray ? keys %node_hash : [keys %node_hash];
}

sub delete_from_node_hash {
    my $self = shift;
    my %args = @_;

    if ($args{node}) {
        delete $self->{TREE_BY_NAME}{$args{node}};  #  $args{node} implies single deletion
    }

    my $arg_nodes_ref = ref $args{nodes};
    my @list;
    if ($arg_nodes_ref =~ /HASH/) {
        @list = keys %{$args{nodes}};
    }
    elsif ($arg_nodes_ref =~ /ARRAY/) {
        @list = @{$args{nodes}};
    }
    else {
        @list = $args{nodes};
    }
    delete @{$self->{TREE_BY_NAME}}{@list};

    return;
}

#  add a new TreeNode to the hash, return it
sub add_node {
    my $self = shift;
    my %args = @_;
    my $node = $args{node_ref} || Biodiverse::TreeNode->new (@_);
    $self->add_to_node_hash (node_ref => $node);
    
    return $node;
}

sub add_to_node_hash {
    my $self = shift;
    my %args = @_;
    my $node_ref = $args{node_ref};
    my $name = $node_ref->get_name;

    if ($self->exists_node (name => $name)) {
        Biodiverse::Tree::NodeAlreadyExists->throw(
            message => "Node $name already exists in this tree\n",
            name    => $name,
        );
    }

    $self->{TREE_BY_NAME}{$name} = $node_ref;
    return $node_ref if defined wantarray;
}

#  does this node exist already?
sub exists_node {
    my $self = shift;
    my %args = @_;
    my $name = $args{name};
    if (not defined $name) {
        if (defined $args{node_ref}) {
            $name = $args{node_ref}->get_name;
        }
        else {
            croak 'niether name nor node_ref argument passed';  
        }
    }
    return exists $self->{TREE_BY_NAME}{$name};
}

#  get a single root node - assumes we only care about one if we use this approach.
#  the sort ensures we get the same one each time.
sub get_tree_ref {
    my $self = shift;
    if (! defined $self->{TREE}) {
        my %root_nodes = $self->get_root_nodes;
        my @keys = sort keys %root_nodes;
        return undef if not defined $keys[0];  #  no tree ref yet
        $self->{TREE} = $root_nodes{$keys[0]};
    }
    return $self->{TREE};
}

sub get_tree_depth {  #  traverse the tree and calculate the maximum depth
                      #  need ref to the root node
    my $self = shift;
    my $tree_ref = $self->get_tree_ref;
    return if ! defined $tree_ref ;
    return $tree_ref->get_depth_below;
}

sub get_tree_length {  # need ref to the root node
    my $self = shift;
    my $tree_ref = $self->get_tree_ref;
    return if ! defined $tree_ref;
    return $tree_ref->get_length_below;
}

#  this is going to supersede get_tree_length because it is a better name
sub get_length_to_tip {
    my $self = shift;

    return $self->get_tree_length;
}

#  Get the terminal elements below this node
#  If not a TreeNode reference, then return a
#  hash ref containing only this node
sub get_terminal_elements {
    my $self = shift;
    my %args = (cache => 1, @_);  #  cache by default

    my $node = $args{node} || croak "node not specified in call to get_terminal_elements\n";

    my $node_ref = $self->get_node_ref(node => $node);

    return $node_ref->get_terminal_elements (cache => $args{cache})
      if defined $node_ref;

    my %hash = ($node => $node_ref);
    return wantarray ? %hash : \%hash;
}

sub get_terminal_element_count {
    my $self = shift;
    my %args = (cache => 1, @_);  #  cache by default

    my $node_ref;
    if (defined $args{node}) {
        my $node = $args{node};
        $node_ref = $self->get_node_ref(node => $node);
    }
    else {
        $node_ref = $self->get_tree_ref;
    }

    #  follow logic of get_terminal_elements, which returns a hash of
    #  node if not a ref - good or bad idea?  Ever used?  
    return 1 if !defined $node_ref;

    return $node_ref->get_terminal_element_count (cache => $args{cache});
}



sub get_node_ref {
    my $self = shift;
    my %args = @_;

    my $node = $args{node} //
      croak "node not specified in call to get_node_ref\n";

    Biodiverse::Tree::NotExistsNode->throw ("[Tree] $node does not exist")
      if !exists $self->{TREE_BY_NAME}{$node};

<<<<<<< HEAD
    return $self->{TREE_BY_NAME}{$node};    
=======
    return $self->{TREE_BY_NAME}{$node};
}

#  array args version of get_node_ref
sub get_node_ref_aa {
    my ($self, $node) = @_;

    croak "node not specified in call to get_node_ref\n"
      if !defined $node;

    no autovivification;

    return $self->{TREE_BY_NAME}{$node}
      // Biodiverse::Tree::NotExistsNode->throw ("[Tree] $node does not exist");
>>>>>>> ef7f1385
}

#  used when importing from a BDX file, as they don't keep weakened refs weak.
#  not anymore - let the destroy method handle it
sub weaken_parent_refs {
    my $self = shift;
    my $node_list = $self->get_node_hash;
    foreach my $node_ref (values %$node_list) {
        $node_ref->weaken_parent_ref;
    }
}

#  pre-allocate hash buckets for really large node hashes
#  and thus gain a minor speed improvement in such cases
sub set_node_hash_key_count {
    my $self  = shift;
    my $count = shift;

    croak "Count $count is not numeric" if !looks_like_number $count;

    my $node_hash = $self->get_node_hash;

    #  has no effect if $count is negative or
    #  smaller than current key count
    keys %$node_hash = $count;

    return;
}

sub get_node_count {
    my $self = shift;
    my $hash_ref = $self->get_node_hash;
    return scalar keys %$hash_ref;
}

sub get_node_hash {
    my $self = shift;

    #  create an empty hash if needed
    $self->{TREE_BY_NAME} //= {};

    return wantarray ? %{$self->{TREE_BY_NAME}} : $self->{TREE_BY_NAME};
}

sub get_node_refs {
    my $self = shift;
    my @refs = values %{$self->get_node_hash};

    return wantarray ? @refs : \@refs;
}

#  get a hash on the node lengths indexed by name
sub get_node_length_hash {
    my $self = shift;
    my %args = (cache => 1, @_);

    my $use_cache = $args{cache};
    if ($use_cache) {
        my $cached_hash = $self->get_cached_value ('NODE_LENGTH_HASH');
        return (wantarray ? %$cached_hash : $cached_hash) if $cached_hash;
    }
    
    my %len_hash;
    my $node_hash = $self->get_node_hash;
    foreach my $node_name (keys %$node_hash) {
        my $node_ref = $node_hash->{$node_name};
        $len_hash{$node_name} = $node_ref->get_length;
    }
    
    if ($use_cache) {
        $self->set_cached_value (NODE_LENGTH_HASH => \%len_hash);
    }
    
    return wantarray ? %len_hash : \%len_hash;
}

#  get a hash of node refs indexed by their total length
sub get_node_hash_by_total_length {
    my $self = shift;

    my %by_value;
    while ((my $node_name, my $node_ref) = each (%{$self->get_node_hash})) {
        #  uses total_length param if exists
        my $value = $node_ref->get_length_below;  
        $by_value{$value}{$node_name} = $node_ref;
    }

    return wantarray ? %by_value : \%by_value;
}

#  get a hash of node refs indexed by their depth below (same order meaning as total length)
sub get_node_hash_by_depth_below {
    my $self = shift;

    my %by_value;
    while ((my $node_name, my $node_ref) = each (%{$self->get_node_hash})) {
        my $depth = $node_ref->get_depth_below;
        $by_value{$depth}{$node_name} = $node_ref;
    }
    return wantarray ? %by_value : \%by_value;
}

#  get a hash of node refs indexed by their depth
sub get_node_hash_by_depth {
    my $self = shift;

    my %by_value;
    while ((my $node_name, my $node_ref) = each (%{$self->get_node_hash})) {
        my $depth = $node_ref->get_depth;
        $by_value{$depth}{$node_name} = $node_ref;
    }

    return wantarray ? %by_value : \%by_value;
}

#  get a set of stats for one of the hash lists in the tree.
#  Should be called get_list_value_stats
#  should just return the stats object
#  Should also inherit from Biodiverse::BaseStruct::get_list_value_stats?
#  It is almost identical.
sub get_list_stats {
    my $self = shift;
    my %args = @_;
    my $list = $args{list}   || croak "List not specified\n";
    my $index = $args{index} || croak "Index not specified\n";

    my @data;
    foreach my $node (values %{$self->get_node_hash}) {
        my $list_ref = $node->get_list_ref (list => $list);
        next if ! defined $list_ref;
        next if ! exists  $list_ref->{$index};
        next if ! defined $list_ref->{$index};  #  skip undef values

        push @data, $list_ref->{$index};
    }

    my %stats_hash = (
        MAX  => undef,
        MIN  => undef,
        MEAN => undef,
        SD   => undef,
        PCT025 => undef,
        PCT975 => undef,
        PCT05  => undef,
        PCT95  => undef,
    );

    if (scalar @data) {  #  don't bother if they are all undef
        my $stats = $stats_class->new;
        $stats->add_data (\@data);

        %stats_hash = (
            MAX  => $stats->max,
            MIN  => $stats->min,
            MEAN => $stats->mean,
            SD   => $stats->standard_deviation,
            PCT025 => scalar $stats->percentile (2.5),
            PCT975 => scalar $stats->percentile (97.5),
            PCT05  => scalar $stats->percentile (5),
            PCT95  => scalar $stats->percentile (95),
        );
    }

    return wantarray ? %stats_hash : \%stats_hash;
}

#  return 1 if the tree contains a node with the specified name 
sub node_is_in_tree {
    my $self = shift;
    my %args = @_;

    my $node_name = $args{node};

    #  node cannot exist if it has no name...
    croak "node name undefined\n"
      if !defined $node_name;

    my $node_hash = $self->get_node_hash;
    return exists $node_hash->{$node_name};
}

sub get_terminal_nodes {
    my $self = shift;
    my %node_list;

    foreach my $node_ref (values %{$self->get_node_hash}) {
        next if ! $node_ref->is_terminal_node;
        $node_list{$node_ref->get_name} = $node_ref;
    }

    return wantarray ? %node_list : \%node_list;
}

sub get_terminal_node_refs {
    my $self = shift;
    my @node_list;

    foreach my $node_ref (values %{$self->get_node_hash}) {
        next if ! $node_ref->is_terminal_node;
        push @node_list, $node_ref;
    }

    return wantarray ? @node_list : \@node_list;
}

#  don't cache these results as they can change as clusters are built
sub get_root_nodes {  #  if there are several root nodes
    my $self = shift;
    my %args = @_;

    my %node_list;
    my $node_hash = $self->get_node_hash;

    foreach my $node_ref (values %$node_hash) {
        next if ! defined $node_ref;
        if ($node_ref->is_root_node) {
            $node_list{$node_ref->get_name} = $node_ref ;
        }
    }
    
    return wantarray ? %node_list : \%node_list;
}

sub get_root_node_refs {
    my $self = shift;

    my @refs = values %{$self->get_root_nodes};

    return wantarray ? @refs : \@refs;
}

sub get_root_node {
    my $self = shift;

    my %root_nodes = $self->get_root_nodes;
    croak "More than one root node\n" if scalar keys %root_nodes > 1;

    my @refs = values %root_nodes;
    my $root_node_ref = $refs[0];

    croak $root_node_ref->get_name . " is not a root node!\n"
      if !$root_node_ref->is_root_node;

    return wantarray ? %root_nodes : $root_node_ref;
}

#  get all nodes that aren't internal
sub get_named_nodes {
    my $self = shift;
    my %node_list;
    my $node_hash = $self->get_node_hash;
    foreach my $node_ref (values %$node_hash) {
        next if $node_ref->is_internal_node;
        $node_list{$node_ref->get_name} = $node_ref;
    }
    return wantarray ? %node_list : \%node_list;
}

#  get all the nodes that aren't terminals
sub get_branch_nodes {
    my $self = shift;
    my %node_list;
    my $node_hash = $self->get_node_hash;
    foreach my $node_ref (values %$node_hash) {
        next if $node_ref->is_terminal_node;
        $node_list{$node_ref->get_name} = $node_ref;
    }
    return wantarray ? %node_list : \%node_list;
}

sub get_branch_node_refs {
    my $self = shift;
    my @node_list;
    foreach my $node_ref (values %{$self->get_node_hash}) {
        next if $node_ref->is_terminal_node;
        push @node_list, $node_ref;
    }
    return wantarray ? @node_list : \@node_list;
}

#  get an internal node name that is not currently used
sub get_free_internal_name {
    my $self = shift;
    my %args = @_;
    my $skip = $args{exclude} || {};

    #  iterate over the existing nodes and get the highest internal name that isn't used
    #  also check the whole translate table (keys and values) to ensure no
    #    overlaps with valid user defined names
    my $node_hash = $self->get_node_hash;
    my %reverse_skip = reverse %$skip;
    my $highest   = $self->get_cached_value ('HIGHEST_INTERNAL_NODE_NUMBER') // -1;
    my $name;

    while (1) {
        $highest++;
        $name = $highest . '___';
        last if !exists $node_hash->{$name}
             && !exists $skip->{$name}
             && !exists $reverse_skip{$name};
    }

    #foreach my $name (keys %$node_hash, %$skip) {
    #    if ($name =~ /^(\d+)___$/) {
    #        my $num = $1;
    #        next if not defined $num;
    #        $highest = $num if $num > $highest;
    #    }
    #}

    #$highest ++;
    $self->set_cached_value (HIGHEST_INTERNAL_NODE_NUMBER => $highest);

    #return $highest . '___';
    return $name;
}

sub get_unique_name {
    my $self = shift;
    my %args = @_;
    my $prefix = $args{prefix};
    my $suffix = $args{suffix} || q{__dup};
    my $skip   = $args{exclude} || {};

    #  iterate over the existing nodes and see if we can geberate a unique name
    #  also check the whole translate table (keys and values) to ensure no
    #    overlaps with valid user defined names
    my $node_hash = $self->get_node_hash;

    my $i = 1;
    my $pfx = $prefix . $suffix;
    my $unique_name = $pfx . $i;
    #my $exists = $skip ? {%$node_hash, %$skip} : $node_hash;

    while (exists $node_hash->{$unique_name} || exists $skip->{$unique_name}) {
        $i++;
        $unique_name = $pfx . $i;
    }

    return $unique_name;
}

###########

sub export {
    my $self = shift;
    my %args = @_;

    croak "[TREE] Export:  Argument 'file' not specified or null\n"
        if not defined $args{file}
            || length ($args{file}) == 0;

    #  get our own metadata...
    my %metadata = $self->get_args (sub => 'export');

    my $sub_to_use = $metadata{format_labels}{$args{format}}
      || croak "Argument 'format' not specified\n";

    #  remap the format name if needed - part of the matrices kludge
    if ($metadata{component_map}{$args{format}}) {
        $args{format} = $metadata{component_map}{$args{format}};
    }

    eval {
        $self->$sub_to_use (%args)
    };
    croak $EVAL_ERROR if $EVAL_ERROR;

    return;
}

sub get_metadata_export {
    my $self = shift;

    #  get the available lists
    #my @lists = $self->get_lists_for_export;

    #  need a list of export subs
    my %subs = $self->get_subs_with_prefix (prefix => 'export_');

    #  (not anymore)
    my @formats;
    my %format_labels;  #  track sub names by format label

    #  loop through subs and get their metadata
    my %params_per_sub;
    my %component_map;

    LOOP_EXPORT_SUB:
    foreach my $sub (sort keys %subs) {
        my %sub_args = $self->get_args (sub => $sub);

        my $format = $sub_args{format};

        croak "Metadata item 'format' missing\n"
          if not defined $format;

        $format_labels{$format} = $sub;

        next LOOP_EXPORT_SUB
          if $sub_args{format} eq $EMPTY_STRING;

        my $params_array = $sub_args{parameters};

        #  Need to raise the matrices args
        #  This is extremely kludgy as it assumes there is only one
        #  output format for matrices
        if ((ref $params_array) =~ /HASH/) {
            my @values = values %$params_array;
            my @keys   = keys   %$params_array;

            $component_map{$format} = shift @keys;
            $params_array = shift @values;
        }

        $params_per_sub{$format} = $params_array;

        push @formats, $format;
    }

    @formats = sort @formats;
    $self->move_to_front_of_list (
        list => \@formats,
        item => 'Nexus'
    );

    my %args = (
        parameters     => \%params_per_sub,
        format_choices => [
            {
                name        => 'format',
                label_text  => 'Format to use',
                type        => 'choice',
                choices     => \@formats,
                default     => 0
            },
        ],
        format_labels  => \%format_labels,
        component_map  => \%component_map,
    ); 

    return wantarray ? %args : \%args;
}

sub get_lists_for_export {
    my $self = shift;

    my @sub_list;  #  get a list of available sub_lists (these are actually hashes)
    #foreach my $list (sort $self->get_hash_lists) {
    foreach my $list (sort $self->get_list_names_below) {  #  get all lists
        if ($list eq 'SPATIAL_RESULTS') {
            unshift @sub_list, $list;
        }
        else {
            push @sub_list, $list;
        }
    }
    unshift @sub_list, '(no list)';

    return wantarray ? @sub_list : \@sub_list;
}

sub get_metadata_export_nexus {
    my $self = shift;

    my %args = (
        format => 'Nexus',
        parameters => [
            {
                name        => 'use_internal_names',
                label_text  => 'Label internal nodes',
                tooltip     => 'Should the internal node labels be included?',
                type        => 'boolean',
                default     => 1,
            },
            {
                name        => 'no_translate_block',
                label_text  => 'Do not use a translate block',
                tooltip     => 'read.nexus in the R ape package mishandles '
                             . 'named internal nodes if there is a translate block',
                type        => 'boolean',
                default     => 0,
            },
        ],
    );

    return wantarray ? %args : \%args;
}

sub export_nexus {
    my $self = shift;
    my %args = @_;

    my $file = $args{file};
    say "[TREE] WRITING TO TREE TO NEXUS FILE $file";
    open (my $fh, '>', $file)
        || croak "Could not open file '$file' for writing\n";

    print {$fh}
        $self->to_nexus (
            tree_name => $self->get_param ('NAME'),
            %args,
        );

    $fh->close;

    return 1;
}

sub get_metadata_export_newick {
    my $self = shift;

    my %args = (
        format => 'Newick',
        parameters => [
            {
                name        => 'use_internal_names',
                label_text  => 'Label internal nodes',
                tooltip     => 'Should the internal node labels be included?',
                type        => 'boolean',
                default     => 1,
            },
        ],
    );

    return wantarray ? %args : \%args;
}

sub export_newick {
    my $self = shift;
    my %args = @_;

    my $file = $args{file};

    print "[TREE] WRITING TO TREE TO NEWICK FILE $file\n";

    open (my $fh, '>', $file) || croak "Could not open file '$file' for writing\n";
    print {$fh} $self->to_newick (%args);
    $fh->close;

    return 1;
}

sub get_metadata_export_shapefile {
    my $self = shift;

    my %args = (
        format => 'Shapefile',
        parameters => [
            {
                name        => 'plot_left_to_right',
                label_text  => 'Plot left to right',
                tooltip     => 'Should terminals be to the right of the root node? '
                             . '(default is to the left, with the root node at the right).',
                type        => 'boolean',
                default     => 0,
                tooltip     =>
                      'Should terminals be to the right of the root node? '
                    . '(default is to the left, with the root node at the right).',
                
            },
            {
                name        => 'vertical_scale_factor',
                label_text  => 'Vertical scale factor',
                type        => 'float',
                default     => 0,
                tooltip     =>
                      'Control the tree plot height relative to its width '
                    . '(longest path from root to tip).  '
                    . 'A zero value will make the height equal the width.',
            },
            {
                type => 'comment',
                label_text =>
                      'Note: To attach any lists you will need to run a second '
                    . 'export to the delimited text format and then join them.  '
                    . 'This is needed because shapefiles do not have an undefined value '
                    . 'and field names can only be 11 characters long.',
            }
        ],
    );

    return wantarray ? %args : \%args;
}

sub export_shapefile {
    my $self = shift;
    my %args = @_;

    my $file = $args{file};
    croak "file argument not passed\n"
      if !defined $file;

    print "[TREE] WRITING TO TREE TO SHAPEFILE $file\n";

    $file =~ s/\.shp$//;  #  the shp extension is added by the writer object

    $self->assign_plot_coords (
        plot_coords_left_to_right => $args{plot_left_to_right},
        plot_coords_scale_factor  => $args{vertical_scale_factor},
        scale_factor_is_relative  => 1,
    );

    use Geo::Shapefile::Writer;

    my $shp_writer = Geo::Shapefile::Writer->new(
        $file, 'POLYLINE',
        [ name   => 'C', 100 ],
        [ line_type => 'C', 20 ],
        [ length => 'F', 16, 15 ],
        [ parent => 'C', 100 ],
    );

  NODE:
    foreach my $node ($self->get_node_refs) {
        my $h_coords = $node->get_list_ref (list => 'PLOT_COORDS');
        my $v_coords = $node->get_list_ref (list => 'PLOT_COORDS_VERT');
        my $h_line = [
            [$h_coords->{plot_x1}, $h_coords->{plot_y1}],
            [$h_coords->{plot_x2}, $h_coords->{plot_y2}],
        ];
        my $v_line = [
            [$v_coords->{vplot_x1}, $v_coords->{vplot_y1}],
            [$v_coords->{vplot_x2}, $v_coords->{vplot_y2}],
        ];
        my $type = $node->is_internal_node ? 'internal' :
                   $node->is_terminal_node ? 'terminal' : 'named internal';

        my $parent_name = $node->is_root_node ? q{} : $node->get_parent->get_name;

        $shp_writer->add_shape(
            [$h_line],
            {
                length    => $node->get_length,
                name      => $node->get_name,
                line_type => $type,
                parent    => $parent_name,
            },
        );

        next NODE
          if ($v_coords->{vplot_y1} == $v_coords->{vplot_y2});

        $shp_writer->add_shape(
            [$v_line],
            {
                length    => 0,
                name      => q{},
                line_type => 'vertical connector',
                parent    => q{},
            },
        );
    }

    $shp_writer->finalize();

    return 1;
}

sub get_metadata_export_tabular_tree {
    my $self = shift;

    my %args = (
        format => 'Tabular tree',
        parameters => [
            $self->get_lists_export_metadata(),
            $self->get_table_export_metadata(),
            {
                name        => 'include_plot_coords',
                label_text  => 'Add plot coords',
                tooltip     => 'Allows the subsequent creation of, for example, shapefile versions of the dendrogram',
                type        => 'boolean',
                default     => 1,
            },
            {
                name        => 'plot_coords_scale_factor',
                label_text  => 'Plot coords scale factor',
                tooltip     => 'Scales the y-axis to fit the x-axis.  Leave as 0 for default (equalises axes)',
                type        => 'float',
                default     => 0,
            },
            {
                name        => 'plot_coords_left_to_right',
                label_text  => 'Plot tree from left to right',
                tooltip     => 'Leave off for default (plots as per labels and cluster tabs, root node at right, tips at left)',
                type        => 'boolean',
                default     => 0,
            },
        ],
    );

    return wantarray ? %args : \%args;
}

#  generic - should be factored out
sub export_tabular_tree {
    my $self = shift;
    my %args = @_;

    my $name = $args{name};
    if (! defined $name) {
        $name = $self->get_param ('NAME');
    }
    
    $args{use_internal_names} //= 1;  #  we need this to be set for the round trip

    # show the type of what is being exported
    
    my $table = $self->to_table (
        symmetric   => 1,
        name        => $name,
        use_internal_names => 1,
        %args,
    );

    $self->write_table_csv (%args, data => $table);

    return 1;
}

sub get_metadata_export_table_grouped {
    my $self = shift;

    my %args = (
        format => 'Table grouped',
        parameters => [
            $self->get_lists_export_metadata(),
            {
                name        => 'num_clusters',
                label_text  => 'Number of groups',
                type        => 'integer',
                default     => 5
            },
            {
                name        => 'use_target_value',
                label_text  => "Set number of groups\nusing a cutoff value",
                tooltip     => 'Overrides the "Number of groups" setting.  Uses length by default.',
                type        => 'boolean',
                default     => 0,
            },
            {
                name        => 'target_value',
                label_text  => 'Value for cutoff',
                tooltip     => 'Group the nodes using some threshold value.  '
                             . 'This is analogous to the grouping when using '
                             . 'the slider bar on the dendrogram plots.',
                type        => 'float',
                default     => 0,
            },
            {
                name        => 'group_by_depth',
                label_text  => "Group clusters by depth\n(default is by length)",
                tooltip     => 'Use depth to define the groupings.  When a cutoff is used, it will be in units of node depth.',
                type        => 'boolean',
                default     => 0,
            },
            {
                name        => 'symmetric',
                label_text  => 'Force output table to be symmetric',
                type        => 'boolean',
                default     => 1,
            },
            {
                name        => 'one_value_per_line',
                label_text  => 'One value per line',
                tooltip     => 'Sparse matrix format',
                type        => 'boolean',
                default     => 0,
            },
            {
                name        => 'include_node_data',
                label_text  => "Include node data\n(child counts etc)",
                type        => 'boolean',
                default     => 1,
            },
            {
                name        => 'sort_array_lists',
                label_text  => 'Sort array lists',
                tooltip     => 'Should any array list results be sorted before exprting?  Turn this off if the original order is important.',
                type        => 'boolean',
                default     => 1,
            },
            {
                name        => 'terminals_only',
                label_text  => 'Export data for terminal nodes only',
                type        => 'boolean',
                default     => 1,
            },
            $self->get_table_export_metadata(),
        ],
    );

    return wantarray ? %args : \%args;
}

sub export_table_grouped {
    my $self = shift;
    my %args = @_;

    my $file = $args{file};

    print "[TREE] WRITING TO TREE TO TABLE STRUCTURE USING TERMINAL ELEMENTS, FILE $file\n";

    my $data = $self->to_table_group_nodes (@_);

    $self->write_table (
        %args,
        file => $file,
        data => $data
    );

    return 1;
}

#  Superseded by PE_RANGELIST index.
sub get_metadata_export_range_table {
    my $self = shift;
    my %args = @_;

    my $bd = $args{basedata_ref} || $self->get_param ('BASEDATA_REF');

    #  hide from GUI if no $bd
    my $format = defined $bd ? 'Range table' : $EMPTY_STRING;
    $format = $EMPTY_STRING; # no, just hide from GUI for now

    my %metadata = (
        format => $format,
        parameters => [
            $self->get_table_export_metadata()
        ],
    );

    return wantarray ? %metadata : \%metadata;
}

sub export_range_table {
    my $self = shift;
    my %args = @_;

    my $file = $args{file};

    print "[TREE] WRITING TREE RANGE TABLE, FILE $file\n";

    my $data = eval {
        $self->get_range_table (
            name => $self->get_param ('NAME'),
            @_,
        )
    };
    croak $EVAL_ERROR if $EVAL_ERROR;

    $self->write_table (
        %args,
        file => $file,
        data => $data,
    );

    return 1;
}

#  Grab all the basestruct export methods and add them here.
#  The key difference is that we now add "grouped" to the front of the methods.
#  We also then need to add the grouping metadata to the extracted metadata.
#  Override the additional list option to ensure we get the available lists in
#  the object being exported.
#  Hold that - might be simpler to create a temp basestruct and emulate the matrix kludge
#__PACKAGE__->_make_grouped_export_accessors();
#
#sub _make_grouped_export_accessors {
#    my ($pkg) = @_;
#
#    my $bs = Biodiverse::BaseStruct->new(
#        NAME => 'getting_export_methods',
#    );
#    my $metadata = $bs->get_metadata_export;
#    
#    #use Data::Dump qw /pp/;
#    #pp $metadata;
#
#    no strict 'refs';
#    #while (my ($sub, $url) = each %$methods) {
#    #    *{$pkg. '::' .$sub} =
#    #        do {
#    #            sub {
#    #                my $gui = shift;
#    #                my $link = $url;
#    #                open_browser_and_show_url ($gui, $url);
#    #                return;
#    #            };
#    #        };
#    #}
#
#    return;
#}

sub get_lists_export_metadata {
    my $self = shift;

    my @lists = $self->get_lists_for_export;
    
    my $default_idx = 0;
    if (my $last_used_list = $self->get_cached_value('LAST_SELECTED_LIST')) {
        $default_idx = first_index {$last_used_list eq $_} @lists;
    }

    my $metadata = [
        {
            name        => 'sub_list',
            label_text  => 'List to export',
            type        => 'choice',
            choices     => \@lists,
            default     => $default_idx,
        }
    ];

    return wantarray ? @$metadata : $metadata;    
}

sub get_table_export_metadata {
    my $self = shift;

    my @sep_chars
        = defined $ENV{BIODIVERSE_FIELD_SEPARATORS}
            ? @$ENV{BIODIVERSE_FIELD_SEPARATORS}
            : (',', 'tab', ';', 'space', ':');

    my @quote_chars = qw /" ' + $/; #"

    my $table_metadata_defaults = [
        {
            name       => 'file',
            type       => 'file'
        },
        {
            name       => 'sep_char',
            label_text => 'Field separator',
            tooltip    => 'Suggested options are comma for .csv files, tab for .txt files',
            type       => 'choice',
            choices    => \@sep_chars,
            default    => 0
        },
        {
            name       => 'quote_char',
            label_text => 'Quote character',
            #tooltip    => 'For delimited text exports only',
            type       => 'choice',
            choices    => \@quote_chars,
            default    => 0
        },
     ];

    return wantarray ? @$table_metadata_defaults : $table_metadata_defaults;
}

#  get the maximum tree node position from zero
sub get_max_total_length {
    my $self = shift;

    my @lengths = reverse sort numerically keys %{$self->get_node_hash_by_total_length};
    return $lengths[0];
}

sub get_total_tree_length { #  calculate the total length of the tree
    my $self = shift;

    my $length;
    my $node_length;

    #check if length is already stored in tree object
    $length = $self->get_cached_value ('TOTAL_LENGTH');
    return $length if defined $length;

    foreach my $node_ref (values %{$self->get_node_hash}) {
        $node_length = $node_ref->get_length;
        $length += $node_length;
    }

    #  cache the result
    if (defined $length) {
        $self->set_cached_value (TOTAL_LENGTH => $length);
    }

    return $length;
}

#  convert a tree object to a matrix
#  values are the total length value of the lowest parent node that contains both nodes
#  generally excludes internal nodes
sub to_matrix {
    my $self = shift;
    my %args = @_;
    my $class = $args{class} || 'Biodiverse::Matrix';
    my $use_internal = $args{use_internal};
    my $progress_bar = Biodiverse::Progress->new();

    my $name = $self->get_param ('NAME');

    say "[TREE] Converting tree $name to matrix";

    my $matrix = $class->new (NAME => ($args{name} || ($name . "_AS_MX")));

    my %nodes = $self->get_node_hash;  #  make sure we work on a copy

    if (! $use_internal) {  #  strip out the internal nodes
        foreach my $node_name (keys %nodes) {
            if ($nodes{$node_name}->is_internal_node) {
                delete $nodes{$node_name};
            }
        }
    }

    my $progress;
    my $to_do = scalar keys %nodes;
    foreach my $node1 (values %nodes) {
        my $name1 = $node1->get_name;

        $progress ++;

        NODE2:
        foreach my $node2 (values %nodes) {
            my $name2 = $node2->get_name;
            $progress_bar->update(
                "Converting tree $name to matrix\n($progress / $to_do)",
                $progress / $to_do,
            );

            next NODE2 if $node1 eq $node2;
            next NODE2 if $matrix->element_pair_exists(
                element1 => $name1,
                element2 => $name2,
            );

            #my $shared_ancestor = $node1->get_shared_ancestor (node => $node2);
            #my $total_length = $shared_ancestor->get_total_length;
            #
            ##  should allow user to choose whether to just get length to shared ancestor?
            #my $path_length1 = $total_length - $node1->get_total_length;
            #my $path_length2 = $total_length - $node2->get_total_length;
            #my $path_length_total = $path_length1 + $path_length2;
            #
            #$matrix->add_element (
            #    element1 => $name1,
            #    element2 => $name2,
            #    value    => $path_length_total,
            #);

            my $last_ancestor = $self->get_last_shared_ancestor_for_nodes (
                node_names => {$name1 => 1, $name2 => 1},
            );

            my %path;
            foreach my $node_name ($name1, $name2) {
                my $node_ref = $self->get_node_ref (node => $node_name);
                my $sub_path = $node_ref->get_path_lengths_to_ancestral_node (
                    ancestral_node => $last_ancestor,
                    %args,
                );
                @path{keys %$sub_path} = values %$sub_path;
            }
            delete $path{$last_ancestor->get_name()};
            my $path_length = sum values %path;
            $matrix->set_value(
                element1 => $name1,
                element2 => $name2,
                value    => $path_length,
            );
        }
    }

    return $matrix;
}

#  get table of the distances, range sizes and range overlaps between each pair of nodes
#  returns a table of values as an array
sub get_range_table {
    my $self = shift;
    my %args = @_;
    #my $progress_bar = $args{progress};
    my $progress_bar = Biodiverse::Progress->new();

    my $use_internal = $args{use_internal};  #  ignores them by default

    my $name = $self->get_param ('NAME');

    #  gets the ranges from the basedata
    my $bd = $args{basedata_ref} || $self->get_param ('BASEDATA_REF');

    croak "Tree has no attached BaseData object, cannot generate range table\n"
        if not defined $bd;

    my %nodes = $self->get_node_hash;  #  make sure we work on a copy

    if (! $use_internal) {  #  strip out the internal nodes
        while (my ($name1, $node1) = each %nodes) {
            if ($node1->is_internal_node) {
                delete $nodes{$name1};
            }
        }
    }

    my @results = [
        qw /Node1
            Node2
            Length1
            Length2
            P_dist
            Range1
            Range2
            Rel_range
            Range_shared
            Rel_shared
        /
    ];

    #declare progress tracking variables
    my (%done, $progress, $progress_percent);
    my $to_do = scalar keys %nodes;
    my $printed_progress = 0;

    # progress feedback to text window
    print "[TREE] CREATING NODE RANGE TABLE FOR TREE: $name  ";

    foreach my $node1 (values %nodes) {
        my $name1 = $node1->get_name;
        my $length1 = $node1->get_total_length;

        my $range_elements1
            = $bd->get_range_union (
                labels => scalar $node1->get_terminal_elements
        );
        my $range1 = $node1->is_terminal_node
            ? $bd->get_range (element => $name1)
            : scalar @$range_elements1;  #  need to allow for labels positioned higher on the tree

        # progress feedback for text window and GUI        
        $progress ++;
        $progress_bar->update(
            "Converting tree $name to matrix\n"
            . "($progress / $to_do)",
            $progress / $to_do,
        ); #"

        LOOP_NODE2:
        foreach my $node2 (values %nodes) {
            my $name2 = $node2->get_name;

            next LOOP_NODE2 if $done{$name1}{$name2} || $done{$name2}{$name1};

            my $length2 = $node2->get_total_length;
            my $range_elements2 = $bd->get_range_union (labels => scalar $node2->get_terminal_elements);
            my $range2 = $node1->is_terminal_node
                ? $bd->get_range (element => $name2)
                : scalar @$range_elements2;

            my $shared_ancestor = $node1->get_shared_ancestor (node => $node2);
            my $length_ancestor = $shared_ancestor->get_length;  #  need to exclude length of ancestor itself
            my $length1_to_ancestor = $node1->get_length_above (target_ref => $shared_ancestor) - $length_ancestor;
            my $length2_to_ancestor = $node2->get_length_above (target_ref => $shared_ancestor) - $length_ancestor;
            my $length_sum = $length1_to_ancestor + $length2_to_ancestor;

            my ($range_shared, $range_rel, $shared_rel);

            if ($range1 and $range2) { # only calculate range comparisons if both nodes have a range > 0
                if ($name1 eq $name2) { # if the names are the same, the shared range is the whole range
                    $range_shared = $range1;
                    $range_rel = 1;
                    $shared_rel = 1;
                }
                else {
                    #calculate shared range    
                    my (%tmp1, %tmp2); 
                    #@tmp1{@$range_elements1} = @$range_elements1;
                    @tmp2{@$range_elements2} = @$range_elements2;
                    delete @tmp2{@$range_elements1};
                    $range_shared = $range2 - scalar keys %tmp2;

                    #calculate relative range
                    my $greater_range = $range1 > $range2
                        ? $range1
                        : $range2;
                    my $lesser_range = $range1 > $range2
                        ? $range2
                        : $range1;             
                    $range_rel = $lesser_range / $greater_range;

                    #calculate relative shared range
                    $shared_rel = $range_shared / $lesser_range;
                };
            };

            push @results, [
                $name1,
                $name2,
                $length1_to_ancestor,
                $length2_to_ancestor,
                $length_sum,
                $range1,
                $range2,
                $range_rel,
                $range_shared,
                $shared_rel
            ];
        }
    }

    return wantarray ? @results : \@results;
}

sub find_list_indices_across_nodes {
    my $self = shift;
    my %args = @_;

    my @lists = $self->get_hash_lists_below;

    my $bd = $self->get_param ('BASEDATA_REF');
    my $indices_object = Biodiverse::Indices->new(BASEDATA_REF => $bd);

    my %calculations_by_index = $indices_object->get_index_source_hash;

    my %index_hash;

    #  loop over the lists and find those that are generated by a calculation
    #  This ensures we get all of them if subsets are used.
    foreach my $list_name (@lists) {
        if (exists $calculations_by_index{$list_name}) {
            $index_hash{$list_name} = $list_name;
        }
    }

    return wantarray ? %index_hash : \%index_hash;    
}

#  Will return the root node if any nodes are not on the tree
sub get_last_shared_ancestor_for_nodes {
    my $self = shift;
    my %args = @_;

    no autovivification;

    my @node_names = keys %{$args{node_names}};
    
    return if !scalar @node_names;

    #my $node = $self->get_root_node;
    my $first_name = shift @node_names;
    my $first_node = $self->get_node_ref (node => $first_name);
    
    return $first_node if !scalar @node_names;

    my @reference_path = $first_node->get_path_to_root_node;
    my %ref_path_hash;
    @ref_path_hash{@reference_path} = (0 .. $#reference_path);
    
    my $common_anc_idx = 0;

  PATH:
    while (my $node_name = shift @node_names) {
        #  Must be just the root node left, so drop out.
        #  One day we will need to check for existence across all paths,
        #  as undefined ancestors can occur if we have multiple root nodes.
        last PATH if $common_anc_idx == $#reference_path;

        my $node_ref = $self->get_node_ref (node => $node_name);
        my @path = $node_ref->get_path_to_root_node;

        #  Start from an equivalent relative depth to avoid needless
        #  comparisons near terminals which cannot be ancestral.
        #  i.e. if the current common ancestor is at depth 3
        #  then anything deeper cannot be an ancestor.
        #  The pay-off is for larger trees.
        my $min = max (0, $#path - $#reference_path + $common_anc_idx);
        my $max = $#path;
        my $found_idx;

        # run a binary search to find the lowest shared node
      PATH_NODE_REF_BISECT:
        while ($max > $min) {
            my $mid = int( ( $min + $max ) / 2 );

            my $idx = $ref_path_hash{$path[$mid]};

            if (defined $idx) {   #  we are in the path, try a node nearer the tips
                $max = $mid;
                $found_idx = $idx;  #  track the index
            }
            else {               #  we are not in the path, try a node nearer the root
                $min = $mid + 1;
            }
        }
        #  Sometimes $max == $min and that's the one we want to use
        if ($max == $min && !defined $found_idx) {
            $found_idx = $ref_path_hash{$path[$min]};
        }

        if (defined $found_idx) {
            $common_anc_idx = $found_idx;
        }
    }

    my $node = $reference_path[$common_anc_idx];

    return $node;
}

########################################################
#  Compare one tree object against another
#  Compares the similarity of the terminal elements using the Sorenson metric
#  Creates a new list in the tree object containing values based on the rand_compare
#  argument in the relevant indices
#  This is really designed for the randomisation procedure, but has more
#  general applicability.
#  As of issue #284, we optionally skip tracking the stats,
#  thus avoiding double counting since we compare the calculations per
#  node using a cloned tree
sub compare {
    my $self = shift;
    my %args = @_;

    #  make all numeric warnings fatal to catch locale/sprintf issues
    use warnings FATAL => qw { numeric };

    my $comparison = $args{comparison}
      || croak "Comparison not specified\n";

    my $track_matches    = !$args{no_track_matches};
    my $track_node_stats = !$args{no_track_node_stats};
    my $terminals_only   = $args{terminals_only};
    my $comp_precision   = $args{comp_precision} // '%.10f';

    my $result_list_pfx = $args{result_list_name};
    if (!$track_matches) {  #  avoid some warnings lower down
       $result_list_pfx //= q{};
    }

    croak "Comparison list name not specified\n"
      if ! defined $result_list_pfx;

    my $result_data_list = $result_list_pfx . "_DATA";
    my $result_identical_node_length_list = $result_list_pfx . "_ID_LDIFFS";

    my $progress = Biodiverse::Progress->new();
    my $progress_text
      = sprintf "Comparing %s with %s\n",
        $self->get_param ('NAME'),
        $comparison->get_param ('NAME');
    $progress->update ($progress_text, 0);

    #print "\n[TREE] " . $progress_text;

    #  set up the comparison operators if it has spatial results
    my $has_spatial_results = defined $self->get_list_ref (
        list => 'SPATIAL_RESULTS',
    );
    my %base_list_indices;

    if ($track_matches && $has_spatial_results) {

        %base_list_indices = $self->find_list_indices_across_nodes;
        $base_list_indices{SPATIAL_RESULTS} = 'SPATIAL_RESULTS';

        foreach my $list_name (keys %base_list_indices) {
            $base_list_indices{$list_name}
                = $result_list_pfx . '>>' . $list_name;
        }

    }

    #  now we chug through each node, finding its most similar comparator node in the other tree
    #  we store the similarity value as a measure of cluster reliability and 
    #  we then use that node to assess how goodthe spatial results are
    my $min_poss_value = 0;
    my $max_poss_value = 1;
    my %compare_nodes = $comparison->get_node_hash;  #  make sure it's a copy
    my %done;
    my %found_perfect_match;

    my $to_do = max ($self->get_node_count, $comparison->get_node_count);
    my $i = 0;
    #my $last_update = [gettimeofday];

  BASE_NODE:
    foreach my $base_node ($self->get_node_refs) {
        $i++;
        $progress->update ($progress_text . "(node $i / $to_do)", $i / $to_do);

        my %base_elements = $base_node->get_terminal_elements;
        my $base_node_name = $base_node->get_name;
        my $min_val = $max_poss_value;
        my $most_similar_node;

        #  A small optimisation - if they have the same name then
        #  they can often have the same terminals so this will
        #  reduce the search times
        my @compare_name_list = keys %compare_nodes;
        if (exists $compare_nodes{$base_node_name}) {
            unshift @compare_name_list, $base_node_name;
        }

        COMP:
        foreach my $compare_node_name (@compare_name_list) {
            next if exists $found_perfect_match{$compare_node_name};
            my $sorenson = $done{$compare_node_name}{$base_node_name}
                        // $done{$base_node_name}{$compare_node_name};

            if (! defined $sorenson) { #  if still not defined then it needs to be calculated
                my %comp_elements  = $compare_nodes{$compare_node_name}->get_terminal_elements;
                my %union_elements = (%comp_elements, %base_elements);
                my $abc =  scalar keys %union_elements;
                my $a   = (scalar keys %base_elements) + (scalar keys %comp_elements) - $abc;
                $sorenson = 1 - ((2 * $a) / ($a + $abc));
                $done{$compare_node_name}{$base_node_name} = $sorenson;
            }

            if ($sorenson <= $min_val) {
                $min_val = $sorenson;
                $most_similar_node = $compare_nodes{$compare_node_name};
                carp $compare_node_name if ! defined $most_similar_node;
                if ($sorenson == $min_poss_value) {
                    #  cannot be related to another node
                    if ($terminals_only) {
                        $found_perfect_match{$compare_node_name} = 1;
                    }
                    else {
                        #  If its length is same then we have perfect match
                        my $len_comp = $self->set_precision_aa (
                            $compare_nodes{$compare_node_name}->get_length,
                            $comp_precision,
                        );
                        my $len_base = $self->set_precision_aa (
                            $base_node->get_length,
                            $comp_precision,
                        );
                        if ($len_comp eq $len_base) {
                            $found_perfect_match{$compare_node_name} = $len_base;
                        }
                        #else {say "$compare_node_name, $len_comp, $len_base"}
                    }
                    last COMP;
                }
            }
            carp "$compare_node_name $sorenson $min_val"
                if ! defined $most_similar_node;
        }

        next BASE_NODE if !$track_matches;

        if ($track_node_stats) {
            $base_node->add_to_lists ($result_data_list => [$min_val]);
            my $stats = $stats_class->new;
    
            $stats->add_data ($base_node->get_list_ref (list => $result_data_list));
            my $prev_stat   = $base_node->get_list_ref (list => $result_list_pfx);
            my %stats = (
                MEAN   => $stats->mean,
                SD     => $stats->standard_deviation,
                MEDIAN => $stats->median,
                Q25    => scalar $stats->percentile (25),
                Q05    => scalar $stats->percentile (5),
                Q01    => scalar $stats->percentile (1),
                COUNT_IDENTICAL
                       =>   ($prev_stat->{COUNT_IDENTICAL} || 0)
                          + ($min_val == $min_poss_value ?  1 : 0),
                COMPARISONS
                       => ($prev_stat->{COMPARISONS} || 0) + 1,
            );
            $stats{PCT_IDENTICAL} = 100 * $stats{COUNT_IDENTICAL} / $stats{COMPARISONS};
    
            my $length_diff = ($min_val == $min_poss_value)
                            ? [  $base_node->get_total_length
                               - $most_similar_node->get_total_length
                              ]
                            : [];  #  empty array by default
    
            $base_node->add_to_lists (
                $result_identical_node_length_list => $length_diff
            );
    
            $base_node->add_to_lists ($result_list_pfx => \%stats);
        }

        if ($has_spatial_results) {
            BY_INDEX_LIST:
            while (my ($list_name, $result_list_name) = each %base_list_indices) {

                my $base_ref = $base_node->get_list_ref (
                    list => $list_name,
                );

                my $comp_ref = $most_similar_node->get_list_ref (
                    list => $list_name,
                );
                next BY_INDEX_LIST if ! defined $comp_ref;

                my $results = $base_node->get_list_ref (
                    list => $result_list_name,
                )
                || {};

                $self->compare_lists_by_item (
                    base_list_ref     => $base_ref,
                    comp_list_ref     => $comp_ref,
                    results_list_ref  => $results,
                );

                #  add list to the base_node if it's not already there
                if (! defined $base_node->get_list_ref (list => $result_list_name)) {
                    $base_node->add_to_lists ($result_list_name => $results);
                }
            }
        }
    }

    $self->set_last_update_time;

    return scalar keys %found_perfect_match;
}

sub trees_are_same {
    my $self = shift;
    my %args = @_;
    
    my $exact_match_count = $self->compare (%args, no_track_matches => 1);
    
    my $comparison = $args{comparison}
        || croak "Comparison not specified\n";

    my $node_count_self = $self->get_node_count;
    my $node_count_comp = $comparison->get_node_count;
    my $trees_match
        = $node_count_self == $node_count_comp
        && $exact_match_count == $node_count_self;
    
    return $trees_match;
}

#  does this tree contain a second tree as a sub-tree
sub contains_tree {
    my $self = shift;
    my %args = @_;
    
    my $exact_match_count = $self->compare (%args, no_track_matches => 1);

    my $comparison = $args{comparison}
        || croak "Comparison not specified\n";

    my $node_count_comp = $comparison->get_node_count;
    if ($args{ignore_root}) {
        $node_count_comp --;
    }
    my $correction += $args{correction} // 0;
    $node_count_comp += $correction;

    my $contains = $exact_match_count == $node_count_comp;
    
    return $contains;
}

#  trim a tree to remove nodes from a set of names, or those not in a set of names
sub trim {
    my $self = shift;
    my %args = (
        delete_internals => 1,   #  delete internals by default
        @_,                      #  if they have no named children to keep
    );

    say '[TREE] Trimming';

    my $delete_internals = $args{delete_internals};
    
    my %tree_node_hash = $self->get_node_hash;

    #  Get keep and trim lists and convert to hashes as needs dictate
    #  those to keep
    my $keep = $self->array_to_hash_keys (list => $args{keep} || {});
    my $trim = $args{trim}; #  those to delete

    #  If the keep list is defined, and the trim list is not defined,
    #    then we work with all named nodes that don't have children we want to keep
    if (! defined $args{trim} && defined $args{keep}) {

      NAME:
        foreach my $name (keys %tree_node_hash) {
            next NAME if exists $keep->{$name};

            my $node = $tree_node_hash{$name};

            next NAME if $node->is_internal_node;
            next NAME if $node->is_root_node;  #  never delete the root node

            my %children    = $node->get_all_descendants;  #  make sure we use a copy
            my $child_count = scalar keys %children;
            delete @children{keys %$keep};
            #  If none of the descendents are in the keep list then we can trim this node.
            #  Otherwise add this node and all of its ancestors to the keep list.
            if ($child_count == scalar keys %children) {
                $trim->{$name} = $node;
            }
            else {
                my $ancestors = $node->get_path_to_root_node;
                foreach my $ancestor (@$ancestors) {
                    $keep->{$ancestor->get_name} ++;
                }
            }
        }
    }
    $trim //= {};
    my %trim_hash = $self->array_to_hash_keys (list => $trim);  #  makes a copy

    #  we only want to consider those not being explicitly kept (included)
    my %candidate_node_hash = %tree_node_hash;
    delete @candidate_node_hash{keys %$keep};

    my %deleted_h;
    my $i = 0;
    my $to_do = scalar keys %candidate_node_hash;
    my $progress = Biodiverse::Progress->new (text => 'Deletions');

  DELETION:
    foreach my $name (keys %candidate_node_hash) {
        $i++;
        #  we might have deleted a named parent,
        #  so this node no longer exists in the tree
        next DELETION if $deleted_h{$name} || !exists $trim_hash{$name};

        $progress->update (
            "Checking nodes ($i / $to_do)",
            $i / $to_do,
        );

        #  delete if it is in the list to exclude
        my @deleted_nodes = $self->delete_node (node => $name, no_delete_cache => 1);
        @deleted_h{@deleted_nodes} = (1) x scalar @deleted_nodes;
    }

    $progress->close_off;
    my $deleted_count = scalar keys %deleted_h;
    say "[TREE] Deleted $deleted_count nodes ", join ' ', sort keys %deleted_h;

    #  delete any internal nodes with no named descendents
    my $deleted_internal_count = 0;
    if ($delete_internals and scalar keys %deleted_h) {
        say '[TREE] Cleaning up internal nodes';

        my %node_hash = $self->get_node_hash;
        $to_do = scalar keys %node_hash;
        my %deleted_hash;
        my $i;

      NODE:
        foreach my $name (keys %node_hash) {
            $i++;

            my $node = $node_hash{$name};
            next NODE if $deleted_hash{$node};  #  already deleted
            next NODE if !$node->is_internal_node;
            next NODE if  $node->is_root_node;

            $progress->update (
                "Checking nodes ($i / $to_do)",
                $i / $to_do,
            );

            #  need to ignore any cached descendants (and we cleanup the cache lower down)
            my $children = $node->get_all_descendants (cache => 0);
          DESCENDENT:
            foreach my $child (keys %$children) {
                my $child_node = $children->{$child};
                next NODE if ! $child_node->is_internal_node;
            }

            #  might have already been deleted, so wrap in an eval
            my @deleted_names = eval {
                $self->delete_node (node => $name, no_delete_cache => 1)
            };
            @deleted_hash{@deleted_names} = (1) x @deleted_names;
        }
        $progress->close_off;

        $deleted_internal_count = scalar keys %deleted_hash;
        say "[TREE] Deleted $deleted_internal_count internal nodes with no named descendents";
    }

    #  now some cleanup
    if ($deleted_internal_count || $deleted_count) {
        $self->delete_param ('TOTAL_LENGTH');  #  need to clear this up
        $self->delete_cached_values;
        #  This avoids circular refs in the ones that were deleted
        foreach my $node (values %tree_node_hash) {
            $node->delete_cached_values;
        }
    }
    $keep = undef;  #  was leaking - not sure it matters, though

    say '[TREE] Trimming completed';

    $progress = undef;

    return $self;
}


sub numerically {$a <=> $b};

sub AUTOLOAD {
    my $self = shift;
    my $type = ref($self) || $self;
                #or croak "$self is not an object\n";

    my $method = $AUTOLOAD;
    $method =~ s/.*://;   # strip fully-qualified portion

#  seem to be getting destroy issues - let the system take care of it.
#    return if $method eq 'DESTROY';  

    my $root_node = $self->get_tree_ref;

    croak 'No root node' if ! $root_node;

    if (defined $root_node and $root_node->can ($method)) {
        #print "[TREE] Using AUTOLOADER method $method\n";
        return $root_node->$method (@_);
    }
    else {
        Biodiverse::NoMethod->throw (method => $method, message => "$self cannot call method $method");
        #croak "[$type (TREE)] No root node and/or cannot access method $method, "
        #    . "tried AUTOLOADER and failed\n";
    }

    return;
}

#  collapse tree to a polytomy a set distance above the tips
#  assumes ultrametric tree
# the only args are:
#   cutoff_absolute - the depth from the tips of the tree at which to cut in units of branch length
#   or cutoff_relative - the depth from the tips of the tree at which to cut as a proportion
#   of the total tree depth.
#   if both parameters are given, cutoff_relative overrides cutoff_absolute

sub collapse_tree {
    my $self = shift;   # expects a Tree object
    my %args = @_;

    my $cutoff = $args{cutoff_absolute};
    my $verbose = $args{verbose} // 1;

    my $total_tree_length = $self->get_tree_length;    

    if (defined $args{cutoff_relative} ) {
        my $cutoff_relative = $args{cutoff_relative};
        croak 'cutoff_relative argument must be between 0 and 1'
          if $cutoff_relative < 0 || $cutoff_relative > 1;

        $cutoff = $cutoff_relative * $total_tree_length;
    }

    my ($zero_count, $shorter_count);

    my %node_hash = $self->get_node_hash;

    if ($verbose) {    
        say "[TREE] Total length: $total_tree_length";
        say '[TREE] Node count: ' . (scalar keys %node_hash);
    }

    my $node;

    my %new_node_lengths;

    #  first pass - calculate the new lengths
  NODE_NAME:
    foreach my $name (sort keys %node_hash) {
        $node = $node_hash{$name};
        #my $new_branch_length;

        my $node_length = $node->get_length;
        my $length_to_tip = $node->get_length_below;  #  includes length of $node
        my $upper_bound = $length_to_tip;
        my $lower_bound = $length_to_tip - $node_length;

        my $type;
        # whole branch is inside the limit - no change
        next NODE_NAME if $upper_bound < $cutoff;

        # whole of branch is outside limit - set branch length to 0
        if ($lower_bound >= $cutoff) {
            $new_node_lengths{$name} = 0;
            $zero_count ++;
            $type = 1;
        }
        # part of branch is outside limit - shorten branch
        else {                       
            $new_node_lengths{$name} = $cutoff - $lower_bound;
            $shorter_count ++;
            $type = 2;
        };
    }

    #  second pass - apply the new lengths
    foreach my $name (keys %new_node_lengths) {
        $node = $node_hash{$name};

        my $new_length;

        if ($new_node_lengths{$name} == 0) {
            $new_length = $node->is_terminal_node ? ($total_tree_length / 10000) : 0;
        }
        else {
            $new_length = $new_node_lengths{$name};
        }

        $node->set_length (length => $new_length);

        if ($verbose) {
            say "$name: new length is $new_length";
        }
    }

    $self->delete_cached_values;
<<<<<<< HEAD
=======
    $self->delete_cached_values_below;
>>>>>>> ef7f1385

    #  reset all the total length values
    $self->reset_total_length;
    $self->get_total_tree_length;

    my @now_empty = $self->flatten_tree;
    #  now we clean up all the empty nodes in the other indexes
    if ($verbose) {
        say "[TREE] Deleting " . scalar @now_empty . ' empty nodes';
    }
    #foreach my $now_empty (@now_empty) {
    $self->delete_from_node_hash (nodes => \@now_empty) if scalar @now_empty;

<<<<<<< HEAD
=======
    #  rerun the resets - prob overkill
    $self->delete_cached_values;
    $self->delete_cached_values_below;
    $self->reset_total_length;
    $self->get_total_tree_length;


>>>>>>> ef7f1385
    if ($verbose) {
        say '[TREE] Total length: ' . $self->get_tree_length;
        say '[TREE] Node count: ' . $self->get_node_count;
    }

    return $self;
}

sub reset_total_length {
    my $self = shift;

    #  older versions had this as a param
    $self->delete_param('TOTAL_LENGTH');
    $self->delete_cached_value('TOTAL_LENGTH');
    $self->reset_total_length_below;

    return;
}

#  collapse all nodes below a cutoff so they form a set of polytomies
sub collapse_tree_below {
    my $self = shift;
    my %args = @_;
    
    my $target_hash = $self->group_nodes_below (%args);
    
    foreach my $node (values %$target_hash) {
        my %terminals = $node->get_terminal_node_refs;
        my @children = $node->get_children;
        CHILD_NODE:
        foreach my $desc_node (@children) {
            next CHILD_NODE if $desc_node->is_terminal_node;
            eval {
                $self->delete_node (node => $desc_node->get_name);
            };
        }
        #  still need to ensure they are in the node hash
        $node->add_children (children => [sort values %terminals]);  

        #print "";
    }
    
    
    return 1;
}



#  root an unrooted tree using a zero length node.
sub root_unrooted_tree {
    my $self = shift;

    my @root_nodes = $self->get_root_node_refs;

    return if scalar @root_nodes <= 1;

    my $name = $self->get_free_internal_name;
    my $new_root_node = $self->add_node (length => 0, name => $name);

    $new_root_node->add_children(children => \@root_nodes);

    @root_nodes = $self->get_root_node_refs;
    croak "failure\n" if scalar @root_nodes > 1;

    return;
}

sub shuffle_no_change {
    my $self = shift;
    return $self;
}

#  users should make a clone before doing this...
sub shuffle_terminal_names {
    my $self = shift;
    my %args = @_;
    
    my $target_node = $args{target_node} // $self->get_root_node;

    my $node_hash = $self->get_node_hash;
    my %reordered = $target_node->shuffle_terminal_names (%args);

    #  place holder for nodes that will change
    my %tmp;
    while (my ($old, $new) = each %reordered) {
        $tmp{$new} = $node_hash->{$old};
    }

    #  and now we override the old with the new
    @{$node_hash}{keys %tmp} = values %tmp;

    $self->delete_cached_values;
    $self->delete_cached_values_below;

    return if !defined wantarray;
    return wantarray ? %reordered : \%reordered;
}


sub clone_tree_with_equalised_branch_lengths {
    my $self = shift;
    my %args = @_;

    my $name = $args{name} // ($self->get_param ('NAME') . ' EQ');

    my $non_zero_len = $args{node_length};

    if (!defined $non_zero_len) {
        my $non_zero_node_count = grep {$_->get_length} $self->get_node_refs;
<<<<<<< HEAD
        $non_zero_len = $self->get_total_tree_length / $non_zero_node_count;
=======
        $non_zero_len = $self->get_total_tree_length / ($non_zero_node_count || 1);
>>>>>>> ef7f1385
    }

    my $new_tree = $self->clone;
    $new_tree->delete_cached_values;

    #  reset all the total length values
    $new_tree->reset_total_length;
    $new_tree->reset_total_length_below;

    foreach my $node ($new_tree->get_node_refs) {
        my $len = $node->get_length ? $non_zero_len : 0;
        $node->set_length (length => $len);
        $node->delete_cached_values;
        my $sub_list_ref = $node->get_list_ref (list => 'NODE_VALUES');
        delete $sub_list_ref->{_y};  #  the GUI adds these - should fix there
        delete $sub_list_ref->{total_length_gui};
        my $null;
    }
    $new_tree->rename(new_name => $name);

    return $new_tree;
}


#  Let the system take care of most of the memory stuff.  
sub DESTROY {
    my $self = shift;

    $self->delete_cached_values;       #  clear the cache
    if ($self->{TREE_BY_NAME}) {
        foreach my $node ($self->get_node_refs) {
            next if !defined $node;
            $node->delete_cached_values;
        }
    }

    #my $name = $self->get_param ('NAME');
    #print "DELETING $name\n";
    $self->set_param (BASEDATA_REF => undef);  #  clear the ref to the parent basedata object
    
    $self->{TREE} = undef;  # empty the ref to the tree
    $self->{TREE_BY_NAME} = undef;  #  empty the list of nodes
    #print "DELETED $name\n";
    return;
};

1;

__END__

=head1 NAME

Biodiverse::????

=head1 SYNOPSIS

  use Biodiverse::????;
  $object = Biodiverse::Statistics->new();

=head1 DESCRIPTION

TO BE FILLED IN

=head1 METHODS

=over

=item INSERT METHODS

=back

=head1 REPORTING ERRORS

Use the issue tracker at http://www.purl.org/biodiverse

=head1 COPYRIGHT

Copyright (c) 2010 Shawn Laffan. All rights reserved.  

=head1 LICENSE

This program is free software: you can redistribute it and/or modify
it under the terms of the GNU General Public License as published by
the Free Software Foundation, either version 3 of the License, or
(at your option) any later version.

This program is distributed in the hope that it will be useful,
but WITHOUT ANY WARRANTY; without even the implied warranty of
MERCHANTABILITY or FITNESS FOR A PARTICULAR PURPOSE.  See the
GNU General Public License for more details.

For a full copy of the license see <http://www.gnu.org/licenses/>.

=cut
<|MERGE_RESOLUTION|>--- conflicted
+++ resolved
@@ -1,2400 +1,2382 @@
-package Biodiverse::Tree;
-
-#  Package to build and store trees.
-#  includes clustering methods
-use 5.010;
-
-use Carp;
-use strict;
-use warnings;
-use Scalar::Util qw /looks_like_number/;
-use List::MoreUtils qw /first_index/;
-use List::Util qw /sum min max/;
-
-use English qw ( -no_match_vars );
-
-our $VERSION = '0.99_008';
-
-our $AUTOLOAD;
-
-use Statistics::Descriptive;
-my $stats_class = 'Biodiverse::Statistics';
-
-use Biodiverse::Matrix;
-use Biodiverse::TreeNode;
-use Biodiverse::BaseStruct;
-use Biodiverse::Progress;
-use Biodiverse::Exception;
-
-use parent qw /
-    Biodiverse::Common
-/; #/
-
-my $EMPTY_STRING = q{};
-
-#  useful for analyses that are of type tree - could be too generic a name?
-sub is_tree_object {
-    return 1;
-}
-
-sub new {
-    my $class = shift;
-
-    my $self = bless {}, $class;
-
-    my %args = @_;
-
-    # do we have a file to load from?
-    my $file_loaded;
-    if (defined $args{file}) {
-        $file_loaded = $self->load_file(@_);
-    }
-
-    return $file_loaded if defined $file_loaded;
-
-    my %PARAMS = (  #  default params
-        TYPE => 'TREE',
-        OUTSUFFIX => 'bts',
-        OUTSUFFIX_YAML => 'bty',
-        CACHE_TREE_AS_MATRIX => 1,
-    );
-    $self->set_params (%PARAMS, %args);
-    $self->set_default_params;  #  load any user overrides
-
-    $self->{TREE_BY_NAME} = {};
-
-    #  avoid memory leak probs with circular refs to parents
-    #  ensures children are destroyed when parent is destroyed
-    $self->weaken_basedata_ref;  
-
-    return $self;
-}
-
-sub rename {
-    my $self = shift;
-    my %args = @_;
-
-    my $name = $args{new_name};
-    if (not defined $name) {
-<<<<<<< HEAD
-        croak "[Tree] Argument 'name' not defined\n";
-=======
-        croak "[Tree] Argument 'new_name' not defined\n";
->>>>>>> ef7f1385
-    }
-
-    #  first tell the basedata object
-    #my $bd = $self->get_param ('BASEDATA_REF');
-    #$bd->rename_output (object => $self, new_name => $name);
-
-    # and now change ourselves    
-    $self->set_param (NAME => $name);
-
-}
-
-#  need to flesh this out - total length, summary stats of lengths etc
-sub _describe {
-    my $self = shift;
-
-    my @description = (
-        'TYPE: ' . blessed $self,
-    );
-
-    my @keys = qw /
-        NAME
-    /;
-
-    foreach my $key (@keys) {
-        my $desc = $self->get_param ($key);
-        if ((ref $desc) =~ /ARRAY/) {
-            $desc = join q{, }, @$desc;
-        }
-        push @description, "$key: $desc";
-    }
-
-    push @description, "Node count: "          . scalar @{$self->get_node_refs};
-    push @description, "Terminal node count: " . scalar @{$self->get_terminal_node_refs};
-    push @description, "Root node count: "     . scalar @{$self->get_root_node_refs};
-
-    push @description, "Sum of branch lengths: " . sprintf "%.6g", $self->get_total_tree_length;
-
-    my $description = join "\n", @description;
-
-    return wantarray ? @description : $description;
-}
-
-#  sometimes we have to clean up the topology from the top down for each root node
-#  this will ultimately give us a single root node where that should be the case
-sub set_parents_below {
-    my $self = shift;
-
-    my @root_nodes = $self->get_root_node_refs;
-
-    foreach my $root_node ($self->get_root_node_refs) {
-        next if ! $root_node->is_root_node;  #  may have been fixed on a previous iteration, so skip it
-        $root_node->set_parents_below;
-    }
-
-    #my @root_nodes2 = $self->get_root_node_refs;
-    #print "";
-    return;
-}
-
-#  If no_delete_cache is true then the caller promises to clean up later.
-#  This can be used to avoid multiple passes over the tree across multiple deletions.  
-sub delete_node {
-    my $self = shift;
-    my %args = @_;
-
-    #  get the node ref
-    my $node_ref = $self->get_node_ref (node => $args{node});
-    return if ! defined $node_ref;  #  node does not exist anyway
-
-    #  get the names of all descendents 
-    my %node_hash = $node_ref->get_all_descendants (cache => 0);
-    $node_hash{$node_ref->get_name} = $node_ref;  #  add node_ref to this list
-
-    #  Now we delete it from the treenode structure.
-    #  This cleans up any children in the tree.
-    $node_ref->get_parent->delete_child (child => $node_ref, no_delete_cache => 1);
-
-    #  now we delete it and its descendents from the node hash
-    $self->delete_from_node_hash (nodes => \%node_hash);
-
-    #  Now we clear the caches from those deleted nodes and those remaining
-    #  This circumvents circular refs from the caches.
-    if (!$args{no_delete_cache}) {
-        foreach my $n_ref (values %node_hash) {
-            $n_ref->delete_cached_values;
-        }
-        $self->delete_cached_values_below;
-    }
-
-    #  return a list of the names of those deleted nodes
-    return wantarray ? keys %node_hash : [keys %node_hash];
-}
-
-sub delete_from_node_hash {
-    my $self = shift;
-    my %args = @_;
-
-    if ($args{node}) {
-        delete $self->{TREE_BY_NAME}{$args{node}};  #  $args{node} implies single deletion
-    }
-
-    my $arg_nodes_ref = ref $args{nodes};
-    my @list;
-    if ($arg_nodes_ref =~ /HASH/) {
-        @list = keys %{$args{nodes}};
-    }
-    elsif ($arg_nodes_ref =~ /ARRAY/) {
-        @list = @{$args{nodes}};
-    }
-    else {
-        @list = $args{nodes};
-    }
-    delete @{$self->{TREE_BY_NAME}}{@list};
-
-    return;
-}
-
-#  add a new TreeNode to the hash, return it
-sub add_node {
-    my $self = shift;
-    my %args = @_;
-    my $node = $args{node_ref} || Biodiverse::TreeNode->new (@_);
-    $self->add_to_node_hash (node_ref => $node);
-    
-    return $node;
-}
-
-sub add_to_node_hash {
-    my $self = shift;
-    my %args = @_;
-    my $node_ref = $args{node_ref};
-    my $name = $node_ref->get_name;
-
-    if ($self->exists_node (name => $name)) {
-        Biodiverse::Tree::NodeAlreadyExists->throw(
-            message => "Node $name already exists in this tree\n",
-            name    => $name,
-        );
-    }
-
-    $self->{TREE_BY_NAME}{$name} = $node_ref;
-    return $node_ref if defined wantarray;
-}
-
-#  does this node exist already?
-sub exists_node {
-    my $self = shift;
-    my %args = @_;
-    my $name = $args{name};
-    if (not defined $name) {
-        if (defined $args{node_ref}) {
-            $name = $args{node_ref}->get_name;
-        }
-        else {
-            croak 'niether name nor node_ref argument passed';  
-        }
-    }
-    return exists $self->{TREE_BY_NAME}{$name};
-}
-
-#  get a single root node - assumes we only care about one if we use this approach.
-#  the sort ensures we get the same one each time.
-sub get_tree_ref {
-    my $self = shift;
-    if (! defined $self->{TREE}) {
-        my %root_nodes = $self->get_root_nodes;
-        my @keys = sort keys %root_nodes;
-        return undef if not defined $keys[0];  #  no tree ref yet
-        $self->{TREE} = $root_nodes{$keys[0]};
-    }
-    return $self->{TREE};
-}
-
-sub get_tree_depth {  #  traverse the tree and calculate the maximum depth
-                      #  need ref to the root node
-    my $self = shift;
-    my $tree_ref = $self->get_tree_ref;
-    return if ! defined $tree_ref ;
-    return $tree_ref->get_depth_below;
-}
-
-sub get_tree_length {  # need ref to the root node
-    my $self = shift;
-    my $tree_ref = $self->get_tree_ref;
-    return if ! defined $tree_ref;
-    return $tree_ref->get_length_below;
-}
-
-#  this is going to supersede get_tree_length because it is a better name
-sub get_length_to_tip {
-    my $self = shift;
-
-    return $self->get_tree_length;
-}
-
-#  Get the terminal elements below this node
-#  If not a TreeNode reference, then return a
-#  hash ref containing only this node
-sub get_terminal_elements {
-    my $self = shift;
-    my %args = (cache => 1, @_);  #  cache by default
-
-    my $node = $args{node} || croak "node not specified in call to get_terminal_elements\n";
-
-    my $node_ref = $self->get_node_ref(node => $node);
-
-    return $node_ref->get_terminal_elements (cache => $args{cache})
-      if defined $node_ref;
-
-    my %hash = ($node => $node_ref);
-    return wantarray ? %hash : \%hash;
-}
-
-sub get_terminal_element_count {
-    my $self = shift;
-    my %args = (cache => 1, @_);  #  cache by default
-
-    my $node_ref;
-    if (defined $args{node}) {
-        my $node = $args{node};
-        $node_ref = $self->get_node_ref(node => $node);
-    }
-    else {
-        $node_ref = $self->get_tree_ref;
-    }
-
-    #  follow logic of get_terminal_elements, which returns a hash of
-    #  node if not a ref - good or bad idea?  Ever used?  
-    return 1 if !defined $node_ref;
-
-    return $node_ref->get_terminal_element_count (cache => $args{cache});
-}
-
-
-
-sub get_node_ref {
-    my $self = shift;
-    my %args = @_;
-
-    my $node = $args{node} //
-      croak "node not specified in call to get_node_ref\n";
-
-    Biodiverse::Tree::NotExistsNode->throw ("[Tree] $node does not exist")
-      if !exists $self->{TREE_BY_NAME}{$node};
-
-<<<<<<< HEAD
-    return $self->{TREE_BY_NAME}{$node};    
-=======
-    return $self->{TREE_BY_NAME}{$node};
-}
-
-#  array args version of get_node_ref
-sub get_node_ref_aa {
-    my ($self, $node) = @_;
-
-    croak "node not specified in call to get_node_ref\n"
-      if !defined $node;
-
-    no autovivification;
-
-    return $self->{TREE_BY_NAME}{$node}
-      // Biodiverse::Tree::NotExistsNode->throw ("[Tree] $node does not exist");
->>>>>>> ef7f1385
-}
-
-#  used when importing from a BDX file, as they don't keep weakened refs weak.
-#  not anymore - let the destroy method handle it
-sub weaken_parent_refs {
-    my $self = shift;
-    my $node_list = $self->get_node_hash;
-    foreach my $node_ref (values %$node_list) {
-        $node_ref->weaken_parent_ref;
-    }
-}
-
-#  pre-allocate hash buckets for really large node hashes
-#  and thus gain a minor speed improvement in such cases
-sub set_node_hash_key_count {
-    my $self  = shift;
-    my $count = shift;
-
-    croak "Count $count is not numeric" if !looks_like_number $count;
-
-    my $node_hash = $self->get_node_hash;
-
-    #  has no effect if $count is negative or
-    #  smaller than current key count
-    keys %$node_hash = $count;
-
-    return;
-}
-
-sub get_node_count {
-    my $self = shift;
-    my $hash_ref = $self->get_node_hash;
-    return scalar keys %$hash_ref;
-}
-
-sub get_node_hash {
-    my $self = shift;
-
-    #  create an empty hash if needed
-    $self->{TREE_BY_NAME} //= {};
-
-    return wantarray ? %{$self->{TREE_BY_NAME}} : $self->{TREE_BY_NAME};
-}
-
-sub get_node_refs {
-    my $self = shift;
-    my @refs = values %{$self->get_node_hash};
-
-    return wantarray ? @refs : \@refs;
-}
-
-#  get a hash on the node lengths indexed by name
-sub get_node_length_hash {
-    my $self = shift;
-    my %args = (cache => 1, @_);
-
-    my $use_cache = $args{cache};
-    if ($use_cache) {
-        my $cached_hash = $self->get_cached_value ('NODE_LENGTH_HASH');
-        return (wantarray ? %$cached_hash : $cached_hash) if $cached_hash;
-    }
-    
-    my %len_hash;
-    my $node_hash = $self->get_node_hash;
-    foreach my $node_name (keys %$node_hash) {
-        my $node_ref = $node_hash->{$node_name};
-        $len_hash{$node_name} = $node_ref->get_length;
-    }
-    
-    if ($use_cache) {
-        $self->set_cached_value (NODE_LENGTH_HASH => \%len_hash);
-    }
-    
-    return wantarray ? %len_hash : \%len_hash;
-}
-
-#  get a hash of node refs indexed by their total length
-sub get_node_hash_by_total_length {
-    my $self = shift;
-
-    my %by_value;
-    while ((my $node_name, my $node_ref) = each (%{$self->get_node_hash})) {
-        #  uses total_length param if exists
-        my $value = $node_ref->get_length_below;  
-        $by_value{$value}{$node_name} = $node_ref;
-    }
-
-    return wantarray ? %by_value : \%by_value;
-}
-
-#  get a hash of node refs indexed by their depth below (same order meaning as total length)
-sub get_node_hash_by_depth_below {
-    my $self = shift;
-
-    my %by_value;
-    while ((my $node_name, my $node_ref) = each (%{$self->get_node_hash})) {
-        my $depth = $node_ref->get_depth_below;
-        $by_value{$depth}{$node_name} = $node_ref;
-    }
-    return wantarray ? %by_value : \%by_value;
-}
-
-#  get a hash of node refs indexed by their depth
-sub get_node_hash_by_depth {
-    my $self = shift;
-
-    my %by_value;
-    while ((my $node_name, my $node_ref) = each (%{$self->get_node_hash})) {
-        my $depth = $node_ref->get_depth;
-        $by_value{$depth}{$node_name} = $node_ref;
-    }
-
-    return wantarray ? %by_value : \%by_value;
-}
-
-#  get a set of stats for one of the hash lists in the tree.
-#  Should be called get_list_value_stats
-#  should just return the stats object
-#  Should also inherit from Biodiverse::BaseStruct::get_list_value_stats?
-#  It is almost identical.
-sub get_list_stats {
-    my $self = shift;
-    my %args = @_;
-    my $list = $args{list}   || croak "List not specified\n";
-    my $index = $args{index} || croak "Index not specified\n";
-
-    my @data;
-    foreach my $node (values %{$self->get_node_hash}) {
-        my $list_ref = $node->get_list_ref (list => $list);
-        next if ! defined $list_ref;
-        next if ! exists  $list_ref->{$index};
-        next if ! defined $list_ref->{$index};  #  skip undef values
-
-        push @data, $list_ref->{$index};
-    }
-
-    my %stats_hash = (
-        MAX  => undef,
-        MIN  => undef,
-        MEAN => undef,
-        SD   => undef,
-        PCT025 => undef,
-        PCT975 => undef,
-        PCT05  => undef,
-        PCT95  => undef,
-    );
-
-    if (scalar @data) {  #  don't bother if they are all undef
-        my $stats = $stats_class->new;
-        $stats->add_data (\@data);
-
-        %stats_hash = (
-            MAX  => $stats->max,
-            MIN  => $stats->min,
-            MEAN => $stats->mean,
-            SD   => $stats->standard_deviation,
-            PCT025 => scalar $stats->percentile (2.5),
-            PCT975 => scalar $stats->percentile (97.5),
-            PCT05  => scalar $stats->percentile (5),
-            PCT95  => scalar $stats->percentile (95),
-        );
-    }
-
-    return wantarray ? %stats_hash : \%stats_hash;
-}
-
-#  return 1 if the tree contains a node with the specified name 
-sub node_is_in_tree {
-    my $self = shift;
-    my %args = @_;
-
-    my $node_name = $args{node};
-
-    #  node cannot exist if it has no name...
-    croak "node name undefined\n"
-      if !defined $node_name;
-
-    my $node_hash = $self->get_node_hash;
-    return exists $node_hash->{$node_name};
-}
-
-sub get_terminal_nodes {
-    my $self = shift;
-    my %node_list;
-
-    foreach my $node_ref (values %{$self->get_node_hash}) {
-        next if ! $node_ref->is_terminal_node;
-        $node_list{$node_ref->get_name} = $node_ref;
-    }
-
-    return wantarray ? %node_list : \%node_list;
-}
-
-sub get_terminal_node_refs {
-    my $self = shift;
-    my @node_list;
-
-    foreach my $node_ref (values %{$self->get_node_hash}) {
-        next if ! $node_ref->is_terminal_node;
-        push @node_list, $node_ref;
-    }
-
-    return wantarray ? @node_list : \@node_list;
-}
-
-#  don't cache these results as they can change as clusters are built
-sub get_root_nodes {  #  if there are several root nodes
-    my $self = shift;
-    my %args = @_;
-
-    my %node_list;
-    my $node_hash = $self->get_node_hash;
-
-    foreach my $node_ref (values %$node_hash) {
-        next if ! defined $node_ref;
-        if ($node_ref->is_root_node) {
-            $node_list{$node_ref->get_name} = $node_ref ;
-        }
-    }
-    
-    return wantarray ? %node_list : \%node_list;
-}
-
-sub get_root_node_refs {
-    my $self = shift;
-
-    my @refs = values %{$self->get_root_nodes};
-
-    return wantarray ? @refs : \@refs;
-}
-
-sub get_root_node {
-    my $self = shift;
-
-    my %root_nodes = $self->get_root_nodes;
-    croak "More than one root node\n" if scalar keys %root_nodes > 1;
-
-    my @refs = values %root_nodes;
-    my $root_node_ref = $refs[0];
-
-    croak $root_node_ref->get_name . " is not a root node!\n"
-      if !$root_node_ref->is_root_node;
-
-    return wantarray ? %root_nodes : $root_node_ref;
-}
-
-#  get all nodes that aren't internal
-sub get_named_nodes {
-    my $self = shift;
-    my %node_list;
-    my $node_hash = $self->get_node_hash;
-    foreach my $node_ref (values %$node_hash) {
-        next if $node_ref->is_internal_node;
-        $node_list{$node_ref->get_name} = $node_ref;
-    }
-    return wantarray ? %node_list : \%node_list;
-}
-
-#  get all the nodes that aren't terminals
-sub get_branch_nodes {
-    my $self = shift;
-    my %node_list;
-    my $node_hash = $self->get_node_hash;
-    foreach my $node_ref (values %$node_hash) {
-        next if $node_ref->is_terminal_node;
-        $node_list{$node_ref->get_name} = $node_ref;
-    }
-    return wantarray ? %node_list : \%node_list;
-}
-
-sub get_branch_node_refs {
-    my $self = shift;
-    my @node_list;
-    foreach my $node_ref (values %{$self->get_node_hash}) {
-        next if $node_ref->is_terminal_node;
-        push @node_list, $node_ref;
-    }
-    return wantarray ? @node_list : \@node_list;
-}
-
-#  get an internal node name that is not currently used
-sub get_free_internal_name {
-    my $self = shift;
-    my %args = @_;
-    my $skip = $args{exclude} || {};
-
-    #  iterate over the existing nodes and get the highest internal name that isn't used
-    #  also check the whole translate table (keys and values) to ensure no
-    #    overlaps with valid user defined names
-    my $node_hash = $self->get_node_hash;
-    my %reverse_skip = reverse %$skip;
-    my $highest   = $self->get_cached_value ('HIGHEST_INTERNAL_NODE_NUMBER') // -1;
-    my $name;
-
-    while (1) {
-        $highest++;
-        $name = $highest . '___';
-        last if !exists $node_hash->{$name}
-             && !exists $skip->{$name}
-             && !exists $reverse_skip{$name};
-    }
-
-    #foreach my $name (keys %$node_hash, %$skip) {
-    #    if ($name =~ /^(\d+)___$/) {
-    #        my $num = $1;
-    #        next if not defined $num;
-    #        $highest = $num if $num > $highest;
-    #    }
-    #}
-
-    #$highest ++;
-    $self->set_cached_value (HIGHEST_INTERNAL_NODE_NUMBER => $highest);
-
-    #return $highest . '___';
-    return $name;
-}
-
-sub get_unique_name {
-    my $self = shift;
-    my %args = @_;
-    my $prefix = $args{prefix};
-    my $suffix = $args{suffix} || q{__dup};
-    my $skip   = $args{exclude} || {};
-
-    #  iterate over the existing nodes and see if we can geberate a unique name
-    #  also check the whole translate table (keys and values) to ensure no
-    #    overlaps with valid user defined names
-    my $node_hash = $self->get_node_hash;
-
-    my $i = 1;
-    my $pfx = $prefix . $suffix;
-    my $unique_name = $pfx . $i;
-    #my $exists = $skip ? {%$node_hash, %$skip} : $node_hash;
-
-    while (exists $node_hash->{$unique_name} || exists $skip->{$unique_name}) {
-        $i++;
-        $unique_name = $pfx . $i;
-    }
-
-    return $unique_name;
-}
-
-###########
-
-sub export {
-    my $self = shift;
-    my %args = @_;
-
-    croak "[TREE] Export:  Argument 'file' not specified or null\n"
-        if not defined $args{file}
-            || length ($args{file}) == 0;
-
-    #  get our own metadata...
-    my %metadata = $self->get_args (sub => 'export');
-
-    my $sub_to_use = $metadata{format_labels}{$args{format}}
-      || croak "Argument 'format' not specified\n";
-
-    #  remap the format name if needed - part of the matrices kludge
-    if ($metadata{component_map}{$args{format}}) {
-        $args{format} = $metadata{component_map}{$args{format}};
-    }
-
-    eval {
-        $self->$sub_to_use (%args)
-    };
-    croak $EVAL_ERROR if $EVAL_ERROR;
-
-    return;
-}
-
-sub get_metadata_export {
-    my $self = shift;
-
-    #  get the available lists
-    #my @lists = $self->get_lists_for_export;
-
-    #  need a list of export subs
-    my %subs = $self->get_subs_with_prefix (prefix => 'export_');
-
-    #  (not anymore)
-    my @formats;
-    my %format_labels;  #  track sub names by format label
-
-    #  loop through subs and get their metadata
-    my %params_per_sub;
-    my %component_map;
-
-    LOOP_EXPORT_SUB:
-    foreach my $sub (sort keys %subs) {
-        my %sub_args = $self->get_args (sub => $sub);
-
-        my $format = $sub_args{format};
-
-        croak "Metadata item 'format' missing\n"
-          if not defined $format;
-
-        $format_labels{$format} = $sub;
-
-        next LOOP_EXPORT_SUB
-          if $sub_args{format} eq $EMPTY_STRING;
-
-        my $params_array = $sub_args{parameters};
-
-        #  Need to raise the matrices args
-        #  This is extremely kludgy as it assumes there is only one
-        #  output format for matrices
-        if ((ref $params_array) =~ /HASH/) {
-            my @values = values %$params_array;
-            my @keys   = keys   %$params_array;
-
-            $component_map{$format} = shift @keys;
-            $params_array = shift @values;
-        }
-
-        $params_per_sub{$format} = $params_array;
-
-        push @formats, $format;
-    }
-
-    @formats = sort @formats;
-    $self->move_to_front_of_list (
-        list => \@formats,
-        item => 'Nexus'
-    );
-
-    my %args = (
-        parameters     => \%params_per_sub,
-        format_choices => [
-            {
-                name        => 'format',
-                label_text  => 'Format to use',
-                type        => 'choice',
-                choices     => \@formats,
-                default     => 0
-            },
-        ],
-        format_labels  => \%format_labels,
-        component_map  => \%component_map,
-    ); 
-
-    return wantarray ? %args : \%args;
-}
-
-sub get_lists_for_export {
-    my $self = shift;
-
-    my @sub_list;  #  get a list of available sub_lists (these are actually hashes)
-    #foreach my $list (sort $self->get_hash_lists) {
-    foreach my $list (sort $self->get_list_names_below) {  #  get all lists
-        if ($list eq 'SPATIAL_RESULTS') {
-            unshift @sub_list, $list;
-        }
-        else {
-            push @sub_list, $list;
-        }
-    }
-    unshift @sub_list, '(no list)';
-
-    return wantarray ? @sub_list : \@sub_list;
-}
-
-sub get_metadata_export_nexus {
-    my $self = shift;
-
-    my %args = (
-        format => 'Nexus',
-        parameters => [
-            {
-                name        => 'use_internal_names',
-                label_text  => 'Label internal nodes',
-                tooltip     => 'Should the internal node labels be included?',
-                type        => 'boolean',
-                default     => 1,
-            },
-            {
-                name        => 'no_translate_block',
-                label_text  => 'Do not use a translate block',
-                tooltip     => 'read.nexus in the R ape package mishandles '
-                             . 'named internal nodes if there is a translate block',
-                type        => 'boolean',
-                default     => 0,
-            },
-        ],
-    );
-
-    return wantarray ? %args : \%args;
-}
-
-sub export_nexus {
-    my $self = shift;
-    my %args = @_;
-
-    my $file = $args{file};
-    say "[TREE] WRITING TO TREE TO NEXUS FILE $file";
-    open (my $fh, '>', $file)
-        || croak "Could not open file '$file' for writing\n";
-
-    print {$fh}
-        $self->to_nexus (
-            tree_name => $self->get_param ('NAME'),
-            %args,
-        );
-
-    $fh->close;
-
-    return 1;
-}
-
-sub get_metadata_export_newick {
-    my $self = shift;
-
-    my %args = (
-        format => 'Newick',
-        parameters => [
-            {
-                name        => 'use_internal_names',
-                label_text  => 'Label internal nodes',
-                tooltip     => 'Should the internal node labels be included?',
-                type        => 'boolean',
-                default     => 1,
-            },
-        ],
-    );
-
-    return wantarray ? %args : \%args;
-}
-
-sub export_newick {
-    my $self = shift;
-    my %args = @_;
-
-    my $file = $args{file};
-
-    print "[TREE] WRITING TO TREE TO NEWICK FILE $file\n";
-
-    open (my $fh, '>', $file) || croak "Could not open file '$file' for writing\n";
-    print {$fh} $self->to_newick (%args);
-    $fh->close;
-
-    return 1;
-}
-
-sub get_metadata_export_shapefile {
-    my $self = shift;
-
-    my %args = (
-        format => 'Shapefile',
-        parameters => [
-            {
-                name        => 'plot_left_to_right',
-                label_text  => 'Plot left to right',
-                tooltip     => 'Should terminals be to the right of the root node? '
-                             . '(default is to the left, with the root node at the right).',
-                type        => 'boolean',
-                default     => 0,
-                tooltip     =>
-                      'Should terminals be to the right of the root node? '
-                    . '(default is to the left, with the root node at the right).',
-                
-            },
-            {
-                name        => 'vertical_scale_factor',
-                label_text  => 'Vertical scale factor',
-                type        => 'float',
-                default     => 0,
-                tooltip     =>
-                      'Control the tree plot height relative to its width '
-                    . '(longest path from root to tip).  '
-                    . 'A zero value will make the height equal the width.',
-            },
-            {
-                type => 'comment',
-                label_text =>
-                      'Note: To attach any lists you will need to run a second '
-                    . 'export to the delimited text format and then join them.  '
-                    . 'This is needed because shapefiles do not have an undefined value '
-                    . 'and field names can only be 11 characters long.',
-            }
-        ],
-    );
-
-    return wantarray ? %args : \%args;
-}
-
-sub export_shapefile {
-    my $self = shift;
-    my %args = @_;
-
-    my $file = $args{file};
-    croak "file argument not passed\n"
-      if !defined $file;
-
-    print "[TREE] WRITING TO TREE TO SHAPEFILE $file\n";
-
-    $file =~ s/\.shp$//;  #  the shp extension is added by the writer object
-
-    $self->assign_plot_coords (
-        plot_coords_left_to_right => $args{plot_left_to_right},
-        plot_coords_scale_factor  => $args{vertical_scale_factor},
-        scale_factor_is_relative  => 1,
-    );
-
-    use Geo::Shapefile::Writer;
-
-    my $shp_writer = Geo::Shapefile::Writer->new(
-        $file, 'POLYLINE',
-        [ name   => 'C', 100 ],
-        [ line_type => 'C', 20 ],
-        [ length => 'F', 16, 15 ],
-        [ parent => 'C', 100 ],
-    );
-
-  NODE:
-    foreach my $node ($self->get_node_refs) {
-        my $h_coords = $node->get_list_ref (list => 'PLOT_COORDS');
-        my $v_coords = $node->get_list_ref (list => 'PLOT_COORDS_VERT');
-        my $h_line = [
-            [$h_coords->{plot_x1}, $h_coords->{plot_y1}],
-            [$h_coords->{plot_x2}, $h_coords->{plot_y2}],
-        ];
-        my $v_line = [
-            [$v_coords->{vplot_x1}, $v_coords->{vplot_y1}],
-            [$v_coords->{vplot_x2}, $v_coords->{vplot_y2}],
-        ];
-        my $type = $node->is_internal_node ? 'internal' :
-                   $node->is_terminal_node ? 'terminal' : 'named internal';
-
-        my $parent_name = $node->is_root_node ? q{} : $node->get_parent->get_name;
-
-        $shp_writer->add_shape(
-            [$h_line],
-            {
-                length    => $node->get_length,
-                name      => $node->get_name,
-                line_type => $type,
-                parent    => $parent_name,
-            },
-        );
-
-        next NODE
-          if ($v_coords->{vplot_y1} == $v_coords->{vplot_y2});
-
-        $shp_writer->add_shape(
-            [$v_line],
-            {
-                length    => 0,
-                name      => q{},
-                line_type => 'vertical connector',
-                parent    => q{},
-            },
-        );
-    }
-
-    $shp_writer->finalize();
-
-    return 1;
-}
-
-sub get_metadata_export_tabular_tree {
-    my $self = shift;
-
-    my %args = (
-        format => 'Tabular tree',
-        parameters => [
-            $self->get_lists_export_metadata(),
-            $self->get_table_export_metadata(),
-            {
-                name        => 'include_plot_coords',
-                label_text  => 'Add plot coords',
-                tooltip     => 'Allows the subsequent creation of, for example, shapefile versions of the dendrogram',
-                type        => 'boolean',
-                default     => 1,
-            },
-            {
-                name        => 'plot_coords_scale_factor',
-                label_text  => 'Plot coords scale factor',
-                tooltip     => 'Scales the y-axis to fit the x-axis.  Leave as 0 for default (equalises axes)',
-                type        => 'float',
-                default     => 0,
-            },
-            {
-                name        => 'plot_coords_left_to_right',
-                label_text  => 'Plot tree from left to right',
-                tooltip     => 'Leave off for default (plots as per labels and cluster tabs, root node at right, tips at left)',
-                type        => 'boolean',
-                default     => 0,
-            },
-        ],
-    );
-
-    return wantarray ? %args : \%args;
-}
-
-#  generic - should be factored out
-sub export_tabular_tree {
-    my $self = shift;
-    my %args = @_;
-
-    my $name = $args{name};
-    if (! defined $name) {
-        $name = $self->get_param ('NAME');
-    }
-    
-    $args{use_internal_names} //= 1;  #  we need this to be set for the round trip
-
-    # show the type of what is being exported
-    
-    my $table = $self->to_table (
-        symmetric   => 1,
-        name        => $name,
-        use_internal_names => 1,
-        %args,
-    );
-
-    $self->write_table_csv (%args, data => $table);
-
-    return 1;
-}
-
-sub get_metadata_export_table_grouped {
-    my $self = shift;
-
-    my %args = (
-        format => 'Table grouped',
-        parameters => [
-            $self->get_lists_export_metadata(),
-            {
-                name        => 'num_clusters',
-                label_text  => 'Number of groups',
-                type        => 'integer',
-                default     => 5
-            },
-            {
-                name        => 'use_target_value',
-                label_text  => "Set number of groups\nusing a cutoff value",
-                tooltip     => 'Overrides the "Number of groups" setting.  Uses length by default.',
-                type        => 'boolean',
-                default     => 0,
-            },
-            {
-                name        => 'target_value',
-                label_text  => 'Value for cutoff',
-                tooltip     => 'Group the nodes using some threshold value.  '
-                             . 'This is analogous to the grouping when using '
-                             . 'the slider bar on the dendrogram plots.',
-                type        => 'float',
-                default     => 0,
-            },
-            {
-                name        => 'group_by_depth',
-                label_text  => "Group clusters by depth\n(default is by length)",
-                tooltip     => 'Use depth to define the groupings.  When a cutoff is used, it will be in units of node depth.',
-                type        => 'boolean',
-                default     => 0,
-            },
-            {
-                name        => 'symmetric',
-                label_text  => 'Force output table to be symmetric',
-                type        => 'boolean',
-                default     => 1,
-            },
-            {
-                name        => 'one_value_per_line',
-                label_text  => 'One value per line',
-                tooltip     => 'Sparse matrix format',
-                type        => 'boolean',
-                default     => 0,
-            },
-            {
-                name        => 'include_node_data',
-                label_text  => "Include node data\n(child counts etc)",
-                type        => 'boolean',
-                default     => 1,
-            },
-            {
-                name        => 'sort_array_lists',
-                label_text  => 'Sort array lists',
-                tooltip     => 'Should any array list results be sorted before exprting?  Turn this off if the original order is important.',
-                type        => 'boolean',
-                default     => 1,
-            },
-            {
-                name        => 'terminals_only',
-                label_text  => 'Export data for terminal nodes only',
-                type        => 'boolean',
-                default     => 1,
-            },
-            $self->get_table_export_metadata(),
-        ],
-    );
-
-    return wantarray ? %args : \%args;
-}
-
-sub export_table_grouped {
-    my $self = shift;
-    my %args = @_;
-
-    my $file = $args{file};
-
-    print "[TREE] WRITING TO TREE TO TABLE STRUCTURE USING TERMINAL ELEMENTS, FILE $file\n";
-
-    my $data = $self->to_table_group_nodes (@_);
-
-    $self->write_table (
-        %args,
-        file => $file,
-        data => $data
-    );
-
-    return 1;
-}
-
-#  Superseded by PE_RANGELIST index.
-sub get_metadata_export_range_table {
-    my $self = shift;
-    my %args = @_;
-
-    my $bd = $args{basedata_ref} || $self->get_param ('BASEDATA_REF');
-
-    #  hide from GUI if no $bd
-    my $format = defined $bd ? 'Range table' : $EMPTY_STRING;
-    $format = $EMPTY_STRING; # no, just hide from GUI for now
-
-    my %metadata = (
-        format => $format,
-        parameters => [
-            $self->get_table_export_metadata()
-        ],
-    );
-
-    return wantarray ? %metadata : \%metadata;
-}
-
-sub export_range_table {
-    my $self = shift;
-    my %args = @_;
-
-    my $file = $args{file};
-
-    print "[TREE] WRITING TREE RANGE TABLE, FILE $file\n";
-
-    my $data = eval {
-        $self->get_range_table (
-            name => $self->get_param ('NAME'),
-            @_,
-        )
-    };
-    croak $EVAL_ERROR if $EVAL_ERROR;
-
-    $self->write_table (
-        %args,
-        file => $file,
-        data => $data,
-    );
-
-    return 1;
-}
-
-#  Grab all the basestruct export methods and add them here.
-#  The key difference is that we now add "grouped" to the front of the methods.
-#  We also then need to add the grouping metadata to the extracted metadata.
-#  Override the additional list option to ensure we get the available lists in
-#  the object being exported.
-#  Hold that - might be simpler to create a temp basestruct and emulate the matrix kludge
-#__PACKAGE__->_make_grouped_export_accessors();
-#
-#sub _make_grouped_export_accessors {
-#    my ($pkg) = @_;
-#
-#    my $bs = Biodiverse::BaseStruct->new(
-#        NAME => 'getting_export_methods',
-#    );
-#    my $metadata = $bs->get_metadata_export;
-#    
-#    #use Data::Dump qw /pp/;
-#    #pp $metadata;
-#
-#    no strict 'refs';
-#    #while (my ($sub, $url) = each %$methods) {
-#    #    *{$pkg. '::' .$sub} =
-#    #        do {
-#    #            sub {
-#    #                my $gui = shift;
-#    #                my $link = $url;
-#    #                open_browser_and_show_url ($gui, $url);
-#    #                return;
-#    #            };
-#    #        };
-#    #}
-#
-#    return;
-#}
-
-sub get_lists_export_metadata {
-    my $self = shift;
-
-    my @lists = $self->get_lists_for_export;
-    
-    my $default_idx = 0;
-    if (my $last_used_list = $self->get_cached_value('LAST_SELECTED_LIST')) {
-        $default_idx = first_index {$last_used_list eq $_} @lists;
-    }
-
-    my $metadata = [
-        {
-            name        => 'sub_list',
-            label_text  => 'List to export',
-            type        => 'choice',
-            choices     => \@lists,
-            default     => $default_idx,
-        }
-    ];
-
-    return wantarray ? @$metadata : $metadata;    
-}
-
-sub get_table_export_metadata {
-    my $self = shift;
-
-    my @sep_chars
-        = defined $ENV{BIODIVERSE_FIELD_SEPARATORS}
-            ? @$ENV{BIODIVERSE_FIELD_SEPARATORS}
-            : (',', 'tab', ';', 'space', ':');
-
-    my @quote_chars = qw /" ' + $/; #"
-
-    my $table_metadata_defaults = [
-        {
-            name       => 'file',
-            type       => 'file'
-        },
-        {
-            name       => 'sep_char',
-            label_text => 'Field separator',
-            tooltip    => 'Suggested options are comma for .csv files, tab for .txt files',
-            type       => 'choice',
-            choices    => \@sep_chars,
-            default    => 0
-        },
-        {
-            name       => 'quote_char',
-            label_text => 'Quote character',
-            #tooltip    => 'For delimited text exports only',
-            type       => 'choice',
-            choices    => \@quote_chars,
-            default    => 0
-        },
-     ];
-
-    return wantarray ? @$table_metadata_defaults : $table_metadata_defaults;
-}
-
-#  get the maximum tree node position from zero
-sub get_max_total_length {
-    my $self = shift;
-
-    my @lengths = reverse sort numerically keys %{$self->get_node_hash_by_total_length};
-    return $lengths[0];
-}
-
-sub get_total_tree_length { #  calculate the total length of the tree
-    my $self = shift;
-
-    my $length;
-    my $node_length;
-
-    #check if length is already stored in tree object
-    $length = $self->get_cached_value ('TOTAL_LENGTH');
-    return $length if defined $length;
-
-    foreach my $node_ref (values %{$self->get_node_hash}) {
-        $node_length = $node_ref->get_length;
-        $length += $node_length;
-    }
-
-    #  cache the result
-    if (defined $length) {
-        $self->set_cached_value (TOTAL_LENGTH => $length);
-    }
-
-    return $length;
-}
-
-#  convert a tree object to a matrix
-#  values are the total length value of the lowest parent node that contains both nodes
-#  generally excludes internal nodes
-sub to_matrix {
-    my $self = shift;
-    my %args = @_;
-    my $class = $args{class} || 'Biodiverse::Matrix';
-    my $use_internal = $args{use_internal};
-    my $progress_bar = Biodiverse::Progress->new();
-
-    my $name = $self->get_param ('NAME');
-
-    say "[TREE] Converting tree $name to matrix";
-
-    my $matrix = $class->new (NAME => ($args{name} || ($name . "_AS_MX")));
-
-    my %nodes = $self->get_node_hash;  #  make sure we work on a copy
-
-    if (! $use_internal) {  #  strip out the internal nodes
-        foreach my $node_name (keys %nodes) {
-            if ($nodes{$node_name}->is_internal_node) {
-                delete $nodes{$node_name};
-            }
-        }
-    }
-
-    my $progress;
-    my $to_do = scalar keys %nodes;
-    foreach my $node1 (values %nodes) {
-        my $name1 = $node1->get_name;
-
-        $progress ++;
-
-        NODE2:
-        foreach my $node2 (values %nodes) {
-            my $name2 = $node2->get_name;
-            $progress_bar->update(
-                "Converting tree $name to matrix\n($progress / $to_do)",
-                $progress / $to_do,
-            );
-
-            next NODE2 if $node1 eq $node2;
-            next NODE2 if $matrix->element_pair_exists(
-                element1 => $name1,
-                element2 => $name2,
-            );
-
-            #my $shared_ancestor = $node1->get_shared_ancestor (node => $node2);
-            #my $total_length = $shared_ancestor->get_total_length;
-            #
-            ##  should allow user to choose whether to just get length to shared ancestor?
-            #my $path_length1 = $total_length - $node1->get_total_length;
-            #my $path_length2 = $total_length - $node2->get_total_length;
-            #my $path_length_total = $path_length1 + $path_length2;
-            #
-            #$matrix->add_element (
-            #    element1 => $name1,
-            #    element2 => $name2,
-            #    value    => $path_length_total,
-            #);
-
-            my $last_ancestor = $self->get_last_shared_ancestor_for_nodes (
-                node_names => {$name1 => 1, $name2 => 1},
-            );
-
-            my %path;
-            foreach my $node_name ($name1, $name2) {
-                my $node_ref = $self->get_node_ref (node => $node_name);
-                my $sub_path = $node_ref->get_path_lengths_to_ancestral_node (
-                    ancestral_node => $last_ancestor,
-                    %args,
-                );
-                @path{keys %$sub_path} = values %$sub_path;
-            }
-            delete $path{$last_ancestor->get_name()};
-            my $path_length = sum values %path;
-            $matrix->set_value(
-                element1 => $name1,
-                element2 => $name2,
-                value    => $path_length,
-            );
-        }
-    }
-
-    return $matrix;
-}
-
-#  get table of the distances, range sizes and range overlaps between each pair of nodes
-#  returns a table of values as an array
-sub get_range_table {
-    my $self = shift;
-    my %args = @_;
-    #my $progress_bar = $args{progress};
-    my $progress_bar = Biodiverse::Progress->new();
-
-    my $use_internal = $args{use_internal};  #  ignores them by default
-
-    my $name = $self->get_param ('NAME');
-
-    #  gets the ranges from the basedata
-    my $bd = $args{basedata_ref} || $self->get_param ('BASEDATA_REF');
-
-    croak "Tree has no attached BaseData object, cannot generate range table\n"
-        if not defined $bd;
-
-    my %nodes = $self->get_node_hash;  #  make sure we work on a copy
-
-    if (! $use_internal) {  #  strip out the internal nodes
-        while (my ($name1, $node1) = each %nodes) {
-            if ($node1->is_internal_node) {
-                delete $nodes{$name1};
-            }
-        }
-    }
-
-    my @results = [
-        qw /Node1
-            Node2
-            Length1
-            Length2
-            P_dist
-            Range1
-            Range2
-            Rel_range
-            Range_shared
-            Rel_shared
-        /
-    ];
-
-    #declare progress tracking variables
-    my (%done, $progress, $progress_percent);
-    my $to_do = scalar keys %nodes;
-    my $printed_progress = 0;
-
-    # progress feedback to text window
-    print "[TREE] CREATING NODE RANGE TABLE FOR TREE: $name  ";
-
-    foreach my $node1 (values %nodes) {
-        my $name1 = $node1->get_name;
-        my $length1 = $node1->get_total_length;
-
-        my $range_elements1
-            = $bd->get_range_union (
-                labels => scalar $node1->get_terminal_elements
-        );
-        my $range1 = $node1->is_terminal_node
-            ? $bd->get_range (element => $name1)
-            : scalar @$range_elements1;  #  need to allow for labels positioned higher on the tree
-
-        # progress feedback for text window and GUI        
-        $progress ++;
-        $progress_bar->update(
-            "Converting tree $name to matrix\n"
-            . "($progress / $to_do)",
-            $progress / $to_do,
-        ); #"
-
-        LOOP_NODE2:
-        foreach my $node2 (values %nodes) {
-            my $name2 = $node2->get_name;
-
-            next LOOP_NODE2 if $done{$name1}{$name2} || $done{$name2}{$name1};
-
-            my $length2 = $node2->get_total_length;
-            my $range_elements2 = $bd->get_range_union (labels => scalar $node2->get_terminal_elements);
-            my $range2 = $node1->is_terminal_node
-                ? $bd->get_range (element => $name2)
-                : scalar @$range_elements2;
-
-            my $shared_ancestor = $node1->get_shared_ancestor (node => $node2);
-            my $length_ancestor = $shared_ancestor->get_length;  #  need to exclude length of ancestor itself
-            my $length1_to_ancestor = $node1->get_length_above (target_ref => $shared_ancestor) - $length_ancestor;
-            my $length2_to_ancestor = $node2->get_length_above (target_ref => $shared_ancestor) - $length_ancestor;
-            my $length_sum = $length1_to_ancestor + $length2_to_ancestor;
-
-            my ($range_shared, $range_rel, $shared_rel);
-
-            if ($range1 and $range2) { # only calculate range comparisons if both nodes have a range > 0
-                if ($name1 eq $name2) { # if the names are the same, the shared range is the whole range
-                    $range_shared = $range1;
-                    $range_rel = 1;
-                    $shared_rel = 1;
-                }
-                else {
-                    #calculate shared range    
-                    my (%tmp1, %tmp2); 
-                    #@tmp1{@$range_elements1} = @$range_elements1;
-                    @tmp2{@$range_elements2} = @$range_elements2;
-                    delete @tmp2{@$range_elements1};
-                    $range_shared = $range2 - scalar keys %tmp2;
-
-                    #calculate relative range
-                    my $greater_range = $range1 > $range2
-                        ? $range1
-                        : $range2;
-                    my $lesser_range = $range1 > $range2
-                        ? $range2
-                        : $range1;             
-                    $range_rel = $lesser_range / $greater_range;
-
-                    #calculate relative shared range
-                    $shared_rel = $range_shared / $lesser_range;
-                };
-            };
-
-            push @results, [
-                $name1,
-                $name2,
-                $length1_to_ancestor,
-                $length2_to_ancestor,
-                $length_sum,
-                $range1,
-                $range2,
-                $range_rel,
-                $range_shared,
-                $shared_rel
-            ];
-        }
-    }
-
-    return wantarray ? @results : \@results;
-}
-
-sub find_list_indices_across_nodes {
-    my $self = shift;
-    my %args = @_;
-
-    my @lists = $self->get_hash_lists_below;
-
-    my $bd = $self->get_param ('BASEDATA_REF');
-    my $indices_object = Biodiverse::Indices->new(BASEDATA_REF => $bd);
-
-    my %calculations_by_index = $indices_object->get_index_source_hash;
-
-    my %index_hash;
-
-    #  loop over the lists and find those that are generated by a calculation
-    #  This ensures we get all of them if subsets are used.
-    foreach my $list_name (@lists) {
-        if (exists $calculations_by_index{$list_name}) {
-            $index_hash{$list_name} = $list_name;
-        }
-    }
-
-    return wantarray ? %index_hash : \%index_hash;    
-}
-
-#  Will return the root node if any nodes are not on the tree
-sub get_last_shared_ancestor_for_nodes {
-    my $self = shift;
-    my %args = @_;
-
-    no autovivification;
-
-    my @node_names = keys %{$args{node_names}};
-    
-    return if !scalar @node_names;
-
-    #my $node = $self->get_root_node;
-    my $first_name = shift @node_names;
-    my $first_node = $self->get_node_ref (node => $first_name);
-    
-    return $first_node if !scalar @node_names;
-
-    my @reference_path = $first_node->get_path_to_root_node;
-    my %ref_path_hash;
-    @ref_path_hash{@reference_path} = (0 .. $#reference_path);
-    
-    my $common_anc_idx = 0;
-
-  PATH:
-    while (my $node_name = shift @node_names) {
-        #  Must be just the root node left, so drop out.
-        #  One day we will need to check for existence across all paths,
-        #  as undefined ancestors can occur if we have multiple root nodes.
-        last PATH if $common_anc_idx == $#reference_path;
-
-        my $node_ref = $self->get_node_ref (node => $node_name);
-        my @path = $node_ref->get_path_to_root_node;
-
-        #  Start from an equivalent relative depth to avoid needless
-        #  comparisons near terminals which cannot be ancestral.
-        #  i.e. if the current common ancestor is at depth 3
-        #  then anything deeper cannot be an ancestor.
-        #  The pay-off is for larger trees.
-        my $min = max (0, $#path - $#reference_path + $common_anc_idx);
-        my $max = $#path;
-        my $found_idx;
-
-        # run a binary search to find the lowest shared node
-      PATH_NODE_REF_BISECT:
-        while ($max > $min) {
-            my $mid = int( ( $min + $max ) / 2 );
-
-            my $idx = $ref_path_hash{$path[$mid]};
-
-            if (defined $idx) {   #  we are in the path, try a node nearer the tips
-                $max = $mid;
-                $found_idx = $idx;  #  track the index
-            }
-            else {               #  we are not in the path, try a node nearer the root
-                $min = $mid + 1;
-            }
-        }
-        #  Sometimes $max == $min and that's the one we want to use
-        if ($max == $min && !defined $found_idx) {
-            $found_idx = $ref_path_hash{$path[$min]};
-        }
-
-        if (defined $found_idx) {
-            $common_anc_idx = $found_idx;
-        }
-    }
-
-    my $node = $reference_path[$common_anc_idx];
-
-    return $node;
-}
-
-########################################################
-#  Compare one tree object against another
-#  Compares the similarity of the terminal elements using the Sorenson metric
-#  Creates a new list in the tree object containing values based on the rand_compare
-#  argument in the relevant indices
-#  This is really designed for the randomisation procedure, but has more
-#  general applicability.
-#  As of issue #284, we optionally skip tracking the stats,
-#  thus avoiding double counting since we compare the calculations per
-#  node using a cloned tree
-sub compare {
-    my $self = shift;
-    my %args = @_;
-
-    #  make all numeric warnings fatal to catch locale/sprintf issues
-    use warnings FATAL => qw { numeric };
-
-    my $comparison = $args{comparison}
-      || croak "Comparison not specified\n";
-
-    my $track_matches    = !$args{no_track_matches};
-    my $track_node_stats = !$args{no_track_node_stats};
-    my $terminals_only   = $args{terminals_only};
-    my $comp_precision   = $args{comp_precision} // '%.10f';
-
-    my $result_list_pfx = $args{result_list_name};
-    if (!$track_matches) {  #  avoid some warnings lower down
-       $result_list_pfx //= q{};
-    }
-
-    croak "Comparison list name not specified\n"
-      if ! defined $result_list_pfx;
-
-    my $result_data_list = $result_list_pfx . "_DATA";
-    my $result_identical_node_length_list = $result_list_pfx . "_ID_LDIFFS";
-
-    my $progress = Biodiverse::Progress->new();
-    my $progress_text
-      = sprintf "Comparing %s with %s\n",
-        $self->get_param ('NAME'),
-        $comparison->get_param ('NAME');
-    $progress->update ($progress_text, 0);
-
-    #print "\n[TREE] " . $progress_text;
-
-    #  set up the comparison operators if it has spatial results
-    my $has_spatial_results = defined $self->get_list_ref (
-        list => 'SPATIAL_RESULTS',
-    );
-    my %base_list_indices;
-
-    if ($track_matches && $has_spatial_results) {
-
-        %base_list_indices = $self->find_list_indices_across_nodes;
-        $base_list_indices{SPATIAL_RESULTS} = 'SPATIAL_RESULTS';
-
-        foreach my $list_name (keys %base_list_indices) {
-            $base_list_indices{$list_name}
-                = $result_list_pfx . '>>' . $list_name;
-        }
-
-    }
-
-    #  now we chug through each node, finding its most similar comparator node in the other tree
-    #  we store the similarity value as a measure of cluster reliability and 
-    #  we then use that node to assess how goodthe spatial results are
-    my $min_poss_value = 0;
-    my $max_poss_value = 1;
-    my %compare_nodes = $comparison->get_node_hash;  #  make sure it's a copy
-    my %done;
-    my %found_perfect_match;
-
-    my $to_do = max ($self->get_node_count, $comparison->get_node_count);
-    my $i = 0;
-    #my $last_update = [gettimeofday];
-
-  BASE_NODE:
-    foreach my $base_node ($self->get_node_refs) {
-        $i++;
-        $progress->update ($progress_text . "(node $i / $to_do)", $i / $to_do);
-
-        my %base_elements = $base_node->get_terminal_elements;
-        my $base_node_name = $base_node->get_name;
-        my $min_val = $max_poss_value;
-        my $most_similar_node;
-
-        #  A small optimisation - if they have the same name then
-        #  they can often have the same terminals so this will
-        #  reduce the search times
-        my @compare_name_list = keys %compare_nodes;
-        if (exists $compare_nodes{$base_node_name}) {
-            unshift @compare_name_list, $base_node_name;
-        }
-
-        COMP:
-        foreach my $compare_node_name (@compare_name_list) {
-            next if exists $found_perfect_match{$compare_node_name};
-            my $sorenson = $done{$compare_node_name}{$base_node_name}
-                        // $done{$base_node_name}{$compare_node_name};
-
-            if (! defined $sorenson) { #  if still not defined then it needs to be calculated
-                my %comp_elements  = $compare_nodes{$compare_node_name}->get_terminal_elements;
-                my %union_elements = (%comp_elements, %base_elements);
-                my $abc =  scalar keys %union_elements;
-                my $a   = (scalar keys %base_elements) + (scalar keys %comp_elements) - $abc;
-                $sorenson = 1 - ((2 * $a) / ($a + $abc));
-                $done{$compare_node_name}{$base_node_name} = $sorenson;
-            }
-
-            if ($sorenson <= $min_val) {
-                $min_val = $sorenson;
-                $most_similar_node = $compare_nodes{$compare_node_name};
-                carp $compare_node_name if ! defined $most_similar_node;
-                if ($sorenson == $min_poss_value) {
-                    #  cannot be related to another node
-                    if ($terminals_only) {
-                        $found_perfect_match{$compare_node_name} = 1;
-                    }
-                    else {
-                        #  If its length is same then we have perfect match
-                        my $len_comp = $self->set_precision_aa (
-                            $compare_nodes{$compare_node_name}->get_length,
-                            $comp_precision,
-                        );
-                        my $len_base = $self->set_precision_aa (
-                            $base_node->get_length,
-                            $comp_precision,
-                        );
-                        if ($len_comp eq $len_base) {
-                            $found_perfect_match{$compare_node_name} = $len_base;
-                        }
-                        #else {say "$compare_node_name, $len_comp, $len_base"}
-                    }
-                    last COMP;
-                }
-            }
-            carp "$compare_node_name $sorenson $min_val"
-                if ! defined $most_similar_node;
-        }
-
-        next BASE_NODE if !$track_matches;
-
-        if ($track_node_stats) {
-            $base_node->add_to_lists ($result_data_list => [$min_val]);
-            my $stats = $stats_class->new;
-    
-            $stats->add_data ($base_node->get_list_ref (list => $result_data_list));
-            my $prev_stat   = $base_node->get_list_ref (list => $result_list_pfx);
-            my %stats = (
-                MEAN   => $stats->mean,
-                SD     => $stats->standard_deviation,
-                MEDIAN => $stats->median,
-                Q25    => scalar $stats->percentile (25),
-                Q05    => scalar $stats->percentile (5),
-                Q01    => scalar $stats->percentile (1),
-                COUNT_IDENTICAL
-                       =>   ($prev_stat->{COUNT_IDENTICAL} || 0)
-                          + ($min_val == $min_poss_value ?  1 : 0),
-                COMPARISONS
-                       => ($prev_stat->{COMPARISONS} || 0) + 1,
-            );
-            $stats{PCT_IDENTICAL} = 100 * $stats{COUNT_IDENTICAL} / $stats{COMPARISONS};
-    
-            my $length_diff = ($min_val == $min_poss_value)
-                            ? [  $base_node->get_total_length
-                               - $most_similar_node->get_total_length
-                              ]
-                            : [];  #  empty array by default
-    
-            $base_node->add_to_lists (
-                $result_identical_node_length_list => $length_diff
-            );
-    
-            $base_node->add_to_lists ($result_list_pfx => \%stats);
-        }
-
-        if ($has_spatial_results) {
-            BY_INDEX_LIST:
-            while (my ($list_name, $result_list_name) = each %base_list_indices) {
-
-                my $base_ref = $base_node->get_list_ref (
-                    list => $list_name,
-                );
-
-                my $comp_ref = $most_similar_node->get_list_ref (
-                    list => $list_name,
-                );
-                next BY_INDEX_LIST if ! defined $comp_ref;
-
-                my $results = $base_node->get_list_ref (
-                    list => $result_list_name,
-                )
-                || {};
-
-                $self->compare_lists_by_item (
-                    base_list_ref     => $base_ref,
-                    comp_list_ref     => $comp_ref,
-                    results_list_ref  => $results,
-                );
-
-                #  add list to the base_node if it's not already there
-                if (! defined $base_node->get_list_ref (list => $result_list_name)) {
-                    $base_node->add_to_lists ($result_list_name => $results);
-                }
-            }
-        }
-    }
-
-    $self->set_last_update_time;
-
-    return scalar keys %found_perfect_match;
-}
-
-sub trees_are_same {
-    my $self = shift;
-    my %args = @_;
-    
-    my $exact_match_count = $self->compare (%args, no_track_matches => 1);
-    
-    my $comparison = $args{comparison}
-        || croak "Comparison not specified\n";
-
-    my $node_count_self = $self->get_node_count;
-    my $node_count_comp = $comparison->get_node_count;
-    my $trees_match
-        = $node_count_self == $node_count_comp
-        && $exact_match_count == $node_count_self;
-    
-    return $trees_match;
-}
-
-#  does this tree contain a second tree as a sub-tree
-sub contains_tree {
-    my $self = shift;
-    my %args = @_;
-    
-    my $exact_match_count = $self->compare (%args, no_track_matches => 1);
-
-    my $comparison = $args{comparison}
-        || croak "Comparison not specified\n";
-
-    my $node_count_comp = $comparison->get_node_count;
-    if ($args{ignore_root}) {
-        $node_count_comp --;
-    }
-    my $correction += $args{correction} // 0;
-    $node_count_comp += $correction;
-
-    my $contains = $exact_match_count == $node_count_comp;
-    
-    return $contains;
-}
-
-#  trim a tree to remove nodes from a set of names, or those not in a set of names
-sub trim {
-    my $self = shift;
-    my %args = (
-        delete_internals => 1,   #  delete internals by default
-        @_,                      #  if they have no named children to keep
-    );
-
-    say '[TREE] Trimming';
-
-    my $delete_internals = $args{delete_internals};
-    
-    my %tree_node_hash = $self->get_node_hash;
-
-    #  Get keep and trim lists and convert to hashes as needs dictate
-    #  those to keep
-    my $keep = $self->array_to_hash_keys (list => $args{keep} || {});
-    my $trim = $args{trim}; #  those to delete
-
-    #  If the keep list is defined, and the trim list is not defined,
-    #    then we work with all named nodes that don't have children we want to keep
-    if (! defined $args{trim} && defined $args{keep}) {
-
-      NAME:
-        foreach my $name (keys %tree_node_hash) {
-            next NAME if exists $keep->{$name};
-
-            my $node = $tree_node_hash{$name};
-
-            next NAME if $node->is_internal_node;
-            next NAME if $node->is_root_node;  #  never delete the root node
-
-            my %children    = $node->get_all_descendants;  #  make sure we use a copy
-            my $child_count = scalar keys %children;
-            delete @children{keys %$keep};
-            #  If none of the descendents are in the keep list then we can trim this node.
-            #  Otherwise add this node and all of its ancestors to the keep list.
-            if ($child_count == scalar keys %children) {
-                $trim->{$name} = $node;
-            }
-            else {
-                my $ancestors = $node->get_path_to_root_node;
-                foreach my $ancestor (@$ancestors) {
-                    $keep->{$ancestor->get_name} ++;
-                }
-            }
-        }
-    }
-    $trim //= {};
-    my %trim_hash = $self->array_to_hash_keys (list => $trim);  #  makes a copy
-
-    #  we only want to consider those not being explicitly kept (included)
-    my %candidate_node_hash = %tree_node_hash;
-    delete @candidate_node_hash{keys %$keep};
-
-    my %deleted_h;
-    my $i = 0;
-    my $to_do = scalar keys %candidate_node_hash;
-    my $progress = Biodiverse::Progress->new (text => 'Deletions');
-
-  DELETION:
-    foreach my $name (keys %candidate_node_hash) {
-        $i++;
-        #  we might have deleted a named parent,
-        #  so this node no longer exists in the tree
-        next DELETION if $deleted_h{$name} || !exists $trim_hash{$name};
-
-        $progress->update (
-            "Checking nodes ($i / $to_do)",
-            $i / $to_do,
-        );
-
-        #  delete if it is in the list to exclude
-        my @deleted_nodes = $self->delete_node (node => $name, no_delete_cache => 1);
-        @deleted_h{@deleted_nodes} = (1) x scalar @deleted_nodes;
-    }
-
-    $progress->close_off;
-    my $deleted_count = scalar keys %deleted_h;
-    say "[TREE] Deleted $deleted_count nodes ", join ' ', sort keys %deleted_h;
-
-    #  delete any internal nodes with no named descendents
-    my $deleted_internal_count = 0;
-    if ($delete_internals and scalar keys %deleted_h) {
-        say '[TREE] Cleaning up internal nodes';
-
-        my %node_hash = $self->get_node_hash;
-        $to_do = scalar keys %node_hash;
-        my %deleted_hash;
-        my $i;
-
-      NODE:
-        foreach my $name (keys %node_hash) {
-            $i++;
-
-            my $node = $node_hash{$name};
-            next NODE if $deleted_hash{$node};  #  already deleted
-            next NODE if !$node->is_internal_node;
-            next NODE if  $node->is_root_node;
-
-            $progress->update (
-                "Checking nodes ($i / $to_do)",
-                $i / $to_do,
-            );
-
-            #  need to ignore any cached descendants (and we cleanup the cache lower down)
-            my $children = $node->get_all_descendants (cache => 0);
-          DESCENDENT:
-            foreach my $child (keys %$children) {
-                my $child_node = $children->{$child};
-                next NODE if ! $child_node->is_internal_node;
-            }
-
-            #  might have already been deleted, so wrap in an eval
-            my @deleted_names = eval {
-                $self->delete_node (node => $name, no_delete_cache => 1)
-            };
-            @deleted_hash{@deleted_names} = (1) x @deleted_names;
-        }
-        $progress->close_off;
-
-        $deleted_internal_count = scalar keys %deleted_hash;
-        say "[TREE] Deleted $deleted_internal_count internal nodes with no named descendents";
-    }
-
-    #  now some cleanup
-    if ($deleted_internal_count || $deleted_count) {
-        $self->delete_param ('TOTAL_LENGTH');  #  need to clear this up
-        $self->delete_cached_values;
-        #  This avoids circular refs in the ones that were deleted
-        foreach my $node (values %tree_node_hash) {
-            $node->delete_cached_values;
-        }
-    }
-    $keep = undef;  #  was leaking - not sure it matters, though
-
-    say '[TREE] Trimming completed';
-
-    $progress = undef;
-
-    return $self;
-}
-
-
-sub numerically {$a <=> $b};
-
-sub AUTOLOAD {
-    my $self = shift;
-    my $type = ref($self) || $self;
-                #or croak "$self is not an object\n";
-
-    my $method = $AUTOLOAD;
-    $method =~ s/.*://;   # strip fully-qualified portion
-
-#  seem to be getting destroy issues - let the system take care of it.
-#    return if $method eq 'DESTROY';  
-
-    my $root_node = $self->get_tree_ref;
-
-    croak 'No root node' if ! $root_node;
-
-    if (defined $root_node and $root_node->can ($method)) {
-        #print "[TREE] Using AUTOLOADER method $method\n";
-        return $root_node->$method (@_);
-    }
-    else {
-        Biodiverse::NoMethod->throw (method => $method, message => "$self cannot call method $method");
-        #croak "[$type (TREE)] No root node and/or cannot access method $method, "
-        #    . "tried AUTOLOADER and failed\n";
-    }
-
-    return;
-}
-
-#  collapse tree to a polytomy a set distance above the tips
-#  assumes ultrametric tree
-# the only args are:
-#   cutoff_absolute - the depth from the tips of the tree at which to cut in units of branch length
-#   or cutoff_relative - the depth from the tips of the tree at which to cut as a proportion
-#   of the total tree depth.
-#   if both parameters are given, cutoff_relative overrides cutoff_absolute
-
-sub collapse_tree {
-    my $self = shift;   # expects a Tree object
-    my %args = @_;
-
-    my $cutoff = $args{cutoff_absolute};
-    my $verbose = $args{verbose} // 1;
-
-    my $total_tree_length = $self->get_tree_length;    
-
-    if (defined $args{cutoff_relative} ) {
-        my $cutoff_relative = $args{cutoff_relative};
-        croak 'cutoff_relative argument must be between 0 and 1'
-          if $cutoff_relative < 0 || $cutoff_relative > 1;
-
-        $cutoff = $cutoff_relative * $total_tree_length;
-    }
-
-    my ($zero_count, $shorter_count);
-
-    my %node_hash = $self->get_node_hash;
-
-    if ($verbose) {    
-        say "[TREE] Total length: $total_tree_length";
-        say '[TREE] Node count: ' . (scalar keys %node_hash);
-    }
-
-    my $node;
-
-    my %new_node_lengths;
-
-    #  first pass - calculate the new lengths
-  NODE_NAME:
-    foreach my $name (sort keys %node_hash) {
-        $node = $node_hash{$name};
-        #my $new_branch_length;
-
-        my $node_length = $node->get_length;
-        my $length_to_tip = $node->get_length_below;  #  includes length of $node
-        my $upper_bound = $length_to_tip;
-        my $lower_bound = $length_to_tip - $node_length;
-
-        my $type;
-        # whole branch is inside the limit - no change
-        next NODE_NAME if $upper_bound < $cutoff;
-
-        # whole of branch is outside limit - set branch length to 0
-        if ($lower_bound >= $cutoff) {
-            $new_node_lengths{$name} = 0;
-            $zero_count ++;
-            $type = 1;
-        }
-        # part of branch is outside limit - shorten branch
-        else {                       
-            $new_node_lengths{$name} = $cutoff - $lower_bound;
-            $shorter_count ++;
-            $type = 2;
-        };
-    }
-
-    #  second pass - apply the new lengths
-    foreach my $name (keys %new_node_lengths) {
-        $node = $node_hash{$name};
-
-        my $new_length;
-
-        if ($new_node_lengths{$name} == 0) {
-            $new_length = $node->is_terminal_node ? ($total_tree_length / 10000) : 0;
-        }
-        else {
-            $new_length = $new_node_lengths{$name};
-        }
-
-        $node->set_length (length => $new_length);
-
-        if ($verbose) {
-            say "$name: new length is $new_length";
-        }
-    }
-
-    $self->delete_cached_values;
-<<<<<<< HEAD
-=======
-    $self->delete_cached_values_below;
->>>>>>> ef7f1385
-
-    #  reset all the total length values
-    $self->reset_total_length;
-    $self->get_total_tree_length;
-
-    my @now_empty = $self->flatten_tree;
-    #  now we clean up all the empty nodes in the other indexes
-    if ($verbose) {
-        say "[TREE] Deleting " . scalar @now_empty . ' empty nodes';
-    }
-    #foreach my $now_empty (@now_empty) {
-    $self->delete_from_node_hash (nodes => \@now_empty) if scalar @now_empty;
-
-<<<<<<< HEAD
-=======
-    #  rerun the resets - prob overkill
-    $self->delete_cached_values;
-    $self->delete_cached_values_below;
-    $self->reset_total_length;
-    $self->get_total_tree_length;
-
-
->>>>>>> ef7f1385
-    if ($verbose) {
-        say '[TREE] Total length: ' . $self->get_tree_length;
-        say '[TREE] Node count: ' . $self->get_node_count;
-    }
-
-    return $self;
-}
-
-sub reset_total_length {
-    my $self = shift;
-
-    #  older versions had this as a param
-    $self->delete_param('TOTAL_LENGTH');
-    $self->delete_cached_value('TOTAL_LENGTH');
-    $self->reset_total_length_below;
-
-    return;
-}
-
-#  collapse all nodes below a cutoff so they form a set of polytomies
-sub collapse_tree_below {
-    my $self = shift;
-    my %args = @_;
-    
-    my $target_hash = $self->group_nodes_below (%args);
-    
-    foreach my $node (values %$target_hash) {
-        my %terminals = $node->get_terminal_node_refs;
-        my @children = $node->get_children;
-        CHILD_NODE:
-        foreach my $desc_node (@children) {
-            next CHILD_NODE if $desc_node->is_terminal_node;
-            eval {
-                $self->delete_node (node => $desc_node->get_name);
-            };
-        }
-        #  still need to ensure they are in the node hash
-        $node->add_children (children => [sort values %terminals]);  
-
-        #print "";
-    }
-    
-    
-    return 1;
-}
-
-
-
-#  root an unrooted tree using a zero length node.
-sub root_unrooted_tree {
-    my $self = shift;
-
-    my @root_nodes = $self->get_root_node_refs;
-
-    return if scalar @root_nodes <= 1;
-
-    my $name = $self->get_free_internal_name;
-    my $new_root_node = $self->add_node (length => 0, name => $name);
-
-    $new_root_node->add_children(children => \@root_nodes);
-
-    @root_nodes = $self->get_root_node_refs;
-    croak "failure\n" if scalar @root_nodes > 1;
-
-    return;
-}
-
-sub shuffle_no_change {
-    my $self = shift;
-    return $self;
-}
-
-#  users should make a clone before doing this...
-sub shuffle_terminal_names {
-    my $self = shift;
-    my %args = @_;
-    
-    my $target_node = $args{target_node} // $self->get_root_node;
-
-    my $node_hash = $self->get_node_hash;
-    my %reordered = $target_node->shuffle_terminal_names (%args);
-
-    #  place holder for nodes that will change
-    my %tmp;
-    while (my ($old, $new) = each %reordered) {
-        $tmp{$new} = $node_hash->{$old};
-    }
-
-    #  and now we override the old with the new
-    @{$node_hash}{keys %tmp} = values %tmp;
-
-    $self->delete_cached_values;
-    $self->delete_cached_values_below;
-
-    return if !defined wantarray;
-    return wantarray ? %reordered : \%reordered;
-}
-
-
-sub clone_tree_with_equalised_branch_lengths {
-    my $self = shift;
-    my %args = @_;
-
-    my $name = $args{name} // ($self->get_param ('NAME') . ' EQ');
-
-    my $non_zero_len = $args{node_length};
-
-    if (!defined $non_zero_len) {
-        my $non_zero_node_count = grep {$_->get_length} $self->get_node_refs;
-<<<<<<< HEAD
-        $non_zero_len = $self->get_total_tree_length / $non_zero_node_count;
-=======
-        $non_zero_len = $self->get_total_tree_length / ($non_zero_node_count || 1);
->>>>>>> ef7f1385
-    }
-
-    my $new_tree = $self->clone;
-    $new_tree->delete_cached_values;
-
-    #  reset all the total length values
-    $new_tree->reset_total_length;
-    $new_tree->reset_total_length_below;
-
-    foreach my $node ($new_tree->get_node_refs) {
-        my $len = $node->get_length ? $non_zero_len : 0;
-        $node->set_length (length => $len);
-        $node->delete_cached_values;
-        my $sub_list_ref = $node->get_list_ref (list => 'NODE_VALUES');
-        delete $sub_list_ref->{_y};  #  the GUI adds these - should fix there
-        delete $sub_list_ref->{total_length_gui};
-        my $null;
-    }
-    $new_tree->rename(new_name => $name);
-
-    return $new_tree;
-}
-
-
-#  Let the system take care of most of the memory stuff.  
-sub DESTROY {
-    my $self = shift;
-
-    $self->delete_cached_values;       #  clear the cache
-    if ($self->{TREE_BY_NAME}) {
-        foreach my $node ($self->get_node_refs) {
-            next if !defined $node;
-            $node->delete_cached_values;
-        }
-    }
-
-    #my $name = $self->get_param ('NAME');
-    #print "DELETING $name\n";
-    $self->set_param (BASEDATA_REF => undef);  #  clear the ref to the parent basedata object
-    
-    $self->{TREE} = undef;  # empty the ref to the tree
-    $self->{TREE_BY_NAME} = undef;  #  empty the list of nodes
-    #print "DELETED $name\n";
-    return;
-};
-
-1;
-
-__END__
-
-=head1 NAME
-
-Biodiverse::????
-
-=head1 SYNOPSIS
-
-  use Biodiverse::????;
-  $object = Biodiverse::Statistics->new();
-
-=head1 DESCRIPTION
-
-TO BE FILLED IN
-
-=head1 METHODS
-
-=over
-
-=item INSERT METHODS
-
-=back
-
-=head1 REPORTING ERRORS
-
-Use the issue tracker at http://www.purl.org/biodiverse
-
-=head1 COPYRIGHT
-
-Copyright (c) 2010 Shawn Laffan. All rights reserved.  
-
-=head1 LICENSE
-
-This program is free software: you can redistribute it and/or modify
-it under the terms of the GNU General Public License as published by
-the Free Software Foundation, either version 3 of the License, or
-(at your option) any later version.
-
-This program is distributed in the hope that it will be useful,
-but WITHOUT ANY WARRANTY; without even the implied warranty of
-MERCHANTABILITY or FITNESS FOR A PARTICULAR PURPOSE.  See the
-GNU General Public License for more details.
-
-For a full copy of the license see <http://www.gnu.org/licenses/>.
-
-=cut
+package Biodiverse::Tree;
+
+#  Package to build and store trees.
+#  includes clustering methods
+use 5.010;
+
+use Carp;
+use strict;
+use warnings;
+use Scalar::Util qw /looks_like_number/;
+use List::MoreUtils qw /first_index/;
+use List::Util qw /sum min max/;
+
+use English qw ( -no_match_vars );
+
+our $VERSION = '0.99_008';
+
+our $AUTOLOAD;
+
+use Statistics::Descriptive;
+my $stats_class = 'Biodiverse::Statistics';
+
+use Biodiverse::Matrix;
+use Biodiverse::TreeNode;
+use Biodiverse::BaseStruct;
+use Biodiverse::Progress;
+use Biodiverse::Exception;
+
+use parent qw /
+    Biodiverse::Common
+/; #/
+
+my $EMPTY_STRING = q{};
+
+#  useful for analyses that are of type tree - could be too generic a name?
+sub is_tree_object {
+    return 1;
+}
+
+sub new {
+    my $class = shift;
+
+    my $self = bless {}, $class;
+
+    my %args = @_;
+
+    # do we have a file to load from?
+    my $file_loaded;
+    if (defined $args{file}) {
+        $file_loaded = $self->load_file(@_);
+    }
+
+    return $file_loaded if defined $file_loaded;
+
+    my %PARAMS = (  #  default params
+        TYPE => 'TREE',
+        OUTSUFFIX => 'bts',
+        OUTSUFFIX_YAML => 'bty',
+        CACHE_TREE_AS_MATRIX => 1,
+    );
+    $self->set_params (%PARAMS, %args);
+    $self->set_default_params;  #  load any user overrides
+
+    $self->{TREE_BY_NAME} = {};
+
+    #  avoid memory leak probs with circular refs to parents
+    #  ensures children are destroyed when parent is destroyed
+    $self->weaken_basedata_ref;  
+
+    return $self;
+}
+
+sub rename {
+    my $self = shift;
+    my %args = @_;
+
+    my $name = $args{new_name};
+    if (not defined $name) {
+        croak "[Tree] Argument 'new_name' not defined\n";
+    }
+
+    #  first tell the basedata object
+    #my $bd = $self->get_param ('BASEDATA_REF');
+    #$bd->rename_output (object => $self, new_name => $name);
+
+    # and now change ourselves    
+    $self->set_param (NAME => $name);
+
+}
+
+#  need to flesh this out - total length, summary stats of lengths etc
+sub _describe {
+    my $self = shift;
+
+    my @description = (
+        'TYPE: ' . blessed $self,
+    );
+
+    my @keys = qw /
+        NAME
+    /;
+
+    foreach my $key (@keys) {
+        my $desc = $self->get_param ($key);
+        if ((ref $desc) =~ /ARRAY/) {
+            $desc = join q{, }, @$desc;
+        }
+        push @description, "$key: $desc";
+    }
+
+    push @description, "Node count: "          . scalar @{$self->get_node_refs};
+    push @description, "Terminal node count: " . scalar @{$self->get_terminal_node_refs};
+    push @description, "Root node count: "     . scalar @{$self->get_root_node_refs};
+
+    push @description, "Sum of branch lengths: " . sprintf "%.6g", $self->get_total_tree_length;
+
+    my $description = join "\n", @description;
+
+    return wantarray ? @description : $description;
+}
+
+#  sometimes we have to clean up the topology from the top down for each root node
+#  this will ultimately give us a single root node where that should be the case
+sub set_parents_below {
+    my $self = shift;
+
+    my @root_nodes = $self->get_root_node_refs;
+
+    foreach my $root_node ($self->get_root_node_refs) {
+        next if ! $root_node->is_root_node;  #  may have been fixed on a previous iteration, so skip it
+        $root_node->set_parents_below;
+    }
+
+    #my @root_nodes2 = $self->get_root_node_refs;
+    #print "";
+    return;
+}
+
+#  If no_delete_cache is true then the caller promises to clean up later.
+#  This can be used to avoid multiple passes over the tree across multiple deletions.  
+sub delete_node {
+    my $self = shift;
+    my %args = @_;
+
+    #  get the node ref
+    my $node_ref = $self->get_node_ref (node => $args{node});
+    return if ! defined $node_ref;  #  node does not exist anyway
+
+    #  get the names of all descendents 
+    my %node_hash = $node_ref->get_all_descendants (cache => 0);
+    $node_hash{$node_ref->get_name} = $node_ref;  #  add node_ref to this list
+
+    #  Now we delete it from the treenode structure.
+    #  This cleans up any children in the tree.
+    $node_ref->get_parent->delete_child (child => $node_ref, no_delete_cache => 1);
+
+    #  now we delete it and its descendents from the node hash
+    $self->delete_from_node_hash (nodes => \%node_hash);
+
+    #  Now we clear the caches from those deleted nodes and those remaining
+    #  This circumvents circular refs from the caches.
+    if (!$args{no_delete_cache}) {
+        foreach my $n_ref (values %node_hash) {
+            $n_ref->delete_cached_values;
+        }
+        $self->delete_cached_values_below;
+    }
+
+    #  return a list of the names of those deleted nodes
+    return wantarray ? keys %node_hash : [keys %node_hash];
+}
+
+sub delete_from_node_hash {
+    my $self = shift;
+    my %args = @_;
+
+    if ($args{node}) {
+        delete $self->{TREE_BY_NAME}{$args{node}};  #  $args{node} implies single deletion
+    }
+
+    my $arg_nodes_ref = ref $args{nodes};
+    my @list;
+    if ($arg_nodes_ref =~ /HASH/) {
+        @list = keys %{$args{nodes}};
+    }
+    elsif ($arg_nodes_ref =~ /ARRAY/) {
+        @list = @{$args{nodes}};
+    }
+    else {
+        @list = $args{nodes};
+    }
+    delete @{$self->{TREE_BY_NAME}}{@list};
+
+    return;
+}
+
+#  add a new TreeNode to the hash, return it
+sub add_node {
+    my $self = shift;
+    my %args = @_;
+    my $node = $args{node_ref} || Biodiverse::TreeNode->new (@_);
+    $self->add_to_node_hash (node_ref => $node);
+    
+    return $node;
+}
+
+sub add_to_node_hash {
+    my $self = shift;
+    my %args = @_;
+    my $node_ref = $args{node_ref};
+    my $name = $node_ref->get_name;
+
+    if ($self->exists_node (name => $name)) {
+        Biodiverse::Tree::NodeAlreadyExists->throw(
+            message => "Node $name already exists in this tree\n",
+            name    => $name,
+        );
+    }
+
+    $self->{TREE_BY_NAME}{$name} = $node_ref;
+    return $node_ref if defined wantarray;
+}
+
+#  does this node exist already?
+sub exists_node {
+    my $self = shift;
+    my %args = @_;
+    my $name = $args{name};
+    if (not defined $name) {
+        if (defined $args{node_ref}) {
+            $name = $args{node_ref}->get_name;
+        }
+        else {
+            croak 'niether name nor node_ref argument passed';  
+        }
+    }
+    return exists $self->{TREE_BY_NAME}{$name};
+}
+
+#  get a single root node - assumes we only care about one if we use this approach.
+#  the sort ensures we get the same one each time.
+sub get_tree_ref {
+    my $self = shift;
+    if (! defined $self->{TREE}) {
+        my %root_nodes = $self->get_root_nodes;
+        my @keys = sort keys %root_nodes;
+        return undef if not defined $keys[0];  #  no tree ref yet
+        $self->{TREE} = $root_nodes{$keys[0]};
+    }
+    return $self->{TREE};
+}
+
+sub get_tree_depth {  #  traverse the tree and calculate the maximum depth
+                      #  need ref to the root node
+    my $self = shift;
+    my $tree_ref = $self->get_tree_ref;
+    return if ! defined $tree_ref ;
+    return $tree_ref->get_depth_below;
+}
+
+sub get_tree_length {  # need ref to the root node
+    my $self = shift;
+    my $tree_ref = $self->get_tree_ref;
+    return if ! defined $tree_ref;
+    return $tree_ref->get_length_below;
+}
+
+#  this is going to supersede get_tree_length because it is a better name
+sub get_length_to_tip {
+    my $self = shift;
+
+    return $self->get_tree_length;
+}
+
+#  Get the terminal elements below this node
+#  If not a TreeNode reference, then return a
+#  hash ref containing only this node
+sub get_terminal_elements {
+    my $self = shift;
+    my %args = (cache => 1, @_);  #  cache by default
+
+    my $node = $args{node} || croak "node not specified in call to get_terminal_elements\n";
+
+    my $node_ref = $self->get_node_ref(node => $node);
+
+    return $node_ref->get_terminal_elements (cache => $args{cache})
+      if defined $node_ref;
+
+    my %hash = ($node => $node_ref);
+    return wantarray ? %hash : \%hash;
+}
+
+sub get_terminal_element_count {
+    my $self = shift;
+    my %args = (cache => 1, @_);  #  cache by default
+
+    my $node_ref;
+    if (defined $args{node}) {
+        my $node = $args{node};
+        $node_ref = $self->get_node_ref(node => $node);
+    }
+    else {
+        $node_ref = $self->get_tree_ref;
+    }
+
+    #  follow logic of get_terminal_elements, which returns a hash of
+    #  node if not a ref - good or bad idea?  Ever used?  
+    return 1 if !defined $node_ref;
+
+    return $node_ref->get_terminal_element_count (cache => $args{cache});
+}
+
+
+
+sub get_node_ref {
+    my $self = shift;
+    my %args = @_;
+
+    my $node = $args{node} //
+      croak "node not specified in call to get_node_ref\n";
+
+    Biodiverse::Tree::NotExistsNode->throw ("[Tree] $node does not exist")
+      if !exists $self->{TREE_BY_NAME}{$node};
+
+    return $self->{TREE_BY_NAME}{$node};
+}
+
+#  array args version of get_node_ref
+sub get_node_ref_aa {
+    my ($self, $node) = @_;
+
+    croak "node not specified in call to get_node_ref\n"
+      if !defined $node;
+
+    no autovivification;
+
+    return $self->{TREE_BY_NAME}{$node}
+      // Biodiverse::Tree::NotExistsNode->throw ("[Tree] $node does not exist");
+}
+
+#  used when importing from a BDX file, as they don't keep weakened refs weak.
+#  not anymore - let the destroy method handle it
+sub weaken_parent_refs {
+    my $self = shift;
+    my $node_list = $self->get_node_hash;
+    foreach my $node_ref (values %$node_list) {
+        $node_ref->weaken_parent_ref;
+    }
+}
+
+#  pre-allocate hash buckets for really large node hashes
+#  and thus gain a minor speed improvement in such cases
+sub set_node_hash_key_count {
+    my $self  = shift;
+    my $count = shift;
+
+    croak "Count $count is not numeric" if !looks_like_number $count;
+
+    my $node_hash = $self->get_node_hash;
+
+    #  has no effect if $count is negative or
+    #  smaller than current key count
+    keys %$node_hash = $count;
+
+    return;
+}
+
+sub get_node_count {
+    my $self = shift;
+    my $hash_ref = $self->get_node_hash;
+    return scalar keys %$hash_ref;
+}
+
+sub get_node_hash {
+    my $self = shift;
+
+    #  create an empty hash if needed
+    $self->{TREE_BY_NAME} //= {};
+
+    return wantarray ? %{$self->{TREE_BY_NAME}} : $self->{TREE_BY_NAME};
+}
+
+sub get_node_refs {
+    my $self = shift;
+    my @refs = values %{$self->get_node_hash};
+
+    return wantarray ? @refs : \@refs;
+}
+
+#  get a hash on the node lengths indexed by name
+sub get_node_length_hash {
+    my $self = shift;
+    my %args = (cache => 1, @_);
+
+    my $use_cache = $args{cache};
+    if ($use_cache) {
+        my $cached_hash = $self->get_cached_value ('NODE_LENGTH_HASH');
+        return (wantarray ? %$cached_hash : $cached_hash) if $cached_hash;
+    }
+    
+    my %len_hash;
+    my $node_hash = $self->get_node_hash;
+    foreach my $node_name (keys %$node_hash) {
+        my $node_ref = $node_hash->{$node_name};
+        $len_hash{$node_name} = $node_ref->get_length;
+    }
+    
+    if ($use_cache) {
+        $self->set_cached_value (NODE_LENGTH_HASH => \%len_hash);
+    }
+    
+    return wantarray ? %len_hash : \%len_hash;
+}
+
+#  get a hash of node refs indexed by their total length
+sub get_node_hash_by_total_length {
+    my $self = shift;
+
+    my %by_value;
+    while ((my $node_name, my $node_ref) = each (%{$self->get_node_hash})) {
+        #  uses total_length param if exists
+        my $value = $node_ref->get_length_below;  
+        $by_value{$value}{$node_name} = $node_ref;
+    }
+
+    return wantarray ? %by_value : \%by_value;
+}
+
+#  get a hash of node refs indexed by their depth below (same order meaning as total length)
+sub get_node_hash_by_depth_below {
+    my $self = shift;
+
+    my %by_value;
+    while ((my $node_name, my $node_ref) = each (%{$self->get_node_hash})) {
+        my $depth = $node_ref->get_depth_below;
+        $by_value{$depth}{$node_name} = $node_ref;
+    }
+    return wantarray ? %by_value : \%by_value;
+}
+
+#  get a hash of node refs indexed by their depth
+sub get_node_hash_by_depth {
+    my $self = shift;
+
+    my %by_value;
+    while ((my $node_name, my $node_ref) = each (%{$self->get_node_hash})) {
+        my $depth = $node_ref->get_depth;
+        $by_value{$depth}{$node_name} = $node_ref;
+    }
+
+    return wantarray ? %by_value : \%by_value;
+}
+
+#  get a set of stats for one of the hash lists in the tree.
+#  Should be called get_list_value_stats
+#  should just return the stats object
+#  Should also inherit from Biodiverse::BaseStruct::get_list_value_stats?
+#  It is almost identical.
+sub get_list_stats {
+    my $self = shift;
+    my %args = @_;
+    my $list = $args{list}   || croak "List not specified\n";
+    my $index = $args{index} || croak "Index not specified\n";
+
+    my @data;
+    foreach my $node (values %{$self->get_node_hash}) {
+        my $list_ref = $node->get_list_ref (list => $list);
+        next if ! defined $list_ref;
+        next if ! exists  $list_ref->{$index};
+        next if ! defined $list_ref->{$index};  #  skip undef values
+
+        push @data, $list_ref->{$index};
+    }
+
+    my %stats_hash = (
+        MAX  => undef,
+        MIN  => undef,
+        MEAN => undef,
+        SD   => undef,
+        PCT025 => undef,
+        PCT975 => undef,
+        PCT05  => undef,
+        PCT95  => undef,
+    );
+
+    if (scalar @data) {  #  don't bother if they are all undef
+        my $stats = $stats_class->new;
+        $stats->add_data (\@data);
+
+        %stats_hash = (
+            MAX  => $stats->max,
+            MIN  => $stats->min,
+            MEAN => $stats->mean,
+            SD   => $stats->standard_deviation,
+            PCT025 => scalar $stats->percentile (2.5),
+            PCT975 => scalar $stats->percentile (97.5),
+            PCT05  => scalar $stats->percentile (5),
+            PCT95  => scalar $stats->percentile (95),
+        );
+    }
+
+    return wantarray ? %stats_hash : \%stats_hash;
+}
+
+#  return 1 if the tree contains a node with the specified name 
+sub node_is_in_tree {
+    my $self = shift;
+    my %args = @_;
+
+    my $node_name = $args{node};
+
+    #  node cannot exist if it has no name...
+    croak "node name undefined\n"
+      if !defined $node_name;
+
+    my $node_hash = $self->get_node_hash;
+    return exists $node_hash->{$node_name};
+}
+
+sub get_terminal_nodes {
+    my $self = shift;
+    my %node_list;
+
+    foreach my $node_ref (values %{$self->get_node_hash}) {
+        next if ! $node_ref->is_terminal_node;
+        $node_list{$node_ref->get_name} = $node_ref;
+    }
+
+    return wantarray ? %node_list : \%node_list;
+}
+
+sub get_terminal_node_refs {
+    my $self = shift;
+    my @node_list;
+
+    foreach my $node_ref (values %{$self->get_node_hash}) {
+        next if ! $node_ref->is_terminal_node;
+        push @node_list, $node_ref;
+    }
+
+    return wantarray ? @node_list : \@node_list;
+}
+
+#  don't cache these results as they can change as clusters are built
+sub get_root_nodes {  #  if there are several root nodes
+    my $self = shift;
+    my %args = @_;
+
+    my %node_list;
+    my $node_hash = $self->get_node_hash;
+
+    foreach my $node_ref (values %$node_hash) {
+        next if ! defined $node_ref;
+        if ($node_ref->is_root_node) {
+            $node_list{$node_ref->get_name} = $node_ref ;
+        }
+    }
+    
+    return wantarray ? %node_list : \%node_list;
+}
+
+sub get_root_node_refs {
+    my $self = shift;
+
+    my @refs = values %{$self->get_root_nodes};
+
+    return wantarray ? @refs : \@refs;
+}
+
+sub get_root_node {
+    my $self = shift;
+
+    my %root_nodes = $self->get_root_nodes;
+    croak "More than one root node\n" if scalar keys %root_nodes > 1;
+
+    my @refs = values %root_nodes;
+    my $root_node_ref = $refs[0];
+
+    croak $root_node_ref->get_name . " is not a root node!\n"
+      if !$root_node_ref->is_root_node;
+
+    return wantarray ? %root_nodes : $root_node_ref;
+}
+
+#  get all nodes that aren't internal
+sub get_named_nodes {
+    my $self = shift;
+    my %node_list;
+    my $node_hash = $self->get_node_hash;
+    foreach my $node_ref (values %$node_hash) {
+        next if $node_ref->is_internal_node;
+        $node_list{$node_ref->get_name} = $node_ref;
+    }
+    return wantarray ? %node_list : \%node_list;
+}
+
+#  get all the nodes that aren't terminals
+sub get_branch_nodes {
+    my $self = shift;
+    my %node_list;
+    my $node_hash = $self->get_node_hash;
+    foreach my $node_ref (values %$node_hash) {
+        next if $node_ref->is_terminal_node;
+        $node_list{$node_ref->get_name} = $node_ref;
+    }
+    return wantarray ? %node_list : \%node_list;
+}
+
+sub get_branch_node_refs {
+    my $self = shift;
+    my @node_list;
+    foreach my $node_ref (values %{$self->get_node_hash}) {
+        next if $node_ref->is_terminal_node;
+        push @node_list, $node_ref;
+    }
+    return wantarray ? @node_list : \@node_list;
+}
+
+#  get an internal node name that is not currently used
+sub get_free_internal_name {
+    my $self = shift;
+    my %args = @_;
+    my $skip = $args{exclude} || {};
+
+    #  iterate over the existing nodes and get the highest internal name that isn't used
+    #  also check the whole translate table (keys and values) to ensure no
+    #    overlaps with valid user defined names
+    my $node_hash = $self->get_node_hash;
+    my %reverse_skip = reverse %$skip;
+    my $highest   = $self->get_cached_value ('HIGHEST_INTERNAL_NODE_NUMBER') // -1;
+    my $name;
+
+    while (1) {
+        $highest++;
+        $name = $highest . '___';
+        last if !exists $node_hash->{$name}
+             && !exists $skip->{$name}
+             && !exists $reverse_skip{$name};
+    }
+
+    #foreach my $name (keys %$node_hash, %$skip) {
+    #    if ($name =~ /^(\d+)___$/) {
+    #        my $num = $1;
+    #        next if not defined $num;
+    #        $highest = $num if $num > $highest;
+    #    }
+    #}
+
+    #$highest ++;
+    $self->set_cached_value (HIGHEST_INTERNAL_NODE_NUMBER => $highest);
+
+    #return $highest . '___';
+    return $name;
+}
+
+sub get_unique_name {
+    my $self = shift;
+    my %args = @_;
+    my $prefix = $args{prefix};
+    my $suffix = $args{suffix} || q{__dup};
+    my $skip   = $args{exclude} || {};
+
+    #  iterate over the existing nodes and see if we can geberate a unique name
+    #  also check the whole translate table (keys and values) to ensure no
+    #    overlaps with valid user defined names
+    my $node_hash = $self->get_node_hash;
+
+    my $i = 1;
+    my $pfx = $prefix . $suffix;
+    my $unique_name = $pfx . $i;
+    #my $exists = $skip ? {%$node_hash, %$skip} : $node_hash;
+
+    while (exists $node_hash->{$unique_name} || exists $skip->{$unique_name}) {
+        $i++;
+        $unique_name = $pfx . $i;
+    }
+
+    return $unique_name;
+}
+
+###########
+
+sub export {
+    my $self = shift;
+    my %args = @_;
+
+    croak "[TREE] Export:  Argument 'file' not specified or null\n"
+        if not defined $args{file}
+            || length ($args{file}) == 0;
+
+    #  get our own metadata...
+    my %metadata = $self->get_args (sub => 'export');
+
+    my $sub_to_use = $metadata{format_labels}{$args{format}}
+      || croak "Argument 'format' not specified\n";
+
+    #  remap the format name if needed - part of the matrices kludge
+    if ($metadata{component_map}{$args{format}}) {
+        $args{format} = $metadata{component_map}{$args{format}};
+    }
+
+    eval {
+        $self->$sub_to_use (%args)
+    };
+    croak $EVAL_ERROR if $EVAL_ERROR;
+
+    return;
+}
+
+sub get_metadata_export {
+    my $self = shift;
+
+    #  get the available lists
+    #my @lists = $self->get_lists_for_export;
+
+    #  need a list of export subs
+    my %subs = $self->get_subs_with_prefix (prefix => 'export_');
+
+    #  (not anymore)
+    my @formats;
+    my %format_labels;  #  track sub names by format label
+
+    #  loop through subs and get their metadata
+    my %params_per_sub;
+    my %component_map;
+
+    LOOP_EXPORT_SUB:
+    foreach my $sub (sort keys %subs) {
+        my %sub_args = $self->get_args (sub => $sub);
+
+        my $format = $sub_args{format};
+
+        croak "Metadata item 'format' missing\n"
+          if not defined $format;
+
+        $format_labels{$format} = $sub;
+
+        next LOOP_EXPORT_SUB
+          if $sub_args{format} eq $EMPTY_STRING;
+
+        my $params_array = $sub_args{parameters};
+
+        #  Need to raise the matrices args
+        #  This is extremely kludgy as it assumes there is only one
+        #  output format for matrices
+        if ((ref $params_array) =~ /HASH/) {
+            my @values = values %$params_array;
+            my @keys   = keys   %$params_array;
+
+            $component_map{$format} = shift @keys;
+            $params_array = shift @values;
+        }
+
+        $params_per_sub{$format} = $params_array;
+
+        push @formats, $format;
+    }
+
+    @formats = sort @formats;
+    $self->move_to_front_of_list (
+        list => \@formats,
+        item => 'Nexus'
+    );
+
+    my %args = (
+        parameters     => \%params_per_sub,
+        format_choices => [
+            {
+                name        => 'format',
+                label_text  => 'Format to use',
+                type        => 'choice',
+                choices     => \@formats,
+                default     => 0
+            },
+        ],
+        format_labels  => \%format_labels,
+        component_map  => \%component_map,
+    ); 
+
+    return wantarray ? %args : \%args;
+}
+
+sub get_lists_for_export {
+    my $self = shift;
+
+    my @sub_list;  #  get a list of available sub_lists (these are actually hashes)
+    #foreach my $list (sort $self->get_hash_lists) {
+    foreach my $list (sort $self->get_list_names_below) {  #  get all lists
+        if ($list eq 'SPATIAL_RESULTS') {
+            unshift @sub_list, $list;
+        }
+        else {
+            push @sub_list, $list;
+        }
+    }
+    unshift @sub_list, '(no list)';
+
+    return wantarray ? @sub_list : \@sub_list;
+}
+
+sub get_metadata_export_nexus {
+    my $self = shift;
+
+    my %args = (
+        format => 'Nexus',
+        parameters => [
+            {
+                name        => 'use_internal_names',
+                label_text  => 'Label internal nodes',
+                tooltip     => 'Should the internal node labels be included?',
+                type        => 'boolean',
+                default     => 1,
+            },
+            {
+                name        => 'no_translate_block',
+                label_text  => 'Do not use a translate block',
+                tooltip     => 'read.nexus in the R ape package mishandles '
+                             . 'named internal nodes if there is a translate block',
+                type        => 'boolean',
+                default     => 0,
+            },
+        ],
+    );
+
+    return wantarray ? %args : \%args;
+}
+
+sub export_nexus {
+    my $self = shift;
+    my %args = @_;
+
+    my $file = $args{file};
+    say "[TREE] WRITING TO TREE TO NEXUS FILE $file";
+    open (my $fh, '>', $file)
+        || croak "Could not open file '$file' for writing\n";
+
+    print {$fh}
+        $self->to_nexus (
+            tree_name => $self->get_param ('NAME'),
+            %args,
+        );
+
+    $fh->close;
+
+    return 1;
+}
+
+sub get_metadata_export_newick {
+    my $self = shift;
+
+    my %args = (
+        format => 'Newick',
+        parameters => [
+            {
+                name        => 'use_internal_names',
+                label_text  => 'Label internal nodes',
+                tooltip     => 'Should the internal node labels be included?',
+                type        => 'boolean',
+                default     => 1,
+            },
+        ],
+    );
+
+    return wantarray ? %args : \%args;
+}
+
+sub export_newick {
+    my $self = shift;
+    my %args = @_;
+
+    my $file = $args{file};
+
+    print "[TREE] WRITING TO TREE TO NEWICK FILE $file\n";
+
+    open (my $fh, '>', $file) || croak "Could not open file '$file' for writing\n";
+    print {$fh} $self->to_newick (%args);
+    $fh->close;
+
+    return 1;
+}
+
+sub get_metadata_export_shapefile {
+    my $self = shift;
+
+    my %args = (
+        format => 'Shapefile',
+        parameters => [
+            {
+                name        => 'plot_left_to_right',
+                label_text  => 'Plot left to right',
+                tooltip     => 'Should terminals be to the right of the root node? '
+                             . '(default is to the left, with the root node at the right).',
+                type        => 'boolean',
+                default     => 0,
+                tooltip     =>
+                      'Should terminals be to the right of the root node? '
+                    . '(default is to the left, with the root node at the right).',
+                
+            },
+            {
+                name        => 'vertical_scale_factor',
+                label_text  => 'Vertical scale factor',
+                type        => 'float',
+                default     => 0,
+                tooltip     =>
+                      'Control the tree plot height relative to its width '
+                    . '(longest path from root to tip).  '
+                    . 'A zero value will make the height equal the width.',
+            },
+            {
+                type => 'comment',
+                label_text =>
+                      'Note: To attach any lists you will need to run a second '
+                    . 'export to the delimited text format and then join them.  '
+                    . 'This is needed because shapefiles do not have an undefined value '
+                    . 'and field names can only be 11 characters long.',
+            }
+        ],
+    );
+
+    return wantarray ? %args : \%args;
+}
+
+sub export_shapefile {
+    my $self = shift;
+    my %args = @_;
+
+    my $file = $args{file};
+    croak "file argument not passed\n"
+      if !defined $file;
+
+    print "[TREE] WRITING TO TREE TO SHAPEFILE $file\n";
+
+    $file =~ s/\.shp$//;  #  the shp extension is added by the writer object
+
+    $self->assign_plot_coords (
+        plot_coords_left_to_right => $args{plot_left_to_right},
+        plot_coords_scale_factor  => $args{vertical_scale_factor},
+        scale_factor_is_relative  => 1,
+    );
+
+    use Geo::Shapefile::Writer;
+
+    my $shp_writer = Geo::Shapefile::Writer->new(
+        $file, 'POLYLINE',
+        [ name   => 'C', 100 ],
+        [ line_type => 'C', 20 ],
+        [ length => 'F', 16, 15 ],
+        [ parent => 'C', 100 ],
+    );
+
+  NODE:
+    foreach my $node ($self->get_node_refs) {
+        my $h_coords = $node->get_list_ref (list => 'PLOT_COORDS');
+        my $v_coords = $node->get_list_ref (list => 'PLOT_COORDS_VERT');
+        my $h_line = [
+            [$h_coords->{plot_x1}, $h_coords->{plot_y1}],
+            [$h_coords->{plot_x2}, $h_coords->{plot_y2}],
+        ];
+        my $v_line = [
+            [$v_coords->{vplot_x1}, $v_coords->{vplot_y1}],
+            [$v_coords->{vplot_x2}, $v_coords->{vplot_y2}],
+        ];
+        my $type = $node->is_internal_node ? 'internal' :
+                   $node->is_terminal_node ? 'terminal' : 'named internal';
+
+        my $parent_name = $node->is_root_node ? q{} : $node->get_parent->get_name;
+
+        $shp_writer->add_shape(
+            [$h_line],
+            {
+                length    => $node->get_length,
+                name      => $node->get_name,
+                line_type => $type,
+                parent    => $parent_name,
+            },
+        );
+
+        next NODE
+          if ($v_coords->{vplot_y1} == $v_coords->{vplot_y2});
+
+        $shp_writer->add_shape(
+            [$v_line],
+            {
+                length    => 0,
+                name      => q{},
+                line_type => 'vertical connector',
+                parent    => q{},
+            },
+        );
+    }
+
+    $shp_writer->finalize();
+
+    return 1;
+}
+
+sub get_metadata_export_tabular_tree {
+    my $self = shift;
+
+    my %args = (
+        format => 'Tabular tree',
+        parameters => [
+            $self->get_lists_export_metadata(),
+            $self->get_table_export_metadata(),
+            {
+                name        => 'include_plot_coords',
+                label_text  => 'Add plot coords',
+                tooltip     => 'Allows the subsequent creation of, for example, shapefile versions of the dendrogram',
+                type        => 'boolean',
+                default     => 1,
+            },
+            {
+                name        => 'plot_coords_scale_factor',
+                label_text  => 'Plot coords scale factor',
+                tooltip     => 'Scales the y-axis to fit the x-axis.  Leave as 0 for default (equalises axes)',
+                type        => 'float',
+                default     => 0,
+            },
+            {
+                name        => 'plot_coords_left_to_right',
+                label_text  => 'Plot tree from left to right',
+                tooltip     => 'Leave off for default (plots as per labels and cluster tabs, root node at right, tips at left)',
+                type        => 'boolean',
+                default     => 0,
+            },
+        ],
+    );
+
+    return wantarray ? %args : \%args;
+}
+
+#  generic - should be factored out
+sub export_tabular_tree {
+    my $self = shift;
+    my %args = @_;
+
+    my $name = $args{name};
+    if (! defined $name) {
+        $name = $self->get_param ('NAME');
+    }
+    
+    $args{use_internal_names} //= 1;  #  we need this to be set for the round trip
+
+    # show the type of what is being exported
+    
+    my $table = $self->to_table (
+        symmetric   => 1,
+        name        => $name,
+        use_internal_names => 1,
+        %args,
+    );
+
+    $self->write_table_csv (%args, data => $table);
+
+    return 1;
+}
+
+sub get_metadata_export_table_grouped {
+    my $self = shift;
+
+    my %args = (
+        format => 'Table grouped',
+        parameters => [
+            $self->get_lists_export_metadata(),
+            {
+                name        => 'num_clusters',
+                label_text  => 'Number of groups',
+                type        => 'integer',
+                default     => 5
+            },
+            {
+                name        => 'use_target_value',
+                label_text  => "Set number of groups\nusing a cutoff value",
+                tooltip     => 'Overrides the "Number of groups" setting.  Uses length by default.',
+                type        => 'boolean',
+                default     => 0,
+            },
+            {
+                name        => 'target_value',
+                label_text  => 'Value for cutoff',
+                tooltip     => 'Group the nodes using some threshold value.  '
+                             . 'This is analogous to the grouping when using '
+                             . 'the slider bar on the dendrogram plots.',
+                type        => 'float',
+                default     => 0,
+            },
+            {
+                name        => 'group_by_depth',
+                label_text  => "Group clusters by depth\n(default is by length)",
+                tooltip     => 'Use depth to define the groupings.  When a cutoff is used, it will be in units of node depth.',
+                type        => 'boolean',
+                default     => 0,
+            },
+            {
+                name        => 'symmetric',
+                label_text  => 'Force output table to be symmetric',
+                type        => 'boolean',
+                default     => 1,
+            },
+            {
+                name        => 'one_value_per_line',
+                label_text  => 'One value per line',
+                tooltip     => 'Sparse matrix format',
+                type        => 'boolean',
+                default     => 0,
+            },
+            {
+                name        => 'include_node_data',
+                label_text  => "Include node data\n(child counts etc)",
+                type        => 'boolean',
+                default     => 1,
+            },
+            {
+                name        => 'sort_array_lists',
+                label_text  => 'Sort array lists',
+                tooltip     => 'Should any array list results be sorted before exprting?  Turn this off if the original order is important.',
+                type        => 'boolean',
+                default     => 1,
+            },
+            {
+                name        => 'terminals_only',
+                label_text  => 'Export data for terminal nodes only',
+                type        => 'boolean',
+                default     => 1,
+            },
+            $self->get_table_export_metadata(),
+        ],
+    );
+
+    return wantarray ? %args : \%args;
+}
+
+sub export_table_grouped {
+    my $self = shift;
+    my %args = @_;
+
+    my $file = $args{file};
+
+    print "[TREE] WRITING TO TREE TO TABLE STRUCTURE USING TERMINAL ELEMENTS, FILE $file\n";
+
+    my $data = $self->to_table_group_nodes (@_);
+
+    $self->write_table (
+        %args,
+        file => $file,
+        data => $data
+    );
+
+    return 1;
+}
+
+#  Superseded by PE_RANGELIST index.
+sub get_metadata_export_range_table {
+    my $self = shift;
+    my %args = @_;
+
+    my $bd = $args{basedata_ref} || $self->get_param ('BASEDATA_REF');
+
+    #  hide from GUI if no $bd
+    my $format = defined $bd ? 'Range table' : $EMPTY_STRING;
+    $format = $EMPTY_STRING; # no, just hide from GUI for now
+
+    my %metadata = (
+        format => $format,
+        parameters => [
+            $self->get_table_export_metadata()
+        ],
+    );
+
+    return wantarray ? %metadata : \%metadata;
+}
+
+sub export_range_table {
+    my $self = shift;
+    my %args = @_;
+
+    my $file = $args{file};
+
+    print "[TREE] WRITING TREE RANGE TABLE, FILE $file\n";
+
+    my $data = eval {
+        $self->get_range_table (
+            name => $self->get_param ('NAME'),
+            @_,
+        )
+    };
+    croak $EVAL_ERROR if $EVAL_ERROR;
+
+    $self->write_table (
+        %args,
+        file => $file,
+        data => $data,
+    );
+
+    return 1;
+}
+
+#  Grab all the basestruct export methods and add them here.
+#  The key difference is that we now add "grouped" to the front of the methods.
+#  We also then need to add the grouping metadata to the extracted metadata.
+#  Override the additional list option to ensure we get the available lists in
+#  the object being exported.
+#  Hold that - might be simpler to create a temp basestruct and emulate the matrix kludge
+#__PACKAGE__->_make_grouped_export_accessors();
+#
+#sub _make_grouped_export_accessors {
+#    my ($pkg) = @_;
+#
+#    my $bs = Biodiverse::BaseStruct->new(
+#        NAME => 'getting_export_methods',
+#    );
+#    my $metadata = $bs->get_metadata_export;
+#    
+#    #use Data::Dump qw /pp/;
+#    #pp $metadata;
+#
+#    no strict 'refs';
+#    #while (my ($sub, $url) = each %$methods) {
+#    #    *{$pkg. '::' .$sub} =
+#    #        do {
+#    #            sub {
+#    #                my $gui = shift;
+#    #                my $link = $url;
+#    #                open_browser_and_show_url ($gui, $url);
+#    #                return;
+#    #            };
+#    #        };
+#    #}
+#
+#    return;
+#}
+
+sub get_lists_export_metadata {
+    my $self = shift;
+
+    my @lists = $self->get_lists_for_export;
+    
+    my $default_idx = 0;
+    if (my $last_used_list = $self->get_cached_value('LAST_SELECTED_LIST')) {
+        $default_idx = first_index {$last_used_list eq $_} @lists;
+    }
+
+    my $metadata = [
+        {
+            name        => 'sub_list',
+            label_text  => 'List to export',
+            type        => 'choice',
+            choices     => \@lists,
+            default     => $default_idx,
+        }
+    ];
+
+    return wantarray ? @$metadata : $metadata;    
+}
+
+sub get_table_export_metadata {
+    my $self = shift;
+
+    my @sep_chars
+        = defined $ENV{BIODIVERSE_FIELD_SEPARATORS}
+            ? @$ENV{BIODIVERSE_FIELD_SEPARATORS}
+            : (',', 'tab', ';', 'space', ':');
+
+    my @quote_chars = qw /" ' + $/; #"
+
+    my $table_metadata_defaults = [
+        {
+            name       => 'file',
+            type       => 'file'
+        },
+        {
+            name       => 'sep_char',
+            label_text => 'Field separator',
+            tooltip    => 'Suggested options are comma for .csv files, tab for .txt files',
+            type       => 'choice',
+            choices    => \@sep_chars,
+            default    => 0
+        },
+        {
+            name       => 'quote_char',
+            label_text => 'Quote character',
+            #tooltip    => 'For delimited text exports only',
+            type       => 'choice',
+            choices    => \@quote_chars,
+            default    => 0
+        },
+     ];
+
+    return wantarray ? @$table_metadata_defaults : $table_metadata_defaults;
+}
+
+#  get the maximum tree node position from zero
+sub get_max_total_length {
+    my $self = shift;
+
+    my @lengths = reverse sort numerically keys %{$self->get_node_hash_by_total_length};
+    return $lengths[0];
+}
+
+sub get_total_tree_length { #  calculate the total length of the tree
+    my $self = shift;
+
+    my $length;
+    my $node_length;
+
+    #check if length is already stored in tree object
+    $length = $self->get_cached_value ('TOTAL_LENGTH');
+    return $length if defined $length;
+
+    foreach my $node_ref (values %{$self->get_node_hash}) {
+        $node_length = $node_ref->get_length;
+        $length += $node_length;
+    }
+
+    #  cache the result
+    if (defined $length) {
+        $self->set_cached_value (TOTAL_LENGTH => $length);
+    }
+
+    return $length;
+}
+
+#  convert a tree object to a matrix
+#  values are the total length value of the lowest parent node that contains both nodes
+#  generally excludes internal nodes
+sub to_matrix {
+    my $self = shift;
+    my %args = @_;
+    my $class = $args{class} || 'Biodiverse::Matrix';
+    my $use_internal = $args{use_internal};
+    my $progress_bar = Biodiverse::Progress->new();
+
+    my $name = $self->get_param ('NAME');
+
+    say "[TREE] Converting tree $name to matrix";
+
+    my $matrix = $class->new (NAME => ($args{name} || ($name . "_AS_MX")));
+
+    my %nodes = $self->get_node_hash;  #  make sure we work on a copy
+
+    if (! $use_internal) {  #  strip out the internal nodes
+        foreach my $node_name (keys %nodes) {
+            if ($nodes{$node_name}->is_internal_node) {
+                delete $nodes{$node_name};
+            }
+        }
+    }
+
+    my $progress;
+    my $to_do = scalar keys %nodes;
+    foreach my $node1 (values %nodes) {
+        my $name1 = $node1->get_name;
+
+        $progress ++;
+
+        NODE2:
+        foreach my $node2 (values %nodes) {
+            my $name2 = $node2->get_name;
+            $progress_bar->update(
+                "Converting tree $name to matrix\n($progress / $to_do)",
+                $progress / $to_do,
+            );
+
+            next NODE2 if $node1 eq $node2;
+            next NODE2 if $matrix->element_pair_exists(
+                element1 => $name1,
+                element2 => $name2,
+            );
+
+            #my $shared_ancestor = $node1->get_shared_ancestor (node => $node2);
+            #my $total_length = $shared_ancestor->get_total_length;
+            #
+            ##  should allow user to choose whether to just get length to shared ancestor?
+            #my $path_length1 = $total_length - $node1->get_total_length;
+            #my $path_length2 = $total_length - $node2->get_total_length;
+            #my $path_length_total = $path_length1 + $path_length2;
+            #
+            #$matrix->add_element (
+            #    element1 => $name1,
+            #    element2 => $name2,
+            #    value    => $path_length_total,
+            #);
+
+            my $last_ancestor = $self->get_last_shared_ancestor_for_nodes (
+                node_names => {$name1 => 1, $name2 => 1},
+            );
+
+            my %path;
+            foreach my $node_name ($name1, $name2) {
+                my $node_ref = $self->get_node_ref (node => $node_name);
+                my $sub_path = $node_ref->get_path_lengths_to_ancestral_node (
+                    ancestral_node => $last_ancestor,
+                    %args,
+                );
+                @path{keys %$sub_path} = values %$sub_path;
+            }
+            delete $path{$last_ancestor->get_name()};
+            my $path_length = sum values %path;
+            $matrix->set_value(
+                element1 => $name1,
+                element2 => $name2,
+                value    => $path_length,
+            );
+        }
+    }
+
+    return $matrix;
+}
+
+#  get table of the distances, range sizes and range overlaps between each pair of nodes
+#  returns a table of values as an array
+sub get_range_table {
+    my $self = shift;
+    my %args = @_;
+    #my $progress_bar = $args{progress};
+    my $progress_bar = Biodiverse::Progress->new();
+
+    my $use_internal = $args{use_internal};  #  ignores them by default
+
+    my $name = $self->get_param ('NAME');
+
+    #  gets the ranges from the basedata
+    my $bd = $args{basedata_ref} || $self->get_param ('BASEDATA_REF');
+
+    croak "Tree has no attached BaseData object, cannot generate range table\n"
+        if not defined $bd;
+
+    my %nodes = $self->get_node_hash;  #  make sure we work on a copy
+
+    if (! $use_internal) {  #  strip out the internal nodes
+        while (my ($name1, $node1) = each %nodes) {
+            if ($node1->is_internal_node) {
+                delete $nodes{$name1};
+            }
+        }
+    }
+
+    my @results = [
+        qw /Node1
+            Node2
+            Length1
+            Length2
+            P_dist
+            Range1
+            Range2
+            Rel_range
+            Range_shared
+            Rel_shared
+        /
+    ];
+
+    #declare progress tracking variables
+    my (%done, $progress, $progress_percent);
+    my $to_do = scalar keys %nodes;
+    my $printed_progress = 0;
+
+    # progress feedback to text window
+    print "[TREE] CREATING NODE RANGE TABLE FOR TREE: $name  ";
+
+    foreach my $node1 (values %nodes) {
+        my $name1 = $node1->get_name;
+        my $length1 = $node1->get_total_length;
+
+        my $range_elements1
+            = $bd->get_range_union (
+                labels => scalar $node1->get_terminal_elements
+        );
+        my $range1 = $node1->is_terminal_node
+            ? $bd->get_range (element => $name1)
+            : scalar @$range_elements1;  #  need to allow for labels positioned higher on the tree
+
+        # progress feedback for text window and GUI        
+        $progress ++;
+        $progress_bar->update(
+            "Converting tree $name to matrix\n"
+            . "($progress / $to_do)",
+            $progress / $to_do,
+        ); #"
+
+        LOOP_NODE2:
+        foreach my $node2 (values %nodes) {
+            my $name2 = $node2->get_name;
+
+            next LOOP_NODE2 if $done{$name1}{$name2} || $done{$name2}{$name1};
+
+            my $length2 = $node2->get_total_length;
+            my $range_elements2 = $bd->get_range_union (labels => scalar $node2->get_terminal_elements);
+            my $range2 = $node1->is_terminal_node
+                ? $bd->get_range (element => $name2)
+                : scalar @$range_elements2;
+
+            my $shared_ancestor = $node1->get_shared_ancestor (node => $node2);
+            my $length_ancestor = $shared_ancestor->get_length;  #  need to exclude length of ancestor itself
+            my $length1_to_ancestor = $node1->get_length_above (target_ref => $shared_ancestor) - $length_ancestor;
+            my $length2_to_ancestor = $node2->get_length_above (target_ref => $shared_ancestor) - $length_ancestor;
+            my $length_sum = $length1_to_ancestor + $length2_to_ancestor;
+
+            my ($range_shared, $range_rel, $shared_rel);
+
+            if ($range1 and $range2) { # only calculate range comparisons if both nodes have a range > 0
+                if ($name1 eq $name2) { # if the names are the same, the shared range is the whole range
+                    $range_shared = $range1;
+                    $range_rel = 1;
+                    $shared_rel = 1;
+                }
+                else {
+                    #calculate shared range    
+                    my (%tmp1, %tmp2); 
+                    #@tmp1{@$range_elements1} = @$range_elements1;
+                    @tmp2{@$range_elements2} = @$range_elements2;
+                    delete @tmp2{@$range_elements1};
+                    $range_shared = $range2 - scalar keys %tmp2;
+
+                    #calculate relative range
+                    my $greater_range = $range1 > $range2
+                        ? $range1
+                        : $range2;
+                    my $lesser_range = $range1 > $range2
+                        ? $range2
+                        : $range1;             
+                    $range_rel = $lesser_range / $greater_range;
+
+                    #calculate relative shared range
+                    $shared_rel = $range_shared / $lesser_range;
+                };
+            };
+
+            push @results, [
+                $name1,
+                $name2,
+                $length1_to_ancestor,
+                $length2_to_ancestor,
+                $length_sum,
+                $range1,
+                $range2,
+                $range_rel,
+                $range_shared,
+                $shared_rel
+            ];
+        }
+    }
+
+    return wantarray ? @results : \@results;
+}
+
+sub find_list_indices_across_nodes {
+    my $self = shift;
+    my %args = @_;
+
+    my @lists = $self->get_hash_lists_below;
+
+    my $bd = $self->get_param ('BASEDATA_REF');
+    my $indices_object = Biodiverse::Indices->new(BASEDATA_REF => $bd);
+
+    my %calculations_by_index = $indices_object->get_index_source_hash;
+
+    my %index_hash;
+
+    #  loop over the lists and find those that are generated by a calculation
+    #  This ensures we get all of them if subsets are used.
+    foreach my $list_name (@lists) {
+        if (exists $calculations_by_index{$list_name}) {
+            $index_hash{$list_name} = $list_name;
+        }
+    }
+
+    return wantarray ? %index_hash : \%index_hash;    
+}
+
+#  Will return the root node if any nodes are not on the tree
+sub get_last_shared_ancestor_for_nodes {
+    my $self = shift;
+    my %args = @_;
+
+    no autovivification;
+
+    my @node_names = keys %{$args{node_names}};
+    
+    return if !scalar @node_names;
+
+    #my $node = $self->get_root_node;
+    my $first_name = shift @node_names;
+    my $first_node = $self->get_node_ref (node => $first_name);
+    
+    return $first_node if !scalar @node_names;
+
+    my @reference_path = $first_node->get_path_to_root_node;
+    my %ref_path_hash;
+    @ref_path_hash{@reference_path} = (0 .. $#reference_path);
+    
+    my $common_anc_idx = 0;
+
+  PATH:
+    while (my $node_name = shift @node_names) {
+        #  Must be just the root node left, so drop out.
+        #  One day we will need to check for existence across all paths,
+        #  as undefined ancestors can occur if we have multiple root nodes.
+        last PATH if $common_anc_idx == $#reference_path;
+
+        my $node_ref = $self->get_node_ref (node => $node_name);
+        my @path = $node_ref->get_path_to_root_node;
+
+        #  Start from an equivalent relative depth to avoid needless
+        #  comparisons near terminals which cannot be ancestral.
+        #  i.e. if the current common ancestor is at depth 3
+        #  then anything deeper cannot be an ancestor.
+        #  The pay-off is for larger trees.
+        my $min = max (0, $#path - $#reference_path + $common_anc_idx);
+        my $max = $#path;
+        my $found_idx;
+
+        # run a binary search to find the lowest shared node
+      PATH_NODE_REF_BISECT:
+        while ($max > $min) {
+            my $mid = int( ( $min + $max ) / 2 );
+
+            my $idx = $ref_path_hash{$path[$mid]};
+
+            if (defined $idx) {   #  we are in the path, try a node nearer the tips
+                $max = $mid;
+                $found_idx = $idx;  #  track the index
+            }
+            else {               #  we are not in the path, try a node nearer the root
+                $min = $mid + 1;
+            }
+        }
+        #  Sometimes $max == $min and that's the one we want to use
+        if ($max == $min && !defined $found_idx) {
+            $found_idx = $ref_path_hash{$path[$min]};
+        }
+
+        if (defined $found_idx) {
+            $common_anc_idx = $found_idx;
+        }
+    }
+
+    my $node = $reference_path[$common_anc_idx];
+
+    return $node;
+}
+
+########################################################
+#  Compare one tree object against another
+#  Compares the similarity of the terminal elements using the Sorenson metric
+#  Creates a new list in the tree object containing values based on the rand_compare
+#  argument in the relevant indices
+#  This is really designed for the randomisation procedure, but has more
+#  general applicability.
+#  As of issue #284, we optionally skip tracking the stats,
+#  thus avoiding double counting since we compare the calculations per
+#  node using a cloned tree
+sub compare {
+    my $self = shift;
+    my %args = @_;
+
+    #  make all numeric warnings fatal to catch locale/sprintf issues
+    use warnings FATAL => qw { numeric };
+
+    my $comparison = $args{comparison}
+      || croak "Comparison not specified\n";
+
+    my $track_matches    = !$args{no_track_matches};
+    my $track_node_stats = !$args{no_track_node_stats};
+    my $terminals_only   = $args{terminals_only};
+    my $comp_precision   = $args{comp_precision} // '%.10f';
+
+    my $result_list_pfx = $args{result_list_name};
+    if (!$track_matches) {  #  avoid some warnings lower down
+       $result_list_pfx //= q{};
+    }
+
+    croak "Comparison list name not specified\n"
+      if ! defined $result_list_pfx;
+
+    my $result_data_list = $result_list_pfx . "_DATA";
+    my $result_identical_node_length_list = $result_list_pfx . "_ID_LDIFFS";
+
+    my $progress = Biodiverse::Progress->new();
+    my $progress_text
+      = sprintf "Comparing %s with %s\n",
+        $self->get_param ('NAME'),
+        $comparison->get_param ('NAME');
+    $progress->update ($progress_text, 0);
+
+    #print "\n[TREE] " . $progress_text;
+
+    #  set up the comparison operators if it has spatial results
+    my $has_spatial_results = defined $self->get_list_ref (
+        list => 'SPATIAL_RESULTS',
+    );
+    my %base_list_indices;
+
+    if ($track_matches && $has_spatial_results) {
+
+        %base_list_indices = $self->find_list_indices_across_nodes;
+        $base_list_indices{SPATIAL_RESULTS} = 'SPATIAL_RESULTS';
+
+        foreach my $list_name (keys %base_list_indices) {
+            $base_list_indices{$list_name}
+                = $result_list_pfx . '>>' . $list_name;
+        }
+
+    }
+
+    #  now we chug through each node, finding its most similar comparator node in the other tree
+    #  we store the similarity value as a measure of cluster reliability and 
+    #  we then use that node to assess how goodthe spatial results are
+    my $min_poss_value = 0;
+    my $max_poss_value = 1;
+    my %compare_nodes = $comparison->get_node_hash;  #  make sure it's a copy
+    my %done;
+    my %found_perfect_match;
+
+    my $to_do = max ($self->get_node_count, $comparison->get_node_count);
+    my $i = 0;
+    #my $last_update = [gettimeofday];
+
+  BASE_NODE:
+    foreach my $base_node ($self->get_node_refs) {
+        $i++;
+        $progress->update ($progress_text . "(node $i / $to_do)", $i / $to_do);
+
+        my %base_elements = $base_node->get_terminal_elements;
+        my $base_node_name = $base_node->get_name;
+        my $min_val = $max_poss_value;
+        my $most_similar_node;
+
+        #  A small optimisation - if they have the same name then
+        #  they can often have the same terminals so this will
+        #  reduce the search times
+        my @compare_name_list = keys %compare_nodes;
+        if (exists $compare_nodes{$base_node_name}) {
+            unshift @compare_name_list, $base_node_name;
+        }
+
+        COMP:
+        foreach my $compare_node_name (@compare_name_list) {
+            next if exists $found_perfect_match{$compare_node_name};
+            my $sorenson = $done{$compare_node_name}{$base_node_name}
+                        // $done{$base_node_name}{$compare_node_name};
+
+            if (! defined $sorenson) { #  if still not defined then it needs to be calculated
+                my %comp_elements  = $compare_nodes{$compare_node_name}->get_terminal_elements;
+                my %union_elements = (%comp_elements, %base_elements);
+                my $abc =  scalar keys %union_elements;
+                my $a   = (scalar keys %base_elements) + (scalar keys %comp_elements) - $abc;
+                $sorenson = 1 - ((2 * $a) / ($a + $abc));
+                $done{$compare_node_name}{$base_node_name} = $sorenson;
+            }
+
+            if ($sorenson <= $min_val) {
+                $min_val = $sorenson;
+                $most_similar_node = $compare_nodes{$compare_node_name};
+                carp $compare_node_name if ! defined $most_similar_node;
+                if ($sorenson == $min_poss_value) {
+                    #  cannot be related to another node
+                    if ($terminals_only) {
+                        $found_perfect_match{$compare_node_name} = 1;
+                    }
+                    else {
+                        #  If its length is same then we have perfect match
+                        my $len_comp = $self->set_precision_aa (
+                            $compare_nodes{$compare_node_name}->get_length,
+                            $comp_precision,
+                        );
+                        my $len_base = $self->set_precision_aa (
+                            $base_node->get_length,
+                            $comp_precision,
+                        );
+                        if ($len_comp eq $len_base) {
+                            $found_perfect_match{$compare_node_name} = $len_base;
+                        }
+                        #else {say "$compare_node_name, $len_comp, $len_base"}
+                    }
+                    last COMP;
+                }
+            }
+            carp "$compare_node_name $sorenson $min_val"
+                if ! defined $most_similar_node;
+        }
+
+        next BASE_NODE if !$track_matches;
+
+        if ($track_node_stats) {
+            $base_node->add_to_lists ($result_data_list => [$min_val]);
+            my $stats = $stats_class->new;
+    
+            $stats->add_data ($base_node->get_list_ref (list => $result_data_list));
+            my $prev_stat   = $base_node->get_list_ref (list => $result_list_pfx);
+            my %stats = (
+                MEAN   => $stats->mean,
+                SD     => $stats->standard_deviation,
+                MEDIAN => $stats->median,
+                Q25    => scalar $stats->percentile (25),
+                Q05    => scalar $stats->percentile (5),
+                Q01    => scalar $stats->percentile (1),
+                COUNT_IDENTICAL
+                       =>   ($prev_stat->{COUNT_IDENTICAL} || 0)
+                          + ($min_val == $min_poss_value ?  1 : 0),
+                COMPARISONS
+                       => ($prev_stat->{COMPARISONS} || 0) + 1,
+            );
+            $stats{PCT_IDENTICAL} = 100 * $stats{COUNT_IDENTICAL} / $stats{COMPARISONS};
+    
+            my $length_diff = ($min_val == $min_poss_value)
+                            ? [  $base_node->get_total_length
+                               - $most_similar_node->get_total_length
+                              ]
+                            : [];  #  empty array by default
+    
+            $base_node->add_to_lists (
+                $result_identical_node_length_list => $length_diff
+            );
+    
+            $base_node->add_to_lists ($result_list_pfx => \%stats);
+        }
+
+        if ($has_spatial_results) {
+            BY_INDEX_LIST:
+            while (my ($list_name, $result_list_name) = each %base_list_indices) {
+
+                my $base_ref = $base_node->get_list_ref (
+                    list => $list_name,
+                );
+
+                my $comp_ref = $most_similar_node->get_list_ref (
+                    list => $list_name,
+                );
+                next BY_INDEX_LIST if ! defined $comp_ref;
+
+                my $results = $base_node->get_list_ref (
+                    list => $result_list_name,
+                )
+                || {};
+
+                $self->compare_lists_by_item (
+                    base_list_ref     => $base_ref,
+                    comp_list_ref     => $comp_ref,
+                    results_list_ref  => $results,
+                );
+
+                #  add list to the base_node if it's not already there
+                if (! defined $base_node->get_list_ref (list => $result_list_name)) {
+                    $base_node->add_to_lists ($result_list_name => $results);
+                }
+            }
+        }
+    }
+
+    $self->set_last_update_time;
+
+    return scalar keys %found_perfect_match;
+}
+
+sub trees_are_same {
+    my $self = shift;
+    my %args = @_;
+    
+    my $exact_match_count = $self->compare (%args, no_track_matches => 1);
+    
+    my $comparison = $args{comparison}
+        || croak "Comparison not specified\n";
+
+    my $node_count_self = $self->get_node_count;
+    my $node_count_comp = $comparison->get_node_count;
+    my $trees_match
+        = $node_count_self == $node_count_comp
+        && $exact_match_count == $node_count_self;
+    
+    return $trees_match;
+}
+
+#  does this tree contain a second tree as a sub-tree
+sub contains_tree {
+    my $self = shift;
+    my %args = @_;
+    
+    my $exact_match_count = $self->compare (%args, no_track_matches => 1);
+
+    my $comparison = $args{comparison}
+        || croak "Comparison not specified\n";
+
+    my $node_count_comp = $comparison->get_node_count;
+    if ($args{ignore_root}) {
+        $node_count_comp --;
+    }
+    my $correction += $args{correction} // 0;
+    $node_count_comp += $correction;
+
+    my $contains = $exact_match_count == $node_count_comp;
+    
+    return $contains;
+}
+
+#  trim a tree to remove nodes from a set of names, or those not in a set of names
+sub trim {
+    my $self = shift;
+    my %args = (
+        delete_internals => 1,   #  delete internals by default
+        @_,                      #  if they have no named children to keep
+    );
+
+    say '[TREE] Trimming';
+
+    my $delete_internals = $args{delete_internals};
+    
+    my %tree_node_hash = $self->get_node_hash;
+
+    #  Get keep and trim lists and convert to hashes as needs dictate
+    #  those to keep
+    my $keep = $self->array_to_hash_keys (list => $args{keep} || {});
+    my $trim = $args{trim}; #  those to delete
+
+    #  If the keep list is defined, and the trim list is not defined,
+    #    then we work with all named nodes that don't have children we want to keep
+    if (! defined $args{trim} && defined $args{keep}) {
+
+      NAME:
+        foreach my $name (keys %tree_node_hash) {
+            next NAME if exists $keep->{$name};
+
+            my $node = $tree_node_hash{$name};
+
+            next NAME if $node->is_internal_node;
+            next NAME if $node->is_root_node;  #  never delete the root node
+
+            my %children    = $node->get_all_descendants;  #  make sure we use a copy
+            my $child_count = scalar keys %children;
+            delete @children{keys %$keep};
+            #  If none of the descendents are in the keep list then we can trim this node.
+            #  Otherwise add this node and all of its ancestors to the keep list.
+            if ($child_count == scalar keys %children) {
+                $trim->{$name} = $node;
+            }
+            else {
+                my $ancestors = $node->get_path_to_root_node;
+                foreach my $ancestor (@$ancestors) {
+                    $keep->{$ancestor->get_name} ++;
+                }
+            }
+        }
+    }
+    $trim //= {};
+    my %trim_hash = $self->array_to_hash_keys (list => $trim);  #  makes a copy
+
+    #  we only want to consider those not being explicitly kept (included)
+    my %candidate_node_hash = %tree_node_hash;
+    delete @candidate_node_hash{keys %$keep};
+
+    my %deleted_h;
+    my $i = 0;
+    my $to_do = scalar keys %candidate_node_hash;
+    my $progress = Biodiverse::Progress->new (text => 'Deletions');
+
+  DELETION:
+    foreach my $name (keys %candidate_node_hash) {
+        $i++;
+        #  we might have deleted a named parent,
+        #  so this node no longer exists in the tree
+        next DELETION if $deleted_h{$name} || !exists $trim_hash{$name};
+
+        $progress->update (
+            "Checking nodes ($i / $to_do)",
+            $i / $to_do,
+        );
+
+        #  delete if it is in the list to exclude
+        my @deleted_nodes = $self->delete_node (node => $name, no_delete_cache => 1);
+        @deleted_h{@deleted_nodes} = (1) x scalar @deleted_nodes;
+    }
+
+    $progress->close_off;
+    my $deleted_count = scalar keys %deleted_h;
+    say "[TREE] Deleted $deleted_count nodes ", join ' ', sort keys %deleted_h;
+
+    #  delete any internal nodes with no named descendents
+    my $deleted_internal_count = 0;
+    if ($delete_internals and scalar keys %deleted_h) {
+        say '[TREE] Cleaning up internal nodes';
+
+        my %node_hash = $self->get_node_hash;
+        $to_do = scalar keys %node_hash;
+        my %deleted_hash;
+        my $i;
+
+      NODE:
+        foreach my $name (keys %node_hash) {
+            $i++;
+
+            my $node = $node_hash{$name};
+            next NODE if $deleted_hash{$node};  #  already deleted
+            next NODE if !$node->is_internal_node;
+            next NODE if  $node->is_root_node;
+
+            $progress->update (
+                "Checking nodes ($i / $to_do)",
+                $i / $to_do,
+            );
+
+            #  need to ignore any cached descendants (and we cleanup the cache lower down)
+            my $children = $node->get_all_descendants (cache => 0);
+          DESCENDENT:
+            foreach my $child (keys %$children) {
+                my $child_node = $children->{$child};
+                next NODE if ! $child_node->is_internal_node;
+            }
+
+            #  might have already been deleted, so wrap in an eval
+            my @deleted_names = eval {
+                $self->delete_node (node => $name, no_delete_cache => 1)
+            };
+            @deleted_hash{@deleted_names} = (1) x @deleted_names;
+        }
+        $progress->close_off;
+
+        $deleted_internal_count = scalar keys %deleted_hash;
+        say "[TREE] Deleted $deleted_internal_count internal nodes with no named descendents";
+    }
+
+    #  now some cleanup
+    if ($deleted_internal_count || $deleted_count) {
+        $self->delete_param ('TOTAL_LENGTH');  #  need to clear this up
+        $self->delete_cached_values;
+        #  This avoids circular refs in the ones that were deleted
+        foreach my $node (values %tree_node_hash) {
+            $node->delete_cached_values;
+        }
+    }
+    $keep = undef;  #  was leaking - not sure it matters, though
+
+    say '[TREE] Trimming completed';
+
+    $progress = undef;
+
+    return $self;
+}
+
+
+sub numerically {$a <=> $b};
+
+sub AUTOLOAD {
+    my $self = shift;
+    my $type = ref($self) || $self;
+                #or croak "$self is not an object\n";
+
+    my $method = $AUTOLOAD;
+    $method =~ s/.*://;   # strip fully-qualified portion
+
+#  seem to be getting destroy issues - let the system take care of it.
+#    return if $method eq 'DESTROY';  
+
+    my $root_node = $self->get_tree_ref;
+
+    croak 'No root node' if ! $root_node;
+
+    if (defined $root_node and $root_node->can ($method)) {
+        #print "[TREE] Using AUTOLOADER method $method\n";
+        return $root_node->$method (@_);
+    }
+    else {
+        Biodiverse::NoMethod->throw (method => $method, message => "$self cannot call method $method");
+        #croak "[$type (TREE)] No root node and/or cannot access method $method, "
+        #    . "tried AUTOLOADER and failed\n";
+    }
+
+    return;
+}
+
+#  collapse tree to a polytomy a set distance above the tips
+#  assumes ultrametric tree
+# the only args are:
+#   cutoff_absolute - the depth from the tips of the tree at which to cut in units of branch length
+#   or cutoff_relative - the depth from the tips of the tree at which to cut as a proportion
+#   of the total tree depth.
+#   if both parameters are given, cutoff_relative overrides cutoff_absolute
+
+sub collapse_tree {
+    my $self = shift;   # expects a Tree object
+    my %args = @_;
+
+    my $cutoff = $args{cutoff_absolute};
+    my $verbose = $args{verbose} // 1;
+
+    my $total_tree_length = $self->get_tree_length;    
+
+    if (defined $args{cutoff_relative} ) {
+        my $cutoff_relative = $args{cutoff_relative};
+        croak 'cutoff_relative argument must be between 0 and 1'
+          if $cutoff_relative < 0 || $cutoff_relative > 1;
+
+        $cutoff = $cutoff_relative * $total_tree_length;
+    }
+
+    my ($zero_count, $shorter_count);
+
+    my %node_hash = $self->get_node_hash;
+
+    if ($verbose) {    
+        say "[TREE] Total length: $total_tree_length";
+        say '[TREE] Node count: ' . (scalar keys %node_hash);
+    }
+
+    my $node;
+
+    my %new_node_lengths;
+
+    #  first pass - calculate the new lengths
+  NODE_NAME:
+    foreach my $name (sort keys %node_hash) {
+        $node = $node_hash{$name};
+        #my $new_branch_length;
+
+        my $node_length = $node->get_length;
+        my $length_to_tip = $node->get_length_below;  #  includes length of $node
+        my $upper_bound = $length_to_tip;
+        my $lower_bound = $length_to_tip - $node_length;
+
+        my $type;
+        # whole branch is inside the limit - no change
+        next NODE_NAME if $upper_bound < $cutoff;
+
+        # whole of branch is outside limit - set branch length to 0
+        if ($lower_bound >= $cutoff) {
+            $new_node_lengths{$name} = 0;
+            $zero_count ++;
+            $type = 1;
+        }
+        # part of branch is outside limit - shorten branch
+        else {                       
+            $new_node_lengths{$name} = $cutoff - $lower_bound;
+            $shorter_count ++;
+            $type = 2;
+        };
+    }
+
+    #  second pass - apply the new lengths
+    foreach my $name (keys %new_node_lengths) {
+        $node = $node_hash{$name};
+
+        my $new_length;
+
+        if ($new_node_lengths{$name} == 0) {
+            $new_length = $node->is_terminal_node ? ($total_tree_length / 10000) : 0;
+        }
+        else {
+            $new_length = $new_node_lengths{$name};
+        }
+
+        $node->set_length (length => $new_length);
+
+        if ($verbose) {
+            say "$name: new length is $new_length";
+        }
+    }
+
+    $self->delete_cached_values;
+    $self->delete_cached_values_below;
+
+    #  reset all the total length values
+    $self->reset_total_length;
+    $self->get_total_tree_length;
+
+    my @now_empty = $self->flatten_tree;
+    #  now we clean up all the empty nodes in the other indexes
+    if ($verbose) {
+        say "[TREE] Deleting " . scalar @now_empty . ' empty nodes';
+    }
+    #foreach my $now_empty (@now_empty) {
+    $self->delete_from_node_hash (nodes => \@now_empty) if scalar @now_empty;
+
+    #  rerun the resets - prob overkill
+    $self->delete_cached_values;
+    $self->delete_cached_values_below;
+    $self->reset_total_length;
+    $self->get_total_tree_length;
+
+
+    if ($verbose) {
+        say '[TREE] Total length: ' . $self->get_tree_length;
+        say '[TREE] Node count: ' . $self->get_node_count;
+    }
+
+    return $self;
+}
+
+sub reset_total_length {
+    my $self = shift;
+
+    #  older versions had this as a param
+    $self->delete_param('TOTAL_LENGTH');
+    $self->delete_cached_value('TOTAL_LENGTH');
+    $self->reset_total_length_below;
+
+    return;
+}
+
+#  collapse all nodes below a cutoff so they form a set of polytomies
+sub collapse_tree_below {
+    my $self = shift;
+    my %args = @_;
+    
+    my $target_hash = $self->group_nodes_below (%args);
+    
+    foreach my $node (values %$target_hash) {
+        my %terminals = $node->get_terminal_node_refs;
+        my @children = $node->get_children;
+        CHILD_NODE:
+        foreach my $desc_node (@children) {
+            next CHILD_NODE if $desc_node->is_terminal_node;
+            eval {
+                $self->delete_node (node => $desc_node->get_name);
+            };
+        }
+        #  still need to ensure they are in the node hash
+        $node->add_children (children => [sort values %terminals]);  
+
+        #print "";
+    }
+    
+    
+    return 1;
+}
+
+
+
+#  root an unrooted tree using a zero length node.
+sub root_unrooted_tree {
+    my $self = shift;
+
+    my @root_nodes = $self->get_root_node_refs;
+
+    return if scalar @root_nodes <= 1;
+
+    my $name = $self->get_free_internal_name;
+    my $new_root_node = $self->add_node (length => 0, name => $name);
+
+    $new_root_node->add_children(children => \@root_nodes);
+
+    @root_nodes = $self->get_root_node_refs;
+    croak "failure\n" if scalar @root_nodes > 1;
+
+    return;
+}
+
+sub shuffle_no_change {
+    my $self = shift;
+    return $self;
+}
+
+#  users should make a clone before doing this...
+sub shuffle_terminal_names {
+    my $self = shift;
+    my %args = @_;
+    
+    my $target_node = $args{target_node} // $self->get_root_node;
+
+    my $node_hash = $self->get_node_hash;
+    my %reordered = $target_node->shuffle_terminal_names (%args);
+
+    #  place holder for nodes that will change
+    my %tmp;
+    while (my ($old, $new) = each %reordered) {
+        $tmp{$new} = $node_hash->{$old};
+    }
+
+    #  and now we override the old with the new
+    @{$node_hash}{keys %tmp} = values %tmp;
+
+    $self->delete_cached_values;
+    $self->delete_cached_values_below;
+
+    return if !defined wantarray;
+    return wantarray ? %reordered : \%reordered;
+}
+
+
+sub clone_tree_with_equalised_branch_lengths {
+    my $self = shift;
+    my %args = @_;
+
+    my $name = $args{name} // ($self->get_param ('NAME') . ' EQ');
+
+    my $non_zero_len = $args{node_length};
+
+    if (!defined $non_zero_len) {
+        my $non_zero_node_count = grep {$_->get_length} $self->get_node_refs;
+        $non_zero_len = $self->get_total_tree_length / ($non_zero_node_count || 1);
+    }
+
+    my $new_tree = $self->clone;
+    $new_tree->delete_cached_values;
+
+    #  reset all the total length values
+    $new_tree->reset_total_length;
+    $new_tree->reset_total_length_below;
+
+    foreach my $node ($new_tree->get_node_refs) {
+        my $len = $node->get_length ? $non_zero_len : 0;
+        $node->set_length (length => $len);
+        $node->delete_cached_values;
+        my $sub_list_ref = $node->get_list_ref (list => 'NODE_VALUES');
+        delete $sub_list_ref->{_y};  #  the GUI adds these - should fix there
+        delete $sub_list_ref->{total_length_gui};
+        my $null;
+    }
+    $new_tree->rename(new_name => $name);
+
+    return $new_tree;
+}
+
+
+#  Let the system take care of most of the memory stuff.  
+sub DESTROY {
+    my $self = shift;
+
+    $self->delete_cached_values;       #  clear the cache
+    if ($self->{TREE_BY_NAME}) {
+        foreach my $node ($self->get_node_refs) {
+            next if !defined $node;
+            $node->delete_cached_values;
+        }
+    }
+
+    #my $name = $self->get_param ('NAME');
+    #print "DELETING $name\n";
+    $self->set_param (BASEDATA_REF => undef);  #  clear the ref to the parent basedata object
+    
+    $self->{TREE} = undef;  # empty the ref to the tree
+    $self->{TREE_BY_NAME} = undef;  #  empty the list of nodes
+    #print "DELETED $name\n";
+    return;
+};
+
+1;
+
+__END__
+
+=head1 NAME
+
+Biodiverse::????
+
+=head1 SYNOPSIS
+
+  use Biodiverse::????;
+  $object = Biodiverse::Statistics->new();
+
+=head1 DESCRIPTION
+
+TO BE FILLED IN
+
+=head1 METHODS
+
+=over
+
+=item INSERT METHODS
+
+=back
+
+=head1 REPORTING ERRORS
+
+Use the issue tracker at http://www.purl.org/biodiverse
+
+=head1 COPYRIGHT
+
+Copyright (c) 2010 Shawn Laffan. All rights reserved.  
+
+=head1 LICENSE
+
+This program is free software: you can redistribute it and/or modify
+it under the terms of the GNU General Public License as published by
+the Free Software Foundation, either version 3 of the License, or
+(at your option) any later version.
+
+This program is distributed in the hope that it will be useful,
+but WITHOUT ANY WARRANTY; without even the implied warranty of
+MERCHANTABILITY or FITNESS FOR A PARTICULAR PURPOSE.  See the
+GNU General Public License for more details.
+
+For a full copy of the license see <http://www.gnu.org/licenses/>.
+
+=cut