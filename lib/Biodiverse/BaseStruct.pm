package Biodiverse::BaseStruct;

#  Package to provide generic methods for the
#  GROUPS and LABELS sub components of a Biodiverse object,
#  and also for the SPATIAL ones

#  Need a mergeElements method

use strict;
use warnings;
use Carp;
use 5.010;

use English ( -no_match_vars );

use autovivification;

#use Data::DumpXML qw{dump_xml};
use Data::Dumper;
use Scalar::Util qw /looks_like_number reftype/;
use List::Util qw /min max sum/;
use List::MoreUtils qw /first_index/;
use File::Basename;
use Path::Class;
use POSIX qw /fmod floor/;
use Time::localtime;
use Geo::Shapefile::Writer;
use Ref::Util qw { :all };

our $VERSION = '1.99_006';

my $EMPTY_STRING = q{};

use parent qw /Biodiverse::Common/; #  access the common functions as methods

use Biodiverse::Statistics;
my $stats_class = 'Biodiverse::Statistics';

my $metadata_class = 'Biodiverse::Metadata::BaseStruct';
use Biodiverse::Metadata::BaseStruct;

use Biodiverse::Metadata::Export;
my $export_metadata_class = 'Biodiverse::Metadata::Export';

use Biodiverse::Metadata::Parameter;
my $parameter_metadata_class = 'Biodiverse::Metadata::Parameter';

sub new {
    my $class = shift;

    my $self = bless {}, $class;

    my %args = @_;

    # do we have a file to load from?
    my $file_loaded;
    if ( defined $args{file} ) {
        $self->load_file( @_ );
    };
    return $file_loaded if defined $file_loaded;

    #  default parameters to load.  These will be overwritten if needed.
    my %params = (  
        OUTPFX              =>  'BIODIVERSE_BASESTRUCT',
        OUTSUFFIX           => 'bss',
        #OUTSUFFIX_XML      => "bsx",
        OUTSUFFIX_YAML      => 'bsy',
        TYPE                => undef,
        OUTPUT_QUOTE_CHAR   => q{"},
        OUTPUT_SEP_CHAR     => q{,},   #  used for output data strings
        QUOTES              => q{'},
        JOIN_CHAR           => q{:},   #  used for labels and groups
        #INDEX_CONTAINS     => 4,  #  average number of basestruct elements per index element
        PARAM_CHANGE_WARN   => undef,
    );

    #  load the defaults, with the rest of the args as params
    my @args_for = (%params, @_);
    $self->set_params (@args_for);

    # predeclare the ELEMENT subhash (don't strictly need to do it...)
    $self->{ELEMENTS} = {};  

    #  avoid memory leak probs with circular refs
    $self->weaken_basedata_ref;

    return $self;
}

sub metadata_class {
    return $metadata_class;
}

sub rename {
    my $self = shift;
    my %args = @_;

    my $name = $args{new_name};
    if (not defined $name) {
        croak "[Basestruct] Argument 'new_name' not defined\n";
    }

    $self->set_param (NAME => $name);

    return;
}

sub get_axis_count {
    my $self = shift;

    my $elements = $self->get_element_list;
    my $el       = $elements->[0];
    my $axes     = $self->get_element_name_as_array (element => $el);

    return scalar @$axes;
}

sub get_reordered_element_names {
    my $self = shift;
    my %args = @_;

    my %reordered;

    my $axis_count = $self->get_axis_count;

    return wantarray ? %reordered : \%reordered
      if $axis_count == 1;

    my $csv_object = $args{csv_object};

    my @reorder_cols = @{$args{reordered_axes}};
    my $reorder_count = scalar @reorder_cols;
    croak "Attempting to reorder more axes ($reorder_count) "
        . "than are in the basestruct ($axis_count)\n"
      if scalar $reorder_count > $axis_count;

    my $i = 0;
    foreach my $col (@reorder_cols) {
        if (not defined $col) {  #  undef cols stay where they are
            $col = $i;
        }
        elsif ($col < 0) {  #  make negative subscripts positive for next check step
            $col += $axis_count;
        }
        $i++;
    }

    #  is the new order out of bounds?
    my $max_subscript = $axis_count - 1;
    my $min = List::Util::min(@reorder_cols);
    my $max = List::Util::max(@reorder_cols);
    croak "reordered axes are out of bounds ([$min..$max] does not match [0..$max_subscript])\n"
      if $min != 0 || $max != $max_subscript;  # out of bounds

    #  if we don't have all values assigned then we have issues
    my %tmp;
    @tmp{@reorder_cols} = undef;
    croak "incorrect or clashing axes\n"
      if scalar keys %tmp != scalar @reorder_cols;

    my $quote_char = $self->get_param('QUOTES');
    foreach my $element ($self->get_element_list) {
        my $el_array = $self->get_element_name_as_array (element => $element);
        my @new_el_array = @$el_array[@reorder_cols];

        my $new_element = $self->list2csv (
            list       => \@new_el_array,
            csv_object => $csv_object,
        );
        $self->dequote_element(element => $new_element, quote_char => $quote_char);

        $reordered{$element} = $new_element;
    }

    return wantarray ? %reordered : \%reordered;
}

#  metadata is bigger than the actual sub...
sub get_metadata_export {
    my $self = shift;

    #  get the available lists
    #my @lists = $self->get_lists_for_export;

    #  need a list of export subs
    my %subs = $self->get_subs_with_prefix (prefix => 'export_');

    my @formats;
    my %format_labels;  #  track sub names by format label

    #  loop through subs and get their metadata
    my %params_per_sub;

    LOOP_EXPORT_SUB:
    foreach my $sub (sort keys %subs) {
        my %sub_args = $self->get_args (sub => $sub);

        my $format = $sub_args{format};

        croak "Metadata item 'format' missing\n"
            if not defined $format;

        $format_labels{$format} = $sub;

        next LOOP_EXPORT_SUB
            if $sub_args{format} eq $EMPTY_STRING;

        $params_per_sub{$format} = $sub_args{parameters};

        my $params_array = $sub_args{parameters};

        push @formats, $format;
    }

    @formats = sort @formats;
    $self->move_to_front_of_list (
        list => \@formats,
        item => 'Delimited text'
    );
    
    my $format_choice = bless
        {
            name        => 'format',
            label_text  => 'Format to use',
            type        => 'choice',
            choices     => \@formats,
            default     => 0
        },
        $parameter_metadata_class;

    my %metadata = (
        parameters     => \%params_per_sub,
        format_choices => [$format_choice],
        format_labels  => \%format_labels,
    ); 

    return $export_metadata_class->new (\%metadata);
}

# export to a file
sub export {
    my $self = shift;
    my %args = @_;

    #  get our own metadata...  Much of the following can be shifted into the export metadata package
    my $metadata   = $self->get_metadata (sub => 'export');
    my $sub_to_use = $metadata->get_sub_name_from_format (%args);

    #  convert no_data_values if appropriate
    if (defined $args{no_data_value}) {
        if ($args{no_data_value} eq 'undef') {
            $args{no_data_value} = undef;
        }
        elsif ($args{no_data_value} =~ /^([-+]?)(\d+)\*\*(\d+)$/) {  #  e.g. -2**128
            my $val = $2 ** $3;
            if ($1 eq '-') {
                $val *= -1;
            };
            $args{no_data_value} = $val;
        }
    }

    eval {$self->$sub_to_use (%args)};
    croak $EVAL_ERROR if $EVAL_ERROR;

    return;
}

sub get_common_export_metadata {
    my $self = shift;

    #  get the available lists
    my @lists = $self->get_lists_for_export;

    my $default_idx = 0;
    if (my $last_used_list = $self->get_cached_value('LAST_SELECTED_LIST')) {
        $default_idx = first_index {$last_used_list eq $_} @lists;
    }

    my $metadata = [
        {
            name => 'file',
            type => 'file'
        }, # GUI supports just one of these
        {
            name        => 'list',
            label_text  => 'List to export',
            type        => 'choice',
            choices     => \@lists,
            default     => $default_idx,
        },
    ];
    foreach (@$metadata) {
        bless $_, $parameter_metadata_class;
    }

    return wantarray ? @$metadata : $metadata;
}

sub get_table_export_metadata {
    my $self = shift;

    my @no_data_values = $self->get_nodata_values;
    my @sep_chars
        = defined $ENV{BIODIVERSE_FIELD_SEPARATORS}
            ? @$ENV{BIODIVERSE_FIELD_SEPARATORS}
            : (',', 'tab', ';', 'space', ':');

    my @quote_chars = qw /" ' + $/; #"
    my $el_quote_char = $self->get_param('QUOTES');

    my $mx_explanation = $self->get_tooltip_sparse_normal;

    my $table_metadata_defaults = [
        {
            name       => 'symmetric',
            label_text => 'Force symmetric (matrix) format',
            tooltip    => "Rectangular matrix, one row per element (group).\n"
                        . $mx_explanation,
            type       => 'boolean',
            default    => 1,
        },
        {
            name       => 'one_value_per_line',
            label_text => "One value per line",
            tooltip    => "Sparse matrix, repeats elements for each value.\n"
                        . $mx_explanation,
            type       => 'boolean',
            default    => 0,
        },
        {
            name       => 'sep_char',
            label_text => 'Field separator',
            tooltip    => 'Suggested options are comma for .csv files, tab for .txt files',
            type       => 'choice',
            choices    => \@sep_chars,
            default    => 0,
        },
        {
            name       => 'quote_char',
            label_text => 'Quote character',
            tooltip    => 'For delimited text exports only',
            type       => 'choice',
            choices    => \@quote_chars,
            default    => 0,
        },
        {
            name       => 'no_data_value',
            label_text => 'NoData value',
            tooltip    => 'Zero is not a safe value to use for nodata in most '
                        . 'cases, so be warned',
            type       => 'choice',
            choices    => \@no_data_values,
            default    => 0,
        },
        {
            name       => 'quote_element_names_and_headers',
            label_text => 'Quote element names and headers',
            tooltip    => 'Should the element names (labels and groups) and column headers be quoted?  '
                        . 'MS Excel otherwise misinterprets characters such as colons in the names '
                        . 'as a range operator or time variable, wrecking the data on import.'
                        . "\nThis uses the internal quote character, which is $el_quote_char.",
            type       => 'boolean',
            default    => 0,
        },
    ];
    for (@$table_metadata_defaults) {
        bless $_, $parameter_metadata_class;
    }

    return wantarray ? @$table_metadata_defaults : $table_metadata_defaults;
}

sub get_metadata_export_table_delimited_text {
    my $self = shift;

    my @parameters = (
        $self->get_common_export_metadata(),
        $self->get_table_export_metadata(),
    );
    for (@parameters) {
        bless $_, $parameter_metadata_class;
    }

    my %args = (
        format => 'Delimited text',
        parameters => \@parameters,
    ); 

    return wantarray ? %args : \%args;
}

#  generic - should be factored out to Biodiverse::Common?
sub export_table_delimited_text {
    my $self = shift;
    my %args = @_;

    my $filename = $args{file} || croak "file arg not specified\n";
    my $fh;
    if (!$args{_no_fh}) {  #  allow control of $fh for test purposes
        open $fh, '>', $filename or croak "Could not open $filename\n";
    }

    my $table = $self->to_table (symmetric => 1, %args, file_handle => $fh);

    if (scalar @$table) {  #  won't need this once issue #350 is fixed
        $self->write_table_csv (%args, data => $table);
    }

    return;
}

sub get_metadata_export_table_html {
    my $self = shift;

    my %args = (
        format => 'HTML table',
        parameters => [
            $self->get_common_export_metadata(),
            $self->get_table_export_metadata()
        ],
    ); 

    return wantarray ? %args : \%args;
}

sub export_table_html {
    my $self = shift;
    my %args = @_;

    my $table = $self->to_table (symmetric => 1, %args);

    $self->write_table_html (%args, data => $table);

    return;
}

sub get_metadata_export_table_xml {
    my $self = shift;

    my %args = (
        format => 'XML table',
        parameters => [
            $self->get_common_export_metadata(),
            $self->get_table_export_metadata()
        ],
    ); 

    return wantarray ? %args : \%args;
}

sub export_table_xml {
    my $self = shift;
    my %args = @_;

    my $table = $self->to_table (symmetric => 1, %args);

    $self->write_table_xml (%args, data => $table);

    return;
}

sub get_metadata_export_table_yaml {
    my $self = shift;

    my %args = (
        format => 'YAML table',
        parameters => [
            $self->get_common_export_metadata(),
            $self->get_table_export_metadata()
        ],
    ); 

    return wantarray ? %args : \%args;    
}

sub export_table_yaml {
    my $self = shift;
    my %args = @_;

    my $table = $self->to_table (symmetric => 1, %args);

    $self->write_table_yaml (%args, data => $table);

    return;
}

sub get_metadata_export_table_json {
    my $self = shift;

    my %args = (
        format => 'JSON table',
        parameters => [
            $self->get_common_export_metadata(),
            $self->get_table_export_metadata()
        ],
    ); 

    return wantarray ? %args : \%args;    
}

sub export_table_json {
    my $self = shift;
    my %args = @_;

    my $table = $self->to_table (symmetric => 1, %args);

    $self->write_table_json (%args, data => $table);

    return;
}

sub get_nodata_values {
    my @vals = qw /undef 0 -9 -9999 -99999 -2**31 -2**128 NA/; #/
    return wantarray ? @vals : \@vals;
}

sub get_nodata_export_metadata {
    my $self = shift;

    my @no_data_values = $self->get_nodata_values;

    my $metadata = [ 
        {
            name        => 'no_data_value',
            label_text  => 'NoData value',
            tooltip     => 'Zero is not a safe value to use for nodata in most '
                         . 'cases, so be warned',
            type        => 'choice',
            choices     => \@no_data_values,
            default     => 0
        },   
    ];
    foreach (@$metadata) {
        bless $_, $parameter_metadata_class;
    }

    return wantarray ? @$metadata : $metadata;
}


sub get_raster_export_metadata {
    my $self = shift;

    return $self->get_nodata_export_metadata;
}

sub get_metadata_export_ers {
    my $self = shift;

    my %args = (
        format => 'ER-Mapper BIL file',
        parameters => [
            $self->get_common_export_metadata(),
            $self->get_raster_export_metadata(),
        ],
    ); 

    return wantarray ? %args : \%args;
}

sub export_ers {
    my $self = shift;
    my %args = @_;

    my $table = $self->to_table (%args, symmetric => 1);

    $self->write_table_ers (%args, data => $table);

    return;
}

sub get_metadata_export_asciigrid {
    my $self = shift;

    my %args = (
        format => 'ArcInfo asciigrid files',
        parameters => [
            $self->get_common_export_metadata(),
            $self->get_raster_export_metadata(),
        ],
    ); 

    return wantarray ? %args : \%args;
}

sub export_asciigrid {
    my $self = shift;
    my %args = @_;

    my $table = $self->to_table (%args, symmetric => 1);

    $self->write_table_asciigrid (%args, data => $table);

    return;
}

sub get_metadata_export_floatgrid {
    my $self = shift;

    my %args = (
        format => 'ArcInfo floatgrid files',
        parameters => [
            $self->get_common_export_metadata(),
            $self->get_raster_export_metadata(),
        ],
    ); 

    return wantarray ? %args : \%args;
}

sub export_floatgrid {
    my $self = shift;
    my %args = @_;

    my $table = $self->to_table (%args, symmetric => 1);

    $self->write_table_floatgrid (%args, data => $table);

    return;
}


sub get_metadata_export_geotiff {
    my $self = shift;

    my %args = (
        format => 'GeoTIFF',
        parameters => [
            $self->get_common_export_metadata(),
            $self->get_raster_export_metadata(),
        ],
    ); 

    return wantarray ? %args : \%args;
}

sub export_geotiff {
    my $self = shift;
    my %args = @_;

    my $table = $self->to_table (%args, symmetric => 1);

    $self->write_table_geotiff (%args, data => $table);

    return;
}

sub get_metadata_export_divagis {
    my $self = shift;

    my %args = (
        format => 'DIVA-GIS raster files',
        parameters => [
            $self->get_common_export_metadata(),
            $self->get_raster_export_metadata(),
        ],
    ); 

    return wantarray ? %args : \%args;
}

sub export_divagis {
    my $self = shift;
    my %args = @_;

    my $table = $self->to_table (%args, symmetric => 1);

    $self->write_table_divagis (%args, data => $table);

    return;
}

my $shape_export_comment_text = <<'END_OF_SHAPE_COMMENT'
Note: If you export a list then each shape (point or polygon) 
will be repeated for each list item.

Choose the __no_list__ option to not do this,
in which case to attach any lists you will need to run a second 
export to the delimited text format and then join them.  
This is needed because shapefile field names can only be
11 characters long and cannot contain non-alphanumeric characters.

Note also that shapefiles do not have an undefined value 
so any undefined values will be converted to zeroes.

Export of array lists to shapefiles is not supported. 
END_OF_SHAPE_COMMENT
  ;

sub get_metadata_export_shapefile {
    my $self = shift;
    #  get the available lists
    my @lists = $self->get_lists_for_export (no_array_lists => 1);
    unshift @lists, '__no_list__';

    #  nodata won't have much effect until we make the outputs symmetric
    my @nodata_meta = $self->get_nodata_export_metadata;

    my @parameters = (
        {  # GUI supports just one of these
            name => 'file',
            type => 'file'
        },
        {
            name        => 'list',
            label_text  => 'List to export',
            type        => 'choice',
            choices     => \@lists,
            default     => 0,
        },
        {
            name        => 'shapetype',
            label_text  => 'Shape type',
            type        => 'choice',
            choices     => [qw /POLYGON POINT/],
            default     => 0,
        },
        @nodata_meta,
        {
            type        => 'comment',
            label_text  => $shape_export_comment_text,
        },
    );
    foreach (@parameters) {
        bless $_, $parameter_metadata_class;
    }

    my %args = (
        format     => 'Shapefile',
        parameters => \@parameters,
    );
    
    return wantarray ? %args : \%args;
}

sub export_shapefile {
    my $self = shift;
    my %args = (nodata_value => -2**128, @_);

    $args{file} =~ s/\.shp$//i;
    my $file    = $args{file};

    my $list_name = $args{list};
    if (defined $list_name && $list_name eq '__no_list__') {
        $list_name = undef;
    }

    my $nodata = $args{nodata_value};
    if (!looks_like_number $nodata) {
        $nodata = -1 * 2**128;
    }

    # we are writing as 2D or 3D points or polygons,
    # only Point, PointZ or Polygon are used
    my $shape_type = uc ($args{shapetype} // 'POLYGON');
    croak "Invalid shapetype for shapefile export\n"
      if $shape_type ne 'POINT' and $shape_type ne 'POLYGON';

    say "Exporting to shapefile $file";

    my @elements    = $self->get_element_list;
    my @cell_sizes  = $self->get_cell_sizes;  #  get a copy
    my @axes_to_use = (0, 1);
    if ($shape_type eq 'POINT' && scalar @cell_sizes > 2) {
        @axes_to_use = (0, 1, 2);  #  we use Z in this case
    }

    my $half_csizes = [];
    foreach my $size (@cell_sizes[@axes_to_use]) {
        # disabled checking for sizes, specify shapetype='point' instead
        #return $self->_export_shape_point (%args)
        #  if $size == 0;  #  we are a point file

        my $half_size = $size > 0 ? $size / 2 : 0.5;

        push @$half_csizes, $half_size;
    }

    my $first_el_coord = $self->get_element_name_coord (element => $elements[0]);

    my @axis_col_specs;
    foreach my $axis (0 .. $#$first_el_coord) {
        my $csize = $cell_sizes[$axis];
        if ($csize < 0) {
            #  should check actual sizes
            push @axis_col_specs, [ ('axis_' . $axis) => 'C', 100];
        }
        else {
            #  width and decimals needs automation
            push @axis_col_specs, [ ('axis_' . $axis) => 'F', 16, 3 ];
        }
    }


# code for multiple labels per shape
# 
#    # find all labels.  only possible by examining all the groups,
#    # unless labels are passed as a parameter
#    my %label_hash;
#    foreach my $element (@elements) {
#        my %label_counts = $self->get_sub_element_hash (
#            element => $element
#        );
#        @label_hash{keys %label_counts} = values %label_counts;
#    }
#    my @label_count_specs;
#    my $l_idx = 0;
#    foreach my $this_label (keys %label_hash) {
#        $l_idx++;
#        push @label_count_specs, [ "label_${l_idx}" => 'C', 100];
#        push @label_count_specs, [ "count_${l_idx}" => 'N', 8, 0];
#    }

    my @label_count_specs;
    if (defined $list_name) {  # repeated polys per list item
        push @label_count_specs, (
            [ key   => 'C', 100  ],
            [ value => 'F', 16, 3 ],
        );
    }

    my $shp_writer = Geo::Shapefile::Writer->new (
        $file, $shape_type,
        [ element => 'C', 100 ],
        @axis_col_specs,
        @label_count_specs,
    );

  NODE:
    foreach my $element (@elements) {
        my $coord_axes = $self->get_element_name_coord (element => $element);
        my $name_axes  = $self->get_element_name_as_array (element => $element);

        my %axis_col_data;
        foreach my $axis (0 .. $#$first_el_coord) {
            $axis_col_data{'axis_' . $axis} = $name_axes->[$axis];
        }

        my $shape;
        if ($shape_type eq 'POLYGON')  { 
            my $min_x = $coord_axes->[$axes_to_use[0]] - $half_csizes->[$axes_to_use[0]];
            my $max_x = $coord_axes->[$axes_to_use[0]] + $half_csizes->[$axes_to_use[0]];
            my $min_y = $coord_axes->[$axes_to_use[1]] - $half_csizes->[$axes_to_use[1]];
            my $max_y = $coord_axes->[$axes_to_use[1]] + $half_csizes->[$axes_to_use[1]];

            $shape = [[
                [$min_x, $min_y],
                [$min_x, $max_y],
                [$max_x, $max_y],
                [$max_x, $min_y],
                [$min_x, $min_y],  #  close off
            ]];
        }
        elsif ($shape_type eq 'POINT') { 
            $shape = [
                $coord_axes->[$axes_to_use[0]],
                $coord_axes->[$axes_to_use[1]],
            ];
        }

# merging duplicated code, not clear about differences yet
#        # get labels and counts in this cell
#        my %label_counts = $self->get_sub_element_hash (
#            element => $element
#        );
        #foreach my $this_label (keys %label_counts) {
        #    #say "$this_label count $label_counts{$this_label}";
        #   { name => $name, type => 'N', length => 8,  decimals => 0 } 
        #}
        # write a separate shape for each label
#        foreach my $label (keys %label_counts) {
#            
#            $shp_writer->add_shape(
#                $shape,
#                {
#                    element => $element,
#                    %axis_col_data,
#                    label => $label,
#                    count => $label_counts{$label}
##                    %label_counts
#                },
#            );
#        }



        #  temporary - this needs to be handled differently
        if ($list_name) {
            my %list_data = $self->get_list_values (
                element => $element,
                list    => $list_name,
            );

            # write a separate shape for each label
            foreach my $key (sort keys %list_data) {
                $shp_writer->add_shape(
                    $shape,
                    {
                        element => $element,
                        %axis_col_data,
                        key     => $key,
                        value   => ($list_data{$key} // $nodata),
                    },
                );
            }
        }
        else {
            $shp_writer->add_shape(
                $shape,
                {
                    element => $element,
                    %axis_col_data,
                },
            );
        }
    }

    $shp_writer->finalize();

    return;
}

#sub export_shapefile_point {
#    my $self = shift;
#    my %args = @_;
#    
#    $args{file} =~ s/\.shp$//;
#    my $file = $args{file};
#
#    say "Exporting to point shapefile $file";
#
#    my @elements    = $self->get_element_list;
#    my @cell_sizes  = @{$self->get_param ('CELL_SIZES')};  #  get a copy
#    my @axes_to_use = (0, 1);
#
#    my $first_el_coord = $self->get_element_name_coord (element => $elements[0]);
#
#    my @axis_col_specs;
#    foreach my $axis (0 .. $#$first_el_coord) {
#        #  width and decimals needs automation
#        push @axis_col_specs, [ ('axis_' . $axis) => 'F', 16, 3 ];
#    }
#
#    my $shp_writer = Geo::Shapefile::Writer->new (
#        $file, 'POINT',
#        [ element => 'C', 100 ],
#        @axis_col_specs,
#    );
#
#  NODE:
#    foreach my $element (@elements) {
#        my $coord_axes = $self->get_element_name_coord (element => $element);
#        my $name_axes  = $self->get_element_name_as_array (element => $element);
#
#        my %axis_col_data;
#        foreach my $axis (0 .. $#$first_el_coord) {
#            $axis_col_data{'axis_' . $axis} = $name_axes->[$axis];
#        }
#
#        my $shape = [
#            $coord_axes->[$axes_to_use[0]],
#            $coord_axes->[$axes_to_use[1]]
#        ];
#
#        $shp_writer->add_shape(
#            $shape,
#            {
#                element => $element,
#                %axis_col_data,
#            },
#        );
#    }
#
#    $shp_writer->finalize();
#
#    return;
#}

#sub get_metadata_export_shapefile_point {
#    my $self = shift;
#
#    my %args = (
#        format => 'Shapefile_Point',
#        parameters => [
#            {
#                name => 'file',
#                type => 'file'
#            }, # GUI supports just one of these
#            {
#                type => 'comment',
#                label_text =>
#                      'Note: To attach any lists you will need to run a second '
#                    . 'export to the delimited text format and then join them.  '
#                    . 'This is needed because shapefiles do not have an undefined value '
#                    . 'and field names can only be 11 characters long.',
#            }
#        ],
#    );
#
#    return wantarray ? %args : \%args;
#}



sub get_lists_for_export {
    my $self = shift;
    my %args = @_;

    my $skip_array_lists = $args{no_array_lists};

    #  get the available lists
    my $lists = $self->get_lists_across_elements (no_private => 1);
    my $array_lists = $skip_array_lists
        ? []
        : $self->get_array_lists_across_elements (no_private => 1);

    #  sort appropriately
    my @lists;
    foreach my $list (sort (@$lists, @$array_lists)) {
        next if $list =~ /^_/;

        if ($list eq 'SPATIAL_RESULTS') {
            unshift @lists, $list;  #  put at the front
        }
        else {
            push @lists, $list;  #  put at the end
        }
    }

    return wantarray ? @lists : \@lists;
}

#  handler for the available set of structures.
sub write_table {
    my $self = shift;
    my %args = @_;
    croak "file argument not specified\n"
      if !defined $args{file};
    my $data = $args{data} || croak "data argument not specified\n";
    is_arrayref($data) || croak "data arg must be an array ref\n";

    $args{file} = Path::Class::file($args{file})->absolute;

    return;
}

#  control whether a file is written symetrically or not
sub to_table {
    my $self = shift;
    my %args = @_;
    #  modify to make the default, rather than required
    #my $file = $args{file} || ($self->get_param('OUTPFX') . ".csv");  
    my $as_symmetric = $args{symmetric} || 0;

    croak "[BaseStruct] argument 'list' not specified\n"
      if !defined $args{list}; 

    my $list = $args{list};

    my $check_elements = $self->get_element_list;

    #  Check if the lists in this object are symmetric.  Check the list type as well.
    #  Assumes type is constant across all elements, and that all elements have this list.
    my $last_contents_count = -1;
    my $is_asym = 0;
    my %list_keys;
    my $prev_list_keys;

    say "[BASESTRUCT] Checking elements for list symmetry: $list";
  CHECK_ELEMENTS:
    foreach my $i (0 .. $#$check_elements) {  # sample the lot
        my $check_element = $check_elements->[$i];
        last CHECK_ELEMENTS if ! defined $check_element;

        my $values = $self->get_list_values (
            element => $check_element,
            list    => $list,
        );
        if (is_hashref($values)) {
            if (defined $prev_list_keys and $prev_list_keys != scalar keys %$values) {
                $is_asym ++;  #  This list is of different length from the previous.  Allows for zero length lists.
                last CHECK_ELEMENTS;
            }
            $prev_list_keys //= scalar keys %$values;
            @list_keys{keys %$values} = undef;
        }
        elsif (is_arrayref($values)) {
            $is_asym = 1;  #  arrays are always treated as asymmetric
            last CHECK_ELEMENTS;
        }

        #  Increment if not first check and we have added new keys from previous run.
        #  Allows for lists of same length but with different keys.
        if ($i && $last_contents_count != scalar keys %list_keys) {
            $is_asym ++ ;
            last CHECK_ELEMENTS if $is_asym;
        }

        $last_contents_count = scalar keys %list_keys;
    }

    my $data;

    if (! $as_symmetric and $is_asym) {
        say "[BASESTRUCT] Converting asymmetric data from $list "
              . "to asymmetric table";
        $data = $self->to_table_asym (%args);
    }
    elsif ($as_symmetric && $is_asym) {
        say "[BASESTRUCT] Converting asymmetric data from $list "
              . "to symmetric table";
        $data = $self->to_table_asym_as_sym (%args);
    }
    else {
        say "[BASESTRUCT] Converting symmetric data from $list "
              . "to symmetric table";
        $data = $self->to_table_sym (%args);
    }

    return wantarray ? @$data : $data;
}

#  sometimes we have names of unequal length
sub get_longest_name_array_length {
    my $self = shift;

    my $longest = -1;
    foreach my $element ($self->get_element_list) {
        my $array = $self->get_element_name_as_array (element => $element);
        my $len = scalar @$array;
        if ($len > $longest) {
            $longest = $len;
        }
    }
    return $longest;
}

#  Write parts of the object to a CSV file
#  Assumes these are always hashes, which may blow
#  up in our faces later.  We'll fix it then
sub to_table_sym {  
    my $self = shift;
    my %args = @_;
    defined $args{list} || croak "list not defined\n";

    my $no_data_value      = $args{no_data_value};
    my $one_value_per_line = $args{one_value_per_line};
    my $no_element_array   = $args{no_element_array};
    my $quote_el_names     = $args{quote_element_names_and_headers};

    my $fh = $args{file_handle};
    my $csv_obj = $fh ? $self->get_csv_object_for_export (%args) : undef;

    my $quote_char = $self->get_param('QUOTES');

    my @data;
    my @elements = sort $self->get_element_list;

    my $list_hash_ref = $self->get_hash_list_values(
        element => $elements[0],
        list    => $args{list},
    );
    my @print_order = sort keys %$list_hash_ref;
    my @quoted_print_order =
        map {$quote_el_names ? "$quote_char$_$quote_char" : $_}
        @print_order;

    my $max_element_array_len;  #  used in some sections, set below if needed

    #  need the number of element components for the header
    my @header = ('ELEMENT');  

    if (! $no_element_array) {
        my $i = 0;
        #  get the number of element columns
        $max_element_array_len = $self->get_longest_name_array_length - 1;

        foreach my $null (0 .. $max_element_array_len) {
            push (@header, 'Axis_' . $i);
            $i++;
        }
    }

    if ($one_value_per_line) {
        push @header, qw /Key Value/; #/
    }
    else {
        push @header, @quoted_print_order;
    }

    if ($quote_el_names) {
        for (@header) {
            next if $_ =~ /^$quote_char/;  #  already quoted
            $_ = "$quote_char$_$quote_char";
        }
    }

    push @data, \@header;
    
    #  now add the data to the array
    foreach my $element (@elements) {
        my $el = $quote_el_names ? "$quote_char$element$quote_char" : $element;
        my @basic = ($el);
        if (! $no_element_array) {
            my @array = $self->get_element_name_as_array (element => $element);
            if ($#array < $max_element_array_len) {  #  pad if needed
                push @array, (undef) x ($max_element_array_len - $#array);
            }
            push @basic, @array;
        }

        my $list_ref = $self->get_hash_list_values(
            element => $element,
            list    => $args{list},
        );

        if ($one_value_per_line) {  
            #  repeat the elements, once for each value or key/value pair
            if (!defined $no_data_value) {
                foreach my $key (@print_order) {
                    push @data, [@basic, $key, $list_ref->{$key}];
                }
            }
            else {  #  need to change some values
                foreach my $key (@print_order) {
                    my $val = $list_ref->{$key} // $no_data_value;
                    push @data, [@basic, $key, $val];
                }
            }
        }
        else {
            if (!defined $no_data_value) {
                push @data, [@basic, @{$list_ref}{@print_order}];
            }
            else {
                my @vals = map {defined $_ ? $_ : $no_data_value} @{$list_ref}{@print_order};
                push @data, [@basic, @vals];
            }
        }

        if ($fh) {
            #  print to file, clear @data - gets header on first run
            while (my $list_data = shift @data) {
                my $string = $self->list2csv (
                    csv_object => $csv_obj,
                    list       => $list_data,
                );
                say { $fh } $string;
            }
        }
    }

    return wantarray ? @data : \@data;
}

sub to_table_asym {  #  get the data as an asymmetric table
    my $self = shift;
    my %args = @_;
    defined $args{list} || croak "list not specified\n";

    my $list = $args{list};

    my $no_data_value      = $args{no_data_value};
    my $one_value_per_line = $args{one_value_per_line};
    my $no_element_array   = $args{no_element_array};
    my $quote_el_names     = $args{quote_element_names_and_headers};

    my $fh = $args{file_handle};
    my $csv_obj = $fh ? $self->get_csv_object_for_export (%args) : undef;
    my $quote_char = $self->get_param('QUOTES');

    my @data;  #  2D array to hold the data
    my @elements = sort $self->get_element_list;

    push my @header, 'ELEMENT'; 
    if (! $no_element_array) {  #  need the number of element components for the header
        my $i = 0;
        #  get the number of element columns
        foreach my $null (@{$self->get_element_name_as_array (element => $elements[0])}) {  
            push (@header, "Axis_$i");
            $i++;
        }
    }

    if ($one_value_per_line) {
        push @header, qw /Key Value/;
    }
    else {
        push @header, "Value";
    }

    if ($quote_el_names) {
        for (@header) {
            next if $_ =~ /^$quote_char/;  #  already quoted
            $_ = "$quote_char$_$quote_char" ;
        }
    }

    push @data, \@header;
    
    

    foreach my $element (@elements) {
        my $el = $quote_el_names ? "$quote_char$element$quote_char" : $element;
        my @basic = ($el);
        if (! $no_element_array) {
            push @basic, ($self->get_element_name_as_array (element => $element));
        }
        #  get_list_values returns a list reference in scalar context - could be a hash or an array
        my $list =  $self->get_list_values (element => $element, list => $list);
        if ($one_value_per_line) {  #  repeats the elements, once for each value or key/value pair
            if (is_arrayref($list)) {
                foreach my $value (@$list) {
                    if (!defined $value) {
                        $value = $no_data_value;
                    }
                    push @data, [@basic, $value];  #  preserve internal ordering - useful for extracting iteration based values
                }
            }
            elsif (is_hashref($list)) {
                my %hash = %$list;
                foreach my $key (sort keys %hash) {
                    push @data, [@basic, $key, defined $hash{$key} ? $hash{$key} : $no_data_value];
                }
            }
            #else {  #  we have a scale - probably undef so treat it as such
                #  atually, don't do anything for the moment.
            #}
        }
        else {
            my @line = @basic;
            if (is_arrayref($list)) {
                #  preserve internal ordering - useful for extracting iteration based values
                push @line, map {defined $_ ? $_ : $no_data_value} @$list;  
            }
            elsif (is_hashref($list)) {
                my %hash = %$list;
                foreach my $key (sort keys %hash) {
                    push @line, ($key, defined $hash{$key} ? $hash{$key} : $no_data_value);
                }
            }
            push @data, \@line;
        }

        if ($fh) {
            #  print to file, clear @data - gets header on first run
            while (my $list_data = shift @data) {
                my $string = $self->list2csv (
                    csv_object => $csv_obj,
                    list       => $list_data,
                );
                say { $fh } $string;
            }
        }
    }

    return wantarray ? @data : \@data;
}

sub to_table_asym_as_sym {  #  write asymmetric lists to a symmetric format
    my $self = shift;
    my %args = @_;
    defined $args{list} || croak "list not specified\n";

    my $list = $args{list};

    my $no_data_value      = $args{no_data_value};
    my $one_value_per_line = $args{one_value_per_line};
    my $no_element_array   = $args{no_element_array};
    my $quote_el_names     = $args{quote_element_names_and_headers};

    my $fh = $args{file_handle};
    my $csv_obj = $fh ? $self->get_csv_object_for_export (%args) : undef;

    # Get all possible indices by sampling all elements
    # - this allows for asymmetric lists
    my $elements = $self->get_element_hash();
    my %indices_hash;

    my $quote_char = $self->get_param('QUOTES');

    say "[BASESTRUCT] Getting keys...";

  BY_ELEMENT1:
    foreach my $elt (keys %$elements) {
        my $sub_list = $elements->{$elt}{$list};
        if (is_arrayref($sub_list)) {
            @indices_hash{@$sub_list} = (undef) x scalar @$sub_list;
        }
        elsif (is_hashref($sub_list)) {
            @indices_hash{keys %$sub_list} = (undef) x scalar keys %$sub_list;
        }
    }
    my @print_order = sort keys %indices_hash;
    my @quoted_print_order =
        map {$quote_el_names && !looks_like_number ($_) ? "$quote_char$_$quote_char" : $_}
        @print_order;

    my @data;
    my @elements = sort keys %$elements;

    push my @header, 'ELEMENT';  #  need the number of element components for the header
    if (! $no_element_array) {
        my $i = 0;
        foreach my $null (@{$self->get_element_name_as_array(element => $elements[0])}) {  #  get the number of element columns
            push (@header, "Axis_$i");
            $i++;
        }
    }

    if ($one_value_per_line) {
        push @header, qw /Key Value/;
    }
    else {
        push @header, @quoted_print_order;
    }

    if ($quote_el_names) {
        for (@header) {
            next if $_ =~ /^$quote_char/;  #  already quoted
            $_ = "$quote_char$_$quote_char" ;
        }
    }

    push @data, \@header;
    
    print "[BASESTRUCT] Processing elements...\n";

    BY_ELEMENT2:
    foreach my $element (@elements) {
        my $el = looks_like_number ($element) ? $element : "$quote_char$element$quote_char";
        my @basic = ($el);

        if (! $no_element_array) {
            push @basic, ($self->get_element_name_as_array (element => $element)) ;
        }
        my $list = $self->get_list_ref (
            element => $element,
            list    => $list,
            autovivify => 0,
        );
        my %data_hash = %indices_hash;
<<<<<<< HEAD
        @data_hash{keys %data_hash} = ($no_data_value) x scalar keys %data_hash;  #  initialises with undef by default
        if (is_arrayref($list)) {
            @data_hash{@$list} = (1) x scalar @$list;
=======
        #  initialises with undef by default
        @data_hash{keys %data_hash}
          = ($no_data_value) x scalar keys %data_hash;  
        if ((ref $list) =~ /ARRAY/) {
            foreach my $val (@$list) {
                $data_hash{$val}++;  #  track dups
            }
>>>>>>> 249a8445
        }
        elsif (is_hashref($list)) {
            @data_hash{keys %$list} = values %$list;
        }

        #  we've built the hash, now print it out
        if ($one_value_per_line) {  #  repeats the elements, once for each value or key/value pair
            foreach my $key (@print_order) {
                push @data, [@basic, $key, $data_hash{$key}];
            }
        }
        else {
            push @data, [@basic, @data_hash{@print_order}];
        }

        if ($fh) {
            #  print to file, clear @data - gets header on first run
            while (my $list_data = shift @data) {
                my $string = $self->list2csv (
                    csv_object => $csv_obj,
                    list       => $list_data,
                );
                say { $fh } $string;
            }
        }
    }

    return wantarray ? @data : \@data;
}

#  write a table out as a series of ESRI asciigrid files, one per field based on row 0.
#  skip any that contain non-numeric values
sub write_table_asciigrid {
    my $self = shift;
    my %args = @_;

    my $data = $args{data} || croak "data arg not specified\n";
    is_arrayref($data) || croak "data arg must be an array ref\n";

    my $file = $args{file} || croak "file arg not specified\n";
    my ($name, $path, $suffix) = fileparse (Path::Class::file($file)->absolute, qr/\.asc/, qr/\.txt/);
    my $file_list_ref = $args{filelist} || [];
    
    if (! defined $suffix || $suffix eq q{}) {  #  clear off the trailing .asc and store it
        $suffix = '.asc';
    }

    #  now process the generic stuff
    my $r = $self->raster_export_process_args ( %args );

    my @min       = @{$r->{MIN}};
    my @max       = @{$r->{MAX}};
    my @min_ids   = @{$r->{MIN_IDS}};
    my @max_ids   = @{$r->{MAX_IDS}};
    my %data_hash = %{$r->{DATA_HASH}};
    my @band_cols = @{$r->{BAND_COLS}};
    my $header    =   $r->{HEADER};
    my $no_data   =   $r->{NODATA};
    my @res       = @{$r->{RESOLUTIONS}};
    my $ncols     = $r->{NCOLS};
    my $nrows     = $r->{NROWS};

    my %coord_cols_hash = %{$r->{COORD_COLS_HASH}};

    my @fh;  #  file handles
    my @file_names;
    foreach my $i (@band_cols) {
        next if $coord_cols_hash{$i};  #  skip if it is a coordinate

        my $this_file = $name . "_" . $header->[$i];
        $this_file = $self->escape_filename (string => $this_file);

        my $filename    = Path::Class::file($path, $this_file)->stringify;
        $filename      .= $suffix;
        $file_names[$i] = $filename;
        push @$file_list_ref, $filename; # record file in list

        my $fh;
        my $success = open ($fh, '>', $filename);
        croak "Cannot open $filename\n"
          if ! $success;

        $fh[$i] = $fh;
        print $fh "nrows $nrows\n";
        print $fh "ncols $ncols\n";
        print $fh "xllcenter $min[0]\n";
        print $fh "yllcenter $min[1]\n";
        print $fh "cellsize $res[0]\n";  #  CHEATING 
        print $fh "nodata_value $no_data\n";
    }

    my %coords;
    #my @default_line = ($no_data x scalar @$header);

    for my $y (reverse ($min_ids[1] .. $max_ids[1])) {
        for my $x ($min_ids[0] .. $max_ids[0]) {
            my $coord_name = join (':', $x, $y);
            foreach my $i (@band_cols) {
                next if $coord_cols_hash{$i};  #  skip if it is a coordinate
                my $value = $data_hash{$coord_name}[$i] // $no_data;
                my $ofh = $fh[$i];
                print $ofh "$value ";
            }
        }
        #  end of lines
        foreach my $i (@band_cols) { 
            #next if $coord_cols_hash{$i};  #  skip if it is a coordinate
            my $fh = $fh[$i];
            print $fh "\n";
        }
    }

    FH:
    for (my $i = 0; $i <= $#fh; $i++) {
        my $fh = $fh[$i];

        next if ! defined $fh;

        if (close $fh) {
            print "[BASESTRUCT] Write to file $file_names[$i] successful\n";
        }
        else {
            print "[BASESTRUCT] Write to file $file_names[$i] failed\n";
        }

    }

    return;
}

#  write a table out as a series of ESRI floatgrid files,
#  one per field based on row 0.
#  Skip any fields that contain non-numeric values
sub write_table_floatgrid {
    my $self = shift;
    my %args = @_;

    my $data = $args{data} || croak "data arg not specified\n";
    is_arrayref($data) || croak "data arg must be an array ref\n";

    my $file = $args{file} || croak "file arg not specified\n";
    my ($name, $path, $suffix) = fileparse (Path::Class::file($file)->absolute, qr/\.flt/);
    if (! defined $suffix || $suffix eq q{}) {  #  clear off the trailing .flt and store it
        $suffix = '.flt';
    }

    #  now process the generic stuff
    my $r = $self->raster_export_process_args ( %args );

    my @min       = @{$r->{MIN}};
    my @max       = @{$r->{MAX}};
    my @min_ids   = @{$r->{MIN_IDS}};
    my @max_ids   = @{$r->{MAX_IDS}};
    my %data_hash = %{$r->{DATA_HASH}};
    my @band_cols = @{$r->{BAND_COLS}};
    my $header    =   $r->{HEADER};
    my $no_data   =   $r->{NODATA};
    my @res       = @{$r->{RESOLUTIONS}};
    my $ncols     =   $r->{NCOLS};
    my $nrows     =   $r->{NROWS};


    my %coord_cols_hash = %{$r->{COORD_COLS_HASH}};

    #  are we LSB or MSB?
    my $is_little_endian = unpack( 'c', pack( 's', 1 ) );

    my @fh;  #  file handles
    my @file_names;
    foreach my $i (@band_cols) {
        #next if $coord_cols_hash{$i};  #  skip if it is a coordinate
        my $this_file = $name . "_" . $header->[$i];
        $this_file = $self->escape_filename (string => $this_file);

        my $filename = Path::Class::file($path, $this_file)->stringify;
        $filename .= $suffix;
        $file_names[$i] = $filename;

        my $fh;
        my $success = open ($fh, '>', $filename);
        croak "Cannot open $filename\n"
          if ! $success;

        binmode $fh;
        $fh[$i] = $fh;

        my $header_file = $filename;
        $header_file =~ s/$suffix$/\.hdr/;
        $success = open (my $fh_hdr, '>', $header_file);
        croak "Cannot open $header_file\n" if ! $success;

        print $fh_hdr "nrows $nrows\n";
        print $fh_hdr "ncols $ncols\n";
        print $fh_hdr "xllcenter $min[0]\n";
        print $fh_hdr "yllcenter $min[1]\n";
        print $fh_hdr "cellsize $res[0]\n"; 
        print $fh_hdr "nodata_value $no_data\n";
        print $fh_hdr 'byteorder ',
                      ($is_little_endian ? 'LSBFIRST' : 'MSBFIRST'),
                      "\n";
        $fh_hdr->close;
    }

    my %coords;
    #my @default_line = ($no_data x scalar @$header);

    foreach my $y (reverse ($min_ids[1] .. $max_ids[1])) {
        foreach my $x ($min_ids[0] .. $max_ids[0]) {

            my $coord_name = join (':', $x, $y);
            foreach my $i (@band_cols) { 
                next if $coord_cols_hash{$i};  #  skip if it is a coordinate
                my $value = $data_hash{$coord_name}[$i] // $no_data;
                my $fh = $fh[$i];
                print $fh pack ('f', $value);
            }
        }
    }

    FH:
    for (my $i = 0; $i <= $#fh; $i++) {
        my $fh = $fh[$i];

        next FH if ! defined $fh;

        if (close $fh) {
            print "[BASESTRUCT] Write to file $file_names[$i] successful\n";
        }
        else {
            print "[BASESTRUCT] Write to file $file_names[$i] failed\n";
        }
    }

    return;
}

#  lots of overlap with write_table_floatgrid - should refactor
sub write_table_divagis {
    my $self = shift;
    my %args = @_;

    my $data = $args{data} || croak "data arg not specified\n";
    is_arrayref($data) || croak "data arg must be an array ref\n";

    my $file = $args{file} || croak "file arg not specified\n";
    my ($name, $path, $suffix) = fileparse (Path::Class::file($file)->stringify, qr'\.gri');
    if (! defined $suffix || $suffix eq q{}) {  #  clear off the trailing .gri and store it
        $suffix = '.gri';
    }

    #  now process the generic stuff
    my $r = $self->raster_export_process_args ( %args );

    my @min       = @{$r->{MIN}};
    my @max       = @{$r->{MAX}};
    my @min_ids   = @{$r->{MIN_IDS}};
    my @max_ids   = @{$r->{MAX_IDS}};
    my %data_hash = %{$r->{DATA_HASH}};
    my @band_cols = @{$r->{BAND_COLS}};
    my $header    =   $r->{HEADER};
    my $no_data   =   $r->{NODATA};
    my @res       = @{$r->{RESOLUTIONS}};
    my $ncols     =   $r->{NCOLS};
    my $nrows     =   $r->{NROWS};

    my %coord_cols_hash = %{$r->{COORD_COLS_HASH}};

    #  are we LSB or MSB?
    my $is_little_endian = unpack( 'c', pack( 's', 1 ) );

    my @fh;  #  file handles
    my @file_names;
    foreach my $i (@band_cols) {
        #next if $coord_cols_hash{$i};  #  skip if it is a coordinate
        my $this_file = $name . "_" . $header->[$i];
        $this_file = $self->escape_filename (string => $this_file);

        my $filename = Path::Class::file($path, $this_file)->stringify;
        $filename .= $suffix;
        $file_names[$i] = $filename;

        my $fh;
        my $success = open ($fh, '>', $filename);
        croak "Cannot open $filename\n"
          if ! $success;

        binmode $fh;
        $fh[$i] = $fh;

        my $header_file = $filename;
        $header_file =~ s/$suffix$/\.grd/;
        $success = open (my $fh_hdr, '>', $header_file);
        croak "Cannot open $header_file\n" if ! $success;

        my $time = localtime;
        my $create_time = ($time->year + 1900) . ($time->mon + 1) . $time->mday;
        my $minx = $min[0] - $res[0] / 2;
        my $maxx = $max[0] + $res[0] / 2;
        my $miny = $min[1] - $res[1] / 2;
        my $maxy = $max[1] + $res[1] / 2;
        my $stats = $self->get_list_value_stats (list => $args{list}, index => $header->[$i]);

        my $diva_hdr = <<"DIVA_HDR"
[General]
Version= 1.0
Creator= Biodiverse $VERSION
Title=$header->[$i]
Created= $create_time

[GeoReference]
Projection=unknown
Columns=$ncols
Rows=$nrows
MinX=$minx
MaxX=$maxx
MinY=$miny
MaxY=$maxy
ResolutionX= $res[0]
ResolutionY= $res[1]

[Data]
DataType=FLT4S
MinValue=$stats->{MIN}
MaxValue=$stats->{MAX}
NoDataValue=$no_data
Transparent=1


DIVA_HDR
  ;
        print $fh_hdr $diva_hdr;
        $fh_hdr->close;
    }

    my %coords;
    #my @default_line = ($no_data x scalar @$header);

    foreach my $y (reverse ($min_ids[1] .. $max_ids[1])) {
        foreach my $x ($min_ids[0] .. $max_ids[0]) {

            my $coord_name = join (':', $x, $y);
            foreach my $i (@band_cols) { 
                next if $coord_cols_hash{$i};  #  skip if it is a coordinate
                my $value = $data_hash{$coord_name}[$i] // $no_data;
                my $fh = $fh[$i];
                print $fh pack ('f', $value);
            }
        }
    }

    FH:
    for (my $i = 0; $i <= $#fh; $i++) {
        my $fh = $fh[$i];

        next FH if ! defined $fh;

        if (close $fh) {
            print "[BASESTRUCT] Write to file $file_names[$i] successful\n";
        }
        else {
            print "[BASESTRUCT] Write to file $file_names[$i] failed\n";
        }
    }

    return;
}

#  write a table out as a series of ESRI floatgrid files,
#  one per field based on row 0.
#  Skip any fields that contain non-numeric values
sub write_table_geotiff {
    my $self = shift;
    my %args = @_;

    my $data = $args{data} || croak "data arg not specified\n";
    is_arrayref($data) || croak "data arg must be an array ref\n";

    my $file = $args{file} || croak "file arg not specified\n";
    my ($name, $path, $suffix) = fileparse (Path::Class::file($file)->absolute, qr/\.tif{1,2}/);
    if (! defined $suffix || $suffix eq q{}) {  #  clear off the trailing .tif and store it
        $suffix = '.tif';
    }

    #  now process the generic stuff
    my $r = $self->raster_export_process_args ( %args );

    my @min       = @{$r->{MIN}};
    my @max       = @{$r->{MAX}};
    my @min_ids   = @{$r->{MIN_IDS}};
    my @max_ids   = @{$r->{MAX_IDS}};
    my %data_hash = %{$r->{DATA_HASH}};
    my @band_cols = @{$r->{BAND_COLS}};
    my $header    =   $r->{HEADER};
    my $no_data   =   $r->{NODATA};
    my @res       = @{$r->{RESOLUTIONS}};
    my $ncols     =   $r->{NCOLS};
    my $nrows     =   $r->{NROWS};

    my %coord_cols_hash = %{$r->{COORD_COLS_HASH}};

    my $ll_cenx = $min[0];  # - 0.5 * $res[0];
    my $ul_ceny = $max[1];  # - 0.5 * $res[1];

    my $tfw = <<"END_TFW"
$res[0]
0
0
-$res[1]
$ll_cenx
$ul_ceny
END_TFW
  ;

    #  are we LSB or MSB?
    my $is_little_endian = unpack( 'c', pack( 's', 1 ) );

    my @file_names;
    foreach my $i (@band_cols) {
        my $this_file = $name . "_" . $header->[$i];
        $this_file = $self->escape_filename (string => $this_file);

        my $filename = Path::Class::file($path, $this_file)->stringify;
        $filename   .= $suffix;
        $file_names[$i] = $filename;
    }

    my %coords;
    my @bands;

    foreach my $y (reverse ($min_ids[1] .. $max_ids[1])) {
        foreach my $x ($min_ids[0] .. $max_ids[0]) {

            my $coord_id = join (':', $x, $y);
            foreach my $i (@band_cols) { 
                next if $coord_cols_hash{$i};  #  skip if it is a coordinate
                my $value = $data_hash{$coord_id}[$i] // $no_data;
                $bands[$i] .= pack 'f', $value;
            }
        }
    }

    my $format = "GTiff";
    my $driver = Geo::GDAL::GetDriverByName( $format );

    foreach my $i (@band_cols) {
        my $f_name = $file_names[$i];
        my $pdata  = $bands[$i];

        my $out_raster = $driver->Create($f_name, $ncols, $nrows, 1, 'Float32');

        my $out_band = $out_raster->GetRasterBand(1);
        $out_band->SetNoDataValue ($no_data);
        $out_band->WriteRaster(0, 0, $ncols, $nrows, $pdata);

        my $f_name_tfw = $f_name . 'w';
        open(my $fh, '>', $f_name_tfw) or die "cannot open $f_name_tfw";
        print {$fh} $tfw;
        $fh->close;
    }

    return;
}

#  write a table out as an ER-Mapper ERS BIL file.
sub write_table_ers {
    my $self = shift;
    my %args = @_;

    my $data = $args{data} || croak "data arg not specified\n";
    is_arrayref($data) || croak "data arg must be an array ref\n";
    my $file = $args{file} || croak "file arg not specified\n";

    my ($name, $path, $suffix)
        = fileparse (Path::Class::file($file)->absolute, qr/\.ers/);

    #  add suffix if not specified
    if (!defined $suffix || $suffix eq q{}) {
        $suffix = '.ers';
    }

    #  now process the generic stuff
    my $r = $self->raster_export_process_args ( %args );

    my @min       = @{$r->{MIN}};
    my @max       = @{$r->{MAX}};
    my @min_ids   = @{$r->{MIN_IDS}};
    my @max_ids   = @{$r->{MAX_IDS}};
    my %data_hash = %{$r->{DATA_HASH}};
    my @band_cols = @{$r->{BAND_COLS}};
    my $header    =   $r->{HEADER};
    my $no_data   =   $r->{NODATA};
    my @res       = @{$r->{RESOLUTIONS}};
    #my $ncols     =   $r->{NCOLS};
    #my $nrows     =   $r->{NROWS};

    my %coord_cols_hash = %{$r->{COORD_COLS_HASH}};

    #my %stats;

    my $data_file = Path::Class::file($path, $name)->stringify;
    my $success = open (my $ofh, '>', $data_file);
    if (! $success) {
        croak "Could not open output file $data_file\n";
    }
    binmode $ofh;

    my ($ncols, $nrows) = (0, 0);

    foreach my $y (reverse ($min_ids[1] .. $max_ids[1])) {

        $nrows ++;
        foreach my $band (@band_cols) {
            $ncols = 0;

            foreach my $x ($min_ids[0] .. $max_ids[1]) {

                my $ID = "$x:$y";
                my $value = $data_hash{$ID}[$band] // $no_data;

                eval {
                    print {$ofh} pack 'f', $value;
                };
                croak $EVAL_ERROR if $EVAL_ERROR;

                $ncols ++;
                #print "$ID, $value\n" if $band == $band_cols[0];
            }
        }
    }

    if (! close $ofh) {
        croak "Unable to write to $data_file\n";
    }
    else {
        print "[BASESTRUCT] Write to file $data_file successful\n";
    }

    #  are we LSB or MSB?
    my $is_little_endian = unpack( 'c', pack( 's', 1 ) );
    my $LSB_or_MSB = $is_little_endian ? 'LSBFIRST' : 'MSBFIRST';
    my $gm_time = (gmtime);
    $gm_time =~ s/(\d+)$/GMT $1/;  #  insert "GMT" before the year
    my $n_bands = scalar @band_cols;

    #  The RegistrationCell[XY] values should be 0.5,
    #  but 0 plots properly in ArcMap
    #  -- fixed in arc 10.2, and prob earlier, so we are OK now
    my @reg_coords = (
        $min[0] - ($res[0] / 2),
        $max[1] + ($res[1] / 2),
        #$min[0], $max[1],
    );


    my $header_start =<<"END_OF_ERS_HEADER_START"
DatasetHeader Begin
\tVersion         = "5.5"
\tName		= "$name$suffix"
\tLastUpdated     = $gm_time
\tDataSetType     = ERStorage
\tDataType        = Raster
\tByteOrder       = $LSB_or_MSB
\tCoordinateSpace Begin
\t\tDatum           = "Unknown"
\t\tProjection      = "Unknown"
\t\tCoordinateType  = EN
\t\tRotation        = 0:0:0.0
\tCoordinateSpace End
\tRasterInfo Begin
\t\tCellType        = IEEE4BYTEREAL
\t\tNullCellValue = $no_data
\t\tCellInfo Begin
\t\t\tXdimension      = $res[0]
\t\t\tYdimension      = $res[1]
\t\tCellInfo End
\t\tNrOfLines       = $nrows
\t\tNrOfCellsPerLine        = $ncols
\t\tRegistrationCoord Begin
\t\t\tEastings        = $reg_coords[0]
\t\t\tNorthings       = $reg_coords[1]
\t\tRegistrationCoord End
\t\tRegistrationCellX  = 0
\t\tRegistrationCellY  = 0
\t\tNrOfBands       = $n_bands
END_OF_ERS_HEADER_START
;

    my @header = $header_start;

    #  add the band info
    foreach my $i (@band_cols) {
        push @header, (
            qq{\t\tBandId Begin},
            qq{\t\t\tValue           = "}
              . $self->escape_filename(string => $header->[$i])
              . qq{"},
            qq{\t\tBandId End},
        );
    }

    push @header, (
        "\tRasterInfo End",
        "DatasetHeader End"
    );

    my $header_file = Path::Class::file($path, $name)->stringify . $suffix;
    open (my $header_fh, '>', $header_file)
      or croak "Could not open header file $header_file\n";

    say {$header_fh} join ("\n", @header);

    croak "Unable to write to $header_file\n"
      if !$header_fh->close;
    
    say "[BASESTRUCT] Write to file $header_file successful";

    return;
}

sub raster_export_process_args {
    my $self = shift;
    my %args = @_;
    my $data = $args{data};

    my @axes_to_use = (0,1);

    my $no_data = defined $args{no_data_value}
                ? eval $args{no_data_value}
                : undef;

    if (! defined $no_data or not looks_like_number $no_data ) {
        $no_data = -9999 ;
        print "[BASESTRUCT] Overriding undefined or non-numeric no_data_value with $no_data\n";
    }

    my @res = defined $args{resolutions}
            ? @{$args{resolutions}}
            : $self->get_cell_sizes;

    #  check the resolutions.
    eval {
        $self->raster_export_test_axes_validity (
            resolutions => [@res[@axes_to_use]],
        );
    };
    croak $EVAL_ERROR if $EVAL_ERROR;

    my @coord_cols = $self->raster_export_get_coord_cols (%args);
    my %coord_cols_hash;
    @coord_cols_hash{@coord_cols} = @coord_cols;

    my $header = shift @$data;
    my $data_start_col = (scalar @res) + 1;  #  first three columns are ID, followed by coords
    my @band_cols = ($data_start_col .. $#$header);  

    my $res = $self->raster_export_process_table (
        data       => $data,
        coord_cols => \@coord_cols,
        res        => \@res,
    );
    my @max = $res->{MAX};
    my @min = $res->{MIN};
    my $dimensions = $res->{DIMENSIONS};
    my $ncols = $dimensions->[0]; 
    my $nrows = $dimensions->[1];

    #  add some more keys to $res
    $res->{HEADER}          = $header;
    $res->{BAND_COLS}       = \@band_cols;
    $res->{NODATA}          = $no_data;
    $res->{RESOLUTIONS}     = \@res; 
    $res->{COORD_COLS_HASH} = \%coord_cols_hash;
    $res->{NCOLS}           = $ncols;
    $res->{NROWS}           = $nrows;

    return wantarray ? %$res : $res;
}

sub raster_export_test_axes_validity {
    my $self = shift;
    my %args = @_;
    my @resolutions = @{$args{resolutions}};

    my $i = 0;
    foreach my $r (@resolutions) {

        croak "[BASESTRUCT] Cannot export text axes to raster, axis $i\n"
          if $r < 0;

        croak "[BASESTRUCT] Cannot export point axes to raster, axis $i\n"
          if $r == 0;

        $i++;
    }

    return 1;
}

sub raster_export_get_coord_cols {
    my $self = shift;
    my %args = @_;

    my @coord_cols = defined $args{coord_cols} ? @{$args{coord_cols}} : (1,2);

    return wantarray ? @coord_cols : \@coord_cols;
}

sub raster_export_process_table {
    my $self = shift;
    my %args = @_;

    my $data = $args{data};
    my @coord_cols = @{$args{coord_cols}};
    my @res = @{$args{res}};

    #  loop through and get the min and max coords,
    #  as well as converting the array to a hash
    my @min = ( 10e20, 10e20);
    my @max = (-10e20,-10e20);
    my @min_ids = ( 10e20, 10e20);
    my @max_ids = (-10e20,-10e20);
    my %data_hash;
    foreach my $line (@$data) {
        my @coord = @$line[@coord_cols];
        $min[0] = min ($min[0], $coord[0]);
        $min[1] = min ($min[1], $coord[1]);
        $max[0] = max ($max[0], $coord[0]);
        $max[1] = max ($max[1], $coord[1]);
        my $cell_idx = floor ($coord[0] / $res[0]);
        my $cell_idy = floor ($coord[1] / $res[1]);
        $min_ids[0] = min ($min_ids[0], $cell_idx);
        $min_ids[1] = min ($min_ids[1], $cell_idy);
        $max_ids[0] = max ($max_ids[0], $cell_idx);
        $max_ids[1] = max ($max_ids[1], $cell_idy);
        
        $data_hash{join (':', $cell_idx, $cell_idy)} = $line;
    }

    my @dimensions = ($max_ids[0] - $min_ids[0] + 1, $max_ids[1] - $min_ids[1] + 1);

    my %results = (
        MIN        => \@min,
        MAX        => \@max,
        MIN_IDS    => \@min_ids,
        MAX_IDS    => \@max_ids,
        DATA_HASH  => \%data_hash,
        DIMENSIONS => \@dimensions,
    );

    return wantarray ? %results : \%results;
}

#  get the covariance matrix for a table of values
sub get_covariance_from_table {
    my $self = shift;
    my %args = @_;

    my $data = $args{data};
    my $flds  = $args{fields};
    my $means = $args{means};

    my $prefix = $args{prefix};  #  for as_text

    if (! defined $flds) {
        my $first_line = $data->[0];
        $flds = [0.. $#$first_line];
    }

    my @sums;
    my @counts;

    foreach my $line (@$data) {
        my $ii = -1;

        PASS1:
        foreach my $i (@$flds) {
            $ii ++;
            next PASS1 if ! defined $line->[$i];

            my $jj = -1;

            PASS2:
            foreach my $j (@$flds) {
                $jj ++;
                next PASS2 if ! defined $line->[$j];
                $sums[$ii][$jj] += ($line->[$i] - $means->[$i]) * ($line->[$j] - $means->[$j]);
                $counts[$ii][$jj] ++;
            }
        }
    }

    my @covariance;

    foreach my $row (0 .. $#$flds) {
        foreach my $col (0 .. $#$flds) {
            $covariance[$row][$col] = $counts[$row][$col]
                ? $sums[$row][$col] / $counts[$row][$col]
                : 0;
        }
    }

    if ($args{as_text}) {
        my $string;
        foreach my $row (@covariance) {
            $string .= $prefix . join ("\t", @$row) . "\n";
        }
        $string =~ s/\n$//;  #  strip trailing newline
        return $string;
    }

    return wantarray ? @covariance : \@covariance;
}

#  convert the elements to a tree format, eg family - genus - species
#  won't make sense for many types of basedata, but oh well.  
sub to_tree {
    my $self = shift;
    my %args = @_;

    my $name = $args{name} // $self->get_param ('NAME') . "_AS_TREE";
    my $tree = Biodiverse::Tree->new (NAME => $name);

    my $elements = $self->get_element_hash;

    my $quotes = $self->get_param ('QUOTES');  #  for storage, not import
    my $el_sep = $self->get_param ('JOIN_CHAR');
    my $csv_obj = $self->get_csv_object (
        sep_char   => $el_sep,
        quote_char => $quotes,
    );

    foreach my $element (keys %$elements) {
        my @components = $self->get_element_name_as_array (element => $element);
        #my @so_far;
        my @prev_names = ();
        #for (my $i = 0; $i <= $#components; $i++) {
        foreach my $i (0 .. $#components) {
            #$so_far[$i] = $components[$i];
            my $node_name = $self->list2csv (
                csv_object  => $csv_obj,
                list        => [@components[0..$i]],
            );
            $node_name = $self->dequote_element (
                element    => $node_name,
                quote_char => $quotes,
            );

            my $parent_name = $i ? $prev_names[$i-1] : undef;  #  no parent if at highest level

            if (not $tree->node_is_in_tree (node => $node_name)) {
                my $node = $tree->add_node (
                    name   => $node_name,
                    length => 1,
                );

                if ($parent_name) {
                    my $parent_node = $tree->get_node_ref (node => $parent_name);
                    #  create the parent if need be - SHOULD NOT HAPPEN
                    #if (not defined $parent_node) {
                    #    $parent_node = $tree->add_node (name => $parent_name, length => 1);
                    #}
                    #  now add the child with the element as the name so we can link properly to the basedata in labels tab
                    $node->set_parent (parent => $parent_node);
                    $parent_node->add_children (children => [$node]);
                }
            }
            #push @so_far, $node_name;
            $prev_names[$i] = $node_name;
        }
    }

    #  set a master root node of length zero if we have more than one.
    #  All the current root nodes will be its children
    my $root_nodes = $tree->get_root_node_refs;
    my $root_node  = $tree->add_node (name => '0___', length => 0);
    $root_node->add_children (children => [@$root_nodes]);
    foreach my $node (@$root_nodes) {
        $node->set_parent (parent => $root_node);
    }

    $tree->set_parents_below;  #  run a clean up just in case
    return $tree;
}

sub get_element_count {
    my $self = shift;
    my $el_hash = $self->{ELEMENTS};
    return scalar keys %$el_hash;
}

sub get_element_list {
    my $self = shift;
    my $el_hash = $self->{ELEMENTS};
    return wantarray ? keys %$el_hash : [keys %$el_hash];
}

sub sort_by_axes {
    my $self = shift;
    my $item_a = shift;
    my $item_b = shift;

    my $axes = $self->get_cell_sizes;
    my $res = 0;
    my $a_array = $self->get_element_name_as_array (element => $item_a);
    my $b_array = $self->get_element_name_as_array (element => $item_b);
    foreach my $i (0 .. $#$axes) {
        $res = $axes->[$i] < 0
            ? $a_array->[$i] cmp $b_array->[$i]
            : $a_array->[$i] <=> $b_array->[$i];

        return $res if $res;
    }

    return $res;
};

#  get a list sorted by the axes
sub get_element_list_sorted {
    my $self = shift;
    my %args = @_;

    my @list = $args{list} ? @{$args{list}} : $self->get_element_list;
    my @array = sort {$self->sort_by_axes ($a, $b)} @list;

    return wantarray ? @array : \@array;
}

sub get_element_hash {
    my $self = shift;

    my $elements = $self->{ELEMENTS};

    return wantarray ? %$elements : $elements;
}

sub get_element_name_as_array_aa {
    my ($self, $element) = @_;

    return $self->get_array_list_values_aa ($element, '_ELEMENT_ARRAY');
}

sub get_element_name_as_array {
    my $self = shift;
    my %args = @_;

    my $element = $args{element} //
      croak "element not specified\n";

    return $self->get_array_list_values (
        element => $element,
        list    => '_ELEMENT_ARRAY',
    );
}

#  get a list of the unique values for one axis
sub get_unique_element_axis_values {
    my $self = shift;
    my %args = @_;

    my $axis = $args{axis};
    croak "get_unique_element_axis_values: axis arg not defined\n"
      if !defined $axis;

    my %values;

    ELEMENT:
    foreach my $element ($self->get_element_list) {
        my $coord_array
          = $self->get_element_name_as_array (element => $element);

        croak "not enough axes\n" if !exists ($coord_array->[$axis]);

        $values{$coord_array->[$axis]} ++;
    }

    return wantarray ? keys %values : [keys %values];
}

#  get a coordinate for the element
#  allows us to handle text axes for display
sub get_element_name_coord {
    my $self = shift;
    my %args = @_;
    defined $args{element} || croak "element not specified\n";
    my $element = $args{element};

    my $values = eval {
        $self->get_array_list_values (element => $element, list => '_ELEMENT_COORD');
    };
    if (Biodiverse::BaseStruct::ListDoesNotExist->caught) {  #  doesn't exist, so generate it 
        $self->generate_element_coords;
        $values = $self->get_element_name_coord (element => $element);
    }
    #croak $EVAL_ERROR if $EVAL_ERROR;  #  need tests before putting this in.  

    return wantarray ? @$values : $values;
}

#  generate the coords
sub generate_element_coords {
    my $self = shift;

    $self->delete_param ('AXIS_LIST_ORDER');  #  force recalculation for first one

    #my @is_text;
    foreach my $element ($self->get_element_list) {
        my $element_coord = [];  #  make a copy
        my $cell_sizes = $self->get_cell_sizes;
        #my $element_array = $self->get_array_list_values (element => $element, list => '_ELEMENT_ARRAY');
        my $element_array = eval {$self->get_element_name_as_array (element => $element)};
        if ($EVAL_ERROR) {
            print "PRIBBLEMMS";
            say Data::Dumper::Dump $self->{ELEMENTS}{$element};
        }
        

        foreach my $i (0 .. $#$cell_sizes) {
            if ($cell_sizes->[$i] >= 0) {
                $element_coord->[$i] = $element_array->[$i];
            }
            else {
                $element_coord->[$i] = $self->get_text_axis_as_coord (
                    axis => $i,
                    text => $element_array->[$i] // '',
                );
            }
        }
        $self->{ELEMENTS}{$element}{_ELEMENT_COORD} = $element_coord;
    }

    return 1;
}

sub get_text_axis_as_coord {
    my $self = shift;
    my %args = @_;
    my $axis = $args{axis};
    my $text = $args{text};
    croak 'Argument "text" is undefined' if !defined $text;

    #  store the axes as an array of hashes with value being the coord
    my $lists = $self->get_param ('AXIS_LIST_ORDER') || [];

    if (! $args{recalculate} and defined $lists->[$axis]) {  #  we've already done it, so return what we have
        return $lists->[$axis]{$text};
    }

    my %this_axis;
    #  go through and get a list of all the axis text
    foreach my $element (sort $self->get_element_list) {
        my $axes = $self->get_element_name_as_array (element => $element);
        $this_axis{$axes->[$axis] // ''}++;
    }
    #  assign a number based on the sort order.  "z" will be lowest, "a" will be highest
    use Sort::Naturally;
    @this_axis{reverse nsort keys %this_axis}
      = (0 .. scalar keys %this_axis);
    $lists->[$axis] = \%this_axis;

    $self->set_param (AXIS_LIST_ORDER => $lists);

    return $lists->[$axis]{$text};
}

sub get_sub_element_list {
    my $self = shift;
    my %args = @_;

    no autovivification;

    my $element = $args{element} // croak "argument 'element' not specified\n";

    my $el_hash = $self->{ELEMENTS}{$element}{SUBELEMENTS}
      // return;

    return wantarray ?  keys %$el_hash : [keys %$el_hash];
}

sub get_sub_element_hash {
    my $self = shift;
    my %args = @_;

    no autovivification;
    
    my $element = $args{element}
      // croak "argument 'element' not specified\n";

    #  Ideally we should throw an exception, but at the moment too many other
    #  things need a result and we aren't testing for them.
    my $hash = $self->{ELEMENTS}{$element}{SUBELEMENTS} // {};
      #// Biodiverse::NoSubElementHash->throw (
      #      message => "Element $element does not exist or has no SUBELEMENT hash\n",
      #  );

    #  No explicit return statement used here.  
    #  This is a hot path when called from Biodiverse::Indices::_calc_abc
    #  and perl versions pre 5.20 do not optimise the return.
    #  End result is ~30% faster for this line, although that might not
    #  translate to much in real terms when it works at millions of iterations per second
    #  (hence the lack of further optimisations on this front for now).
    wantarray ? %$hash : $hash;
}

sub get_sub_element_hash_aa {
    my ($self, $element) = @_;

    no autovivification;

    croak "argument 'element' not specified\n"
      if !defined $element;

    #  Ideally we should throw an exception, but at the moment too many other
    #  things need a result and we aren't testing for them.
    my $hash = $self->{ELEMENTS}{$element}{SUBELEMENTS} // {};

    wantarray ? %$hash : $hash;
}

sub get_subelement_count {
    my $self = shift;

    my %args = @_;
    my $element = $args{element};
    croak "argument 'element' not defined\n" if ! defined $element;

    my $sub_element = $args{sub_element};
    croak "argument 'sub_element' not defined\n" if ! defined $sub_element;

    if (exists $self->{ELEMENTS}{$element} && exists $self->{ELEMENTS}{$element}{SUBELEMENTS}{$sub_element}) {
        return $self->{ELEMENTS}{$element}{SUBELEMENTS}{$sub_element};
    }

    return;
}

#  pre-assign the hash buckets to avoid rehashing larger structures
sub _set_elements_hash_key_count {
    my $self = shift;
    my %args = @_;

    my $count = $args{count} // 'undef';

    #  do nothing if undef, zero or negative
    croak "Invalid count argument $count\n"
      if !looks_like_number $count || $count < 0;

    my $href = $self->{ELEMENTS};

    return if $count <= scalar keys %$href;  #  needed?

    return keys %$href = $count;
}


#  add an element to a baseStruct object
sub add_element {  
    my $self = shift;
    my %args = @_;

    my $element = $args{element} //
      croak "element not specified\n";

    #  don't re-create the element array
    return if $self->{ELEMENTS}{$element}{_ELEMENT_ARRAY};

    my $quote_char = $self->get_param('QUOTES');
    my $element_list_ref = $self->csv2list(
        string     => $element,
        sep_char   => $self->get_param('JOIN_CHAR'),
        quote_char => $quote_char,
        csv_object => $args{csv_object},
    );

    if (scalar @$element_list_ref == 1) {
        $element_list_ref->[0] //= ($quote_char . $quote_char)
    }
    else {
        for my $el (@$element_list_ref) {
            $el //= $EMPTY_STRING;
        }
    }

    $self->{ELEMENTS}{$element}{_ELEMENT_ARRAY} = $element_list_ref;

    return;
}

sub add_sub_element {  #  add a subelement to a BaseStruct element.  create the element if it does not exist
    my $self = shift;
    my %args = (count => 1, @_);

    no autovivification;

    my $element = $args{element} //
      croak "element not specified\n";

    my $sub_element = $args{subelement} //
      croak "subelement not specified\n";

    my $elts_ref = $self->{ELEMENTS};

    if (! exists $elts_ref->{$element}) {
        $self->add_element (
            element    => $element,
            csv_object => $args{csv_object},
        );
    }

    #  previous base_stats invalid - clear them if needed
    #if (exists $self->{ELEMENTS}{$element}{BASE_STATS}) {
        delete $elts_ref->{$element}{BASE_STATS};
    #}

    $elts_ref->{$element}{SUBELEMENTS}{$sub_element} += $args{count};

    return;
}

#  array args version for high frequency callers
sub add_sub_element_aa {
    my ($self, $element, $sub_element, $count, $csv_object) = @_;

    #no autovivification;

    croak "element not specified\n"    if !defined $element;
    croak "subelement not specified\n" if !defined $sub_element;

    my $elts_ref = $self->{ELEMENTS};

    if (! exists $elts_ref->{$element}) {
        $self->add_element (
            element    => $element,
            csv_object => $csv_object,
        );
    }

    #  previous base_stats invalid - clear them if needed
    delete $elts_ref->{$element}{BASE_STATS};

    $elts_ref->{$element}{SUBELEMENTS}{$sub_element} += ($count // 1);

    return;
}

sub rename_element {
    my $self = shift;
    my %args = @_;
    
    my $element  = $args{element};
    my $new_name = $args{new_name};

    croak "element does not exist\n"
      if !$self->exists_element (element => $element);
    croak "argument 'new_name' is undefined\n"
      if !defined $new_name;

    my @sub_elements =
        $self->get_sub_element_list (element => $element);

    my $el_hash = $self->{ELEMENTS};
    
    #  increment the subelements
    if ($self->exists_element (element => $new_name)) {
        my $sub_el_hash_target = $self->{ELEMENTS}{$new_name}{SUBELEMENTS};
        my $sub_el_hash_source = $self->{ELEMENTS}{$element}{SUBELEMENTS};
        foreach my $sub_element (keys %$sub_el_hash_source) {
            #if (exists $sub_el_hash_target->{$sub_element} {
                $sub_el_hash_target->{$sub_element} += $sub_el_hash_source->{$sub_element};
            #}
        }
    }
    else {
        $self->add_element (element => $new_name);
        my $el_array = $el_hash->{$new_name}{_ELEMENT_ARRAY};
        $el_hash->{$new_name} = $el_hash->{$element};
        #  reinstate the _EL_ARRAY since it will be overwritten bythe previous line
        $el_hash->{$new_name}{_ELEMENT_ARRAY} = $el_array;
        #  the coord will need to be recalculated
        delete $el_hash->{$new_name}{_ELEMENT_COORD};
    }
    delete $el_hash->{$element};

    return wantarray ? @sub_elements : \@sub_elements;
}

sub rename_subelement {
    my $self = shift;
    my %args = @_;
    
    my $element     = $args{element};
    my $sub_element = $args{sub_element};
    my $new_name    = $args{new_name};
    
    croak "element does not exist\n"
      if ! exists $self->{ELEMENTS}{$element};

    my $sub_el_hash = $self->{ELEMENTS}{$element}{SUBELEMENTS};

    croak "sub_element does not exist\n"
      if !exists $sub_el_hash->{$sub_element};

    $sub_el_hash->{$new_name} += $sub_el_hash->{$sub_element};
    delete $sub_el_hash->{$sub_element};

    return;
}

#  delete the element, return a list of fully cleansed elements
sub delete_element {  
    my $self = shift;
    my %args = @_;

    croak "element not specified\n" if ! defined $args{element};

    my $element = $args{element};

    my @deleted_sub_elements =
        $self->get_sub_element_list(element => $element);

    %{$self->{ELEMENTS}{$element}{SUBELEMENTS}} = ();
    %{$self->{ELEMENTS}{$element}} = ();
    delete $self->{ELEMENTS}{$element};

    return wantarray ? @deleted_sub_elements : \@deleted_sub_elements;
}

#  remove a sub element label or group from within
#  a group or label element.
#  Usually called when deleting a group or label element
#  in a related object.
sub delete_sub_element {  
    my $self = shift;
    my %args = (@_);

    #croak "element not specified\n" if ! defined $args{element};
    #croak "subelement not specified\n" if ! defined $args{subelement};
    my $element     = $args{element} // croak "element not specified\n";
    my $sub_element = $args{subelement} // croak "subelement not specified\n";

    return if ! exists $self->{ELEMENTS}{$element};

    my $href = $self->{ELEMENTS}{$element};

    if (exists $href->{BASE_STATS}) {
        delete $href->{BASE_STATS}{REDUNDANCY};  #  gets recalculated if needed
        delete $href->{BASE_STATS}{VARIETY};
        if (exists $href->{BASE_STATS}{SAMPLECOUNT}) {
            $href->{BASE_STATS}{SAMPLECOUNT} -= $href->{SUBELEMENTS}{$sub_element};
        }
    }
    if (exists $href->{SUBELEMENTS}) {
        delete $href->{SUBELEMENTS}{$sub_element};
    }

    1;
}

#  array args version to avoid the args hash creation
#  (benchmarking indicates it takes a meaningful slab of time)
sub delete_sub_element_aa {
    my ($self, $element, $sub_element) = @_;
    
    croak "element not specified\n" if !defined $element;
    croak "subelement not specified\n" if !defined $sub_element;

    no autovivification;

    my $href = $self->{ELEMENTS}{$element}
     // return;

    if (exists $href->{BASE_STATS}) {
        delete $href->{BASE_STATS}{REDUNDANCY};  #  gets recalculated if needed
        delete $href->{BASE_STATS}{VARIETY};
        if (exists $href->{BASE_STATS}{SAMPLECOUNT}) {
            $href->{BASE_STATS}{SAMPLECOUNT} -= $href->{SUBELEMENTS}{$sub_element};
        }
    }
    delete $href->{SUBELEMENTS}{$sub_element};

    scalar keys %{$href->{SUBELEMENTS}};
}

sub exists_element {
    my $self = shift;
    my %args = @_;

    my $el = $args{element}
      // croak "element not specified\n";

    #  no explicit return for speed under pre-5.20 perls
    exists $self->{ELEMENTS}{$el};
}

sub exists_sub_element {
    my $self = shift;

    #return if ! $self->exists_element (@_);  #  no point going further if element doesn't exist

    my %args = @_;

    #defined $args{element} || croak "Argument 'element' not specified\n";
    #defined $args{subelement} || croak "Argument 'subelement' not specified\n";
    my $element = $args{element}
      // croak "Argument 'element' not specified\n";
    my $subelement = $args{subelement}
      // croak "Argument 'subelement' not specified\n";

    no autovivification;
    exists $self->{ELEMENTS}{$element}{SUBELEMENTS}{$subelement};
}

#  array args variant, with no testing of args - let perl warn as needed
sub exists_sub_element_aa {
    my ($self, $element, $subelement) = @_;

    no autovivification;
    exists $self->{ELEMENTS}{$element}{SUBELEMENTS}{$subelement};
}

sub add_values {  #  add a set of values and their keys to a list in $element
    my $self = shift;
    my %args = @_;

    my $element = $args{element}
      // croak "element not specified\n";
    delete $args{element};

    my $el_ref = $self->{ELEMENTS}{$element};
    #  we could assign it directly, but this ensures everything is uppercase
    #  {is uppercase necessary?}
    foreach my $key (keys %args) {
        $el_ref->{uc($key)} = $args{$key};
    }

    return;
}

#  increment a set of values and their keys to a list in $element
sub increment_values {
    my $self = shift;
    my %args = @_;

    my $element = $args{element}
      // croak "element not specified";
    delete $args{element};

    #  we could assign it directly, but this ensures everything is uppercase
    foreach my $key (keys %args) {  
        $self->{ELEMENTS}{$element}{uc($key)} += $args{$key};
    }

    return;
}

#  get a list from an element
#  returns a direct ref in scalar context
sub get_list_values {
    my $self = shift;
    my %args = @_;

    no autovivification;

    my $element = $args{element}
      // croak "element not specified\n";
    my $list = $args{list}
      // croak "List not defined\n";

    my $element_ref = $self->{ELEMENTS}{$element}
     // croak "Element $element does not exist in BaseStruct\n";

    return if ! exists $element_ref->{$list};
    return $element_ref->{$list} if ! wantarray;

    #  need to return correct type in list context
    return %{$element_ref->{$list}}
      if is_hashref($element_ref->{$list});

    return @{$element_ref->{$list}}
      if is_arrayref($element_ref->{$list});

    return;
}

sub get_hash_list_values {
    my $self = shift;
    my %args = @_;

    my $element = $args{element};
    croak "element not specified\n" if not defined $element;

    my $list = $args{list};
    croak  "list not specified\n" if not defined $list;

    croak "element does not exist\n" if ! exists $self->{ELEMENTS}{$element};

    return if ! exists $self->{ELEMENTS}{$element}{$list};

    croak "list is not a hash\n"
<<<<<<< HEAD
        if !is_hashref($self->{ELEMENTS}{$element}{$list});
        
 
=======
      if not (ref($self->{ELEMENTS}{$element}{$list}) =~ /HASH/);

>>>>>>> 249a8445
    return wantarray
        ? %{$self->{ELEMENTS}{$element}{$list}}
        : $self->{ELEMENTS}{$element}{$list};
}

#  array args version for speed
sub get_array_list_values_aa {
    my ($self, $element, $list) = @_;

    no autovivification;

    #$element // croak "Element not specified\n";
    #$list    // croak "List not specified\n";

    my $list_ref = $self->{ELEMENTS}{$element}{$list}
      // Biodiverse::BaseStruct::ListDoesNotExist->throw (
            message => "Element $element does not exist or does not have a list ref for $list\n",
        );

    #  does this need to be tested for?  Maybe caller beware is needed?
    croak "List is not an array\n"
      if reftype ($list_ref) ne 'ARRAY';

    return wantarray ? @$list_ref : $list_ref;
}


sub get_array_list_values {
    my $self = shift;
    my %args = @_;

    no autovivification;

    my $element = $args{element} // croak "Element not specified\n";
    my $list    = $args{list}    // croak "List not specified\n";

    #croak "Element $element does not exist.  Do you need to rebuild the spatial index?\n"
    #  if ! exists $self->{ELEMENTS}{$element};

#if (!$self->{ELEMENTS}{$element}{$list}) {
#    print "PRIBLEMS with list $list in element $element";
#    say Data::Dumper::Dumper $self->{ELEMENTS}{$element};
#}

    my $list_ref = $self->{ELEMENTS}{$element}{$list}
      // Biodiverse::BaseStruct::ListDoesNotExist->throw (
            message => "Element $element does not exist or does not have a list ref for $list\n",
        );

    #  does this need to be tested for?  Maybe caller beware is needed?
    croak "List is not an array\n"
      if reftype ($list_ref) ne 'ARRAY';

    return wantarray ? @$list_ref : $list_ref;
}

#  does a list exist in an element?
#  if so then return its type
sub exists_list {
    my $self = shift;
    my %args = @_;

    croak "element not specified\n" if not defined $args{element};
    croak "list not specified\n" if not defined $args{list};

    if (exists $self->{ELEMENTS}{$args{element}}{$args{list}}) {
        return ref $self->{ELEMENTS}{$args{element}}{$args{list}};
    }

    return;
}

sub add_lists {
    my $self = shift;
    my %args = @_;

    croak "element not specified\n" if not defined $args{element};

    my $element = $args{element};

    delete $args{element};
    @{$self->{ELEMENTS}{$element}}{keys %args} = values %args;

    return;
}

sub add_to_array_lists {
    my $self = shift;
    my %args = @_;
    croak "element not specified\n" if not defined $args{element};

    my $element = $args{element};

    delete $args{element};
    foreach my $key (keys %args) {
        push @{$self->{ELEMENTS}{$element}{$key}}, @{$args{$key}};
    }

    return;
}

sub add_to_hash_list {
    my $self = shift;
    my %args = @_;

    croak "element not specified\n" if not defined $args{element};
    my $element = $args{element};

    defined $args{list} || croak "List not specified\n"; 
    my $list = $args{list};

    delete @args{qw /list element/};
    #  create it if not already there
    $self->{ELEMENTS}{$element}{$list} //= {};

    #  now add to it
    $self->{ELEMENTS}{$element}{$list}
      = {%{$self->{ELEMENTS}{$element}{$list}}, %args};

    return;
}

sub add_to_lists {  #  add to a list, create if not already there.
    my $self = shift;
    my %args = @_;

    croak "element not specified\n" if not defined $args{element};
    my $element = $args{element};
    delete $args{element};

    my $use_ref = $args{use_ref};  #  set a direct ref?  currently overrides any previous values so take care
    delete $args{use_ref};  #  should it be in its own sub?

    foreach my $list_name (keys %args) {
        my $list_values = $args{$list_name};
        if ($use_ref) {
            $self->{ELEMENTS}{$element}{$list_name} = $list_values;
        }
        elsif (is_hashref($list_values)) {  #  slice assign
            my $listref = ($self->{ELEMENTS}{$element}{$list_name} //= {});
            @$listref{keys %$list_values} = values %$list_values;
        }
        elsif (is_arrayref($list_values)) {
            my $listref = ($self->{ELEMENTS}{$element}{$list_name} //= []);
            push @$listref, @$list_values;
        }
        else {
            croak "no valid list ref passed to add_to_lists, %args\n";
        }
    }

    return;
}

sub delete_lists {
    my $self = shift;
    my %args = @_;

    croak "element not specified\n" if not defined $args{element};
    croak "argument 'lists' not specified\n" if not defined $args{lists};

    my $element = $args{element};
    my $lists   = $args{lists};
    croak "argument 'lists' is not an array ref\n" if !is_arrayref($lists);

    foreach my $list (@$lists) {
        delete $self->{ELEMENTS}{$element}{$list};
    }

    return;
}

sub get_lists {
    my $self = shift;
    my %args = @_;

    croak "[BaseStruct] element not specified\n"
      if not defined $args{element};
    croak "[BaseStruct] element $args{element} does not exist\n"
      if !$self->exists_element (@_);

    my $element = $args{element};

    my @list;
    foreach my $tmp (keys %{$self->{ELEMENTS}{$element}}) {
        push @list, $tmp if (is_arrayref($self->{ELEMENTS}{$element}{$tmp}) 
                            || is_hashref($self->{ELEMENTS}{$element}{$tmp}));
    }

    return @list if wantarray;
    return \@list;
}

#  should just return the stats object
sub get_list_value_stats {
    my $self = shift;
    my %args = @_;
    my $list = $args{list};
    croak "List not specified\n" if not defined $list;
    my $index = $args{index};
    croak "Index not specified\n" if not defined $index ;

    my @data;
    foreach my $element ($self->get_element_list) {
        my $list_ref = $self->get_list_ref (
            element    => $element,
            list       => $list,
            autovivify => 0,
        );
        next if ! defined $list_ref;
        next if ! exists  $list_ref->{$index};
        next if ! defined $list_ref->{$index};  #  skip undef values

        push @data, $list_ref->{$index};
    }

    my %stats_hash = (
        MAX    => undef,
        MIN    => undef,
        MEAN   => undef,
        SD     => undef,
        PCT025 => undef,
        PCT975 => undef,
        PCT05  => undef,
        PCT95  => undef,
    );

    if (scalar @data) {  #  don't bother if they are all undef
        my $stats = $stats_class->new;
        $stats->add_data (\@data);

        %stats_hash = (
            MAX    => $stats->max,
            MIN    => $stats->min,
            MEAN   => $stats->mean,
            SD     => $stats->standard_deviation,
            PCT025 => scalar $stats->percentile (2.5),
            PCT975 => scalar $stats->percentile (97.5),
            PCT05  => scalar $stats->percentile (5),
            PCT95  => scalar $stats->percentile (95),
        );
    }

    return wantarray ? %stats_hash : \%stats_hash;
}

sub clear_lists_across_elements_cache {
    my $self = shift;
    my $keys = $self->get_cached_value_keys;
    my @keys_to_delete = grep {$_ =~ /^LISTS_ACROSS_ELEMENTS/} @$keys;
    $self->delete_cached_values (keys => \@keys_to_delete);
    return;
}

sub get_array_lists_across_elements {
    my $self = shift;
    return $self->get_lists_across_elements (list_method => 'get_array_lists');
}

sub get_hash_lists_across_elements {
    my $self = shift;
    return $self->get_lists_across_elements (list_method => 'get_hash_lists');
}


#  get a list of all the lists in all the elements
#  up to $args{max_search}
sub get_lists_across_elements {
    my $self = shift;
    my %args = @_;
    my $max_search = $args{max_search} || $self->get_element_count;
    my $no_private = $args{no_private} // 0;
    my $rerun = $args{rerun};
    my $list_method = $args{list_method} || 'get_hash_lists';

    croak "max_search arg is negative\n" if $max_search < 0;

    #  get from cache
    my $cache_name_listnames   = "LISTS_ACROSS_ELEMENTS_${list_method}_${no_private}";
    my $cache_name_last_update = "LISTS_ACROSS_ELEMENTS_MAX_SEARCH_${list_method}_${no_private}";
    my $cache_name_max_search  = "LISTS_ACROSS_ELEMENTS_LAST_UPDATE_TIME_${list_method}_${no_private}";

    my $cached_list = $self->get_cached_value ($cache_name_listnames);
    my $cached_list_max_search
        = $self->get_cached_value ($cache_name_max_search);

    my $last_update_time = $self->get_last_update_time;

    if (!defined $last_update_time) {  #  store for next time
        $self->set_last_update_time (time - 10); # ensure older given time precision
    }

    my $last_cache_time
        = $self->get_cached_value ($cache_name_last_update)
          || time;

    my $time_diff = defined $last_update_time
                    ? $last_cache_time - $last_update_time
                    : -1;

    if (1 
        && defined $cached_list                     #  return cache
        && ! $rerun
        && defined $cached_list_max_search          #  if it exists and
        && $time_diff > 0                           #  was updated after $self
        && $cached_list_max_search >= $max_search   #  the max search was
        ) {                                         #  the same or bigger

        #print "[BASESTRUCT] Using cached list items\n";
        return (wantarray ? @$cached_list : $cached_list);   
    }

    my $elements = $self->get_element_hash;

    my %tmp_hash;
    my $count = 0;

    SEARCH_FOR_LISTS:
    foreach my $elt (keys %$elements) {

        my $list = $self->$list_method (element => $elt);
        if (scalar @$list) {
            @tmp_hash{@$list} = undef;  #  we only care about the keys
        }
        $count++;
        last SEARCH_FOR_LISTS if $count > $max_search;
    }

    #  remove private lists if needed - should just use a grep
    if ($no_private) {
        foreach my $key (keys %tmp_hash) {
            if ($key =~ /^_/) {  #  not those starting with an underscore
                delete $tmp_hash{$key};
            }
        }
    }
    my @lists = keys %tmp_hash;

    #  cache
    $self->set_cached_values (
        $cache_name_listnames   => \@lists,
        $cache_name_max_search  => $max_search,
        $cache_name_last_update => $last_cache_time,
    );

    return wantarray ? @lists : \@lists;
}

#  get a list of hash lists with numeric values in them
#  ignores undef values
sub get_numeric_hash_lists {  
    my $self = shift;
    my %args = @_;
    croak "element not specified\n" if not defined $args{element};
    my $element = $args{element};

    my %lists;
    LIST:
    foreach my $list ($self->get_hash_lists (element => $element)) {
        $lists{$list} = 1;
        foreach my $value (values %{$self->get_list_values(element => $element, list => $list)}) {
            next if ! defined $value ;
            if (! looks_like_number ($value)) {
                $lists{$list} = 0;
                next LIST;
            }
        }
    }

    return wantarray ? %lists : \%lists;
}

sub get_array_lists {
    my $self = shift;
    my %args = @_;

    my $element = $args{element}
      // croak "Element not specified, get_array_lists\n";

    no autovivification;

    my $el_ref = $self->{ELEMENTS}{$element}
      // croak "Element $element does not exist, cannot get hash list\n";

    my @list = grep {is_arrayref($el_ref->{$_})} keys %$el_ref;

    return wantarray ? @list : \@list;
}

sub get_hash_lists {
    my $self = shift;
    my %args = @_;

    my $element = $args{element}
      // croak "Element not specified, get_hash_lists\n";

    no autovivification;

    my $el_ref = $self->{ELEMENTS}{$element}
      // croak "Element $element does not exist, cannot get hash list\n";

    my @list = grep {is_hashref ($el_ref->{$_})} keys %$el_ref;

    return wantarray ? @list : \@list;
}

sub get_hash_list_keys_across_elements {
    my $self = shift;
    my %args = @_;

    my $list_name = $args{list};

    my $elements = $self->get_element_hash() || {};

    my %hash_keys;

    ELEMENT:
    foreach my $elt (keys %$elements) {
        my $hash = $self->get_list_ref (
            element    => $elt,
            list       => $list_name,
            autovivify => 0,
        );
        next ELEMENT if ! $hash;
        next ELEMENT if ! (is_hashref($hash));

        if (scalar keys %$hash) {
            @hash_keys{keys %$hash} = undef; #  no need for values and assigning undef is faster
        }
    }
    my @sorted_keys = sort keys %hash_keys;
    
    return wantarray ? @sorted_keys : [@sorted_keys];
}

#  return a reference to the specified list
#  - allows for direct operation on its values
sub get_list_ref {
    my $self = shift;
    my %args = (
        autovivify => 1,
        @_,
    );

    my $list    = $args{list}
      // croak "Argument 'list' not defined\n";
    my $element = $args{element}
      // croak "Argument 'element' not defined\n";

    #croak "Element $args{element} does not exist\n"
    #  if ! $self->exists_element (element => $element);

    no autovivification;

    my $el = $self->{ELEMENTS}{$element}
      // croak "Element $args{element} does not exist\n";

    if (! exists $el->{$list}) {
        return if ! $args{autovivify};  #  should croak?
        $el->{$list} = {};  #  should we default to a hash?
    }
    return $el->{$list};
}

sub rename_list {
    my $self = shift;
    my %args = @_;

    no autovivification;

    my $list = $args{list};
    my $new_name = $args{new_name};
    my $element  = $args{element};
    
    my $el = $self->{ELEMENTS}{$element}
      // croak "Element $args{element} does not exist\n";

    #croak "element $element does not contain a list called $list"
    return if !exists $el->{$list};

    $el->{$new_name} = $el->{$list};
    delete $el->{$list};

    return;
}

sub get_sample_count {
    my $self = shift;
    my %args = @_;

    no autovivification;

    my $element = $args{element}
      // croak "element not specified\n";

    my $href = $self->{ELEMENTS}{$element}{SUBELEMENTS}
      // return;  #  should croak? 

    my $count = sum (0, values %$href);

    return $count;
}

sub get_variety {
    my ($self, %args) = @_;

    no autovivification;

    my $element = $args{element} //
      croak "element not specified\n";

    my $href = $self->{ELEMENTS}{$element}{SUBELEMENTS}
      // return;  #  should croak? 

    #  no explicit return - minor speedup prior to perl 5.20
    scalar keys %$href;
}

sub get_variety_aa {
    no autovivification;

    my $href = $_[0]->{ELEMENTS}{$_[1]}{SUBELEMENTS}
      // return;  #  should croak? 

    #  no explicit return - minor speedup prior to perl 5.20
    scalar keys %$href;
}

sub get_redundancy {
    my $self = shift;
    my %args = @_;
    croak "element not specified\n" if not defined $args{element};
    my $element = $args{element};

    return if ! $self->exists_element (element => $args{element});

    my $redundancy = eval {
        1 - $self->get_variety (element => $element)
          / $self->get_sample_count (element => $element)
    };

    return $redundancy;
}

#  calculate basestats for all elements - poss redundant now there are indices that do this
sub get_base_stats_all {
    my $self = shift;

    foreach my $element ($self->get_element_list) {
        $self->add_lists (
            element    => $element,
            BASE_STATS => $self->calc_base_stats(element => $element)
        );
    }

    return;
}

sub binarise_subelement_sample_counts {
    my $self = shift;

    foreach my $element ($self->get_element_list) {
        my $list_ref = $self->get_list_ref (element => $element, list => 'SUBELEMENTS');
        foreach my $val (values %$list_ref) {
            $val = 1;
        }
        $self->delete_lists(element => $element, lists => ['BASE_STATS']);
    }

    $self->delete_cached_values;

    return;
}

#  are the sample counts floats or ints?
#  Could use Scalar::Util::Numeric::isfloat here if speed becomes an issue
sub sample_counts_are_floats {
    my $self = shift;

    my $cached_val = $self->get_cached_value('SAMPLE_COUNTS_ARE_FLOATS');
    return $cached_val if defined $cached_val;
    
    foreach my $element ($self->get_element_list) {
        my $count = $self->get_sample_count (element => $element);

        next if !(fmod ($count, 1));

        $cached_val = 1;
        $self->set_cached_value(SAMPLE_COUNTS_ARE_FLOATS => 1);

        return $cached_val;
    }

    $self->set_cached_value(SAMPLE_COUNTS_ARE_FLOATS => 0);

    return $cached_val;
}


sub get_metadata_get_base_stats {
    my $self = shift;

    #  types are for GUI's benefit - should really add a guessing routine instead
    my $sample_type = eval {$self->sample_counts_are_floats} 
        ? 'Double'
        : 'Uint';

    my $types = [
        {VARIETY    => 'Int'},
        {SAMPLES    => $sample_type},
        {REDUNDANCY => 'Double'},
    ];

    my $property_keys = $self->get_element_property_keys;
    foreach my $property (sort @$property_keys) {
        push @$types, {$property => 'Double'};
    }

    return $self->metadata_class->new({types => $types});
}

sub get_base_stats {  #  calculate basestats for a single element
    my $self = shift;
    my %args = @_;

    defined $args{element} || croak "element not specified\n";

    my $element = $args{element};

    my %stats = (
        VARIETY    => $self->get_variety      (element => $element),
        SAMPLES    => $self->get_sample_count (element => $element),
        REDUNDANCY => $self->get_redundancy   (element => $element),
    );

    #  get all the user defined properties
    my $props = $self->get_list_ref (
        element    => $element,
        list       => 'PROPERTIES',
        autovivify => 0,
    );

    PROP:
    foreach my $prop (keys %$props) {
        $stats{$prop} = $props->{$prop};
    }

    return wantarray ? %stats : \%stats;
}

sub get_element_property_keys {
    my $self = shift;

    my $keys = $self->get_cached_value ('ELEMENT_PROPERTY_KEYS');

    return wantarray ? @$keys : $keys if $keys;

    my @keys = $self->get_hash_list_keys_across_elements (list => 'PROPERTIES');

    $self->set_cached_value ('ELEMENT_PROPERTY_KEYS' => \@keys);

    return wantarray ? @keys : \@keys;
}

sub get_element_properties {
    my $self = shift;
    my %args = @_;

    my $element = $args{element};
    croak "element argument not given\n" if ! defined $element;

    my $props = $self->get_list_ref (
        element    => $element,
        list       => 'PROPERTIES',
        autovivify => 0,
    )
    || {};  # or a blank hash

    my %p = %$props;  #  make a copy;
    delete @p{qw /INCLUDE EXCLUDE/};  #  don't want these

    return wantarray ? %p : \%p;
}

sub get_element_properties_summary_stats {
    my $self = shift;
    my %args = @_;

    my $bd = $self->get_basedata_ref;
    if (Biodiverse::MissingBasedataRef->caught) {
        $bd = undef;
    }

    my $range_weighted = defined $bd ? $args{range_weighted} : undef;

    my %results;

    my %stats_data;
    foreach my $prop_name ($self->get_element_property_keys) {
        $stats_data{$prop_name} = [];
    }

    foreach my $element ($self->get_element_list) {    
        my %p = $self->get_element_properties(element => $element);
        while (my ($prop, $data) = each %stats_data) {
            next if ! defined $p{$prop};
            my $weight = $range_weighted ? $bd->get_range (element => $element) : 1;
            push @$data, ($p{$prop}) x $weight;
        }
    }

    while (my ($prop, $data) = each %stats_data) {
        next if not scalar @$data;

        my $stats_object = $stats_class->new;
        $stats_object->add_data($data);
        foreach my $stat (qw /mean sum standard_deviation count/) { 
            $results{$prop}{$stat} = $stats_object->$stat;
        }
    }

    return wantarray ? %results : \%results;
}

sub has_element_properties {
    my $self = shift;
    
    my @keys = $self->get_element_property_keys;
    
    return scalar @keys;
}

#  return true if the labels are all numeric
sub elements_are_numeric {
    my $self = shift;
    foreach my $element ($self->get_element_list) {
        return 0 if ! looks_like_number($element);
    }
    return 1;  # if we get this far then they must all be numbers
}

#  like elements_are_numeric, but checks each axis
#  this is all or nothing
sub element_arrays_are_numeric {
    my $self = shift;
    foreach my $element ($self->get_element_list) {
        my $array = $self->get_element_name_as_array (element => $element);
        foreach my $iter (@$array) {
            return 0 if ! looks_like_number($iter);
        }
    }
    return 1;  # if we get this far then they must all be numbers
}


sub DESTROY {
    my $self = shift;
    #my $name = $self->get_param ('NAME');
    #print "DESTROYING BASESTRUCT $name\n";
    #undef $name;
    my $success = $self->set_param (BASEDATA_REF => undef);

    #$self->_delete_params_all;

    foreach my $key (sort keys %$self) {  #  clear all the top level stuff
        #print "Deleting BS $key\n";
        #$self->{$key} = undef;
        delete $self->{$key};
    }
    undef %$self;

    #  let perl handle the rest
    return;
}

1;

__END__

=head1 NAME

Biodiverse::BaseStruct

=head1 SYNOPSIS

  use Biodiverse::BaseStruct;
  $object = Biodiverse::BaseStruct->new();

=head1 DESCRIPTION

TO BE FILLED IN

=head1 METHODS

=over

=item INSERT METHODS

=back

=head1 REPORTING ERRORS

Use the issue tracker at http://www.purl.org/biodiverse

=head1 COPYRIGHT

Copyright (c) 2010 Shawn Laffan. All rights reserved.  

=head1 LICENSE

This program is free software: you can redistribute it and/or modify
it under the terms of the GNU General Public License as published by
the Free Software Foundation, either version 3 of the License, or
(at your option) any later version.

This program is distributed in the hope that it will be useful,
but WITHOUT ANY WARRANTY; without even the implied warranty of
MERCHANTABILITY or FITNESS FOR A PARTICULAR PURPOSE.  See the
GNU General Public License for more details.

For a full copy of the license see <http://www.gnu.org/licenses/>.

=cut

<|MERGE_RESOLUTION|>--- conflicted
+++ resolved
@@ -1,3786 +1,3773 @@
-package Biodiverse::BaseStruct;
-
-#  Package to provide generic methods for the
-#  GROUPS and LABELS sub components of a Biodiverse object,
-#  and also for the SPATIAL ones
-
-#  Need a mergeElements method
-
-use strict;
-use warnings;
-use Carp;
-use 5.010;
-
-use English ( -no_match_vars );
-
-use autovivification;
-
-#use Data::DumpXML qw{dump_xml};
-use Data::Dumper;
-use Scalar::Util qw /looks_like_number reftype/;
-use List::Util qw /min max sum/;
-use List::MoreUtils qw /first_index/;
-use File::Basename;
-use Path::Class;
-use POSIX qw /fmod floor/;
-use Time::localtime;
-use Geo::Shapefile::Writer;
-use Ref::Util qw { :all };
-
-our $VERSION = '1.99_006';
-
-my $EMPTY_STRING = q{};
-
-use parent qw /Biodiverse::Common/; #  access the common functions as methods
-
-use Biodiverse::Statistics;
-my $stats_class = 'Biodiverse::Statistics';
-
-my $metadata_class = 'Biodiverse::Metadata::BaseStruct';
-use Biodiverse::Metadata::BaseStruct;
-
-use Biodiverse::Metadata::Export;
-my $export_metadata_class = 'Biodiverse::Metadata::Export';
-
-use Biodiverse::Metadata::Parameter;
-my $parameter_metadata_class = 'Biodiverse::Metadata::Parameter';
-
-sub new {
-    my $class = shift;
-
-    my $self = bless {}, $class;
-
-    my %args = @_;
-
-    # do we have a file to load from?
-    my $file_loaded;
-    if ( defined $args{file} ) {
-        $self->load_file( @_ );
-    };
-    return $file_loaded if defined $file_loaded;
-
-    #  default parameters to load.  These will be overwritten if needed.
-    my %params = (  
-        OUTPFX              =>  'BIODIVERSE_BASESTRUCT',
-        OUTSUFFIX           => 'bss',
-        #OUTSUFFIX_XML      => "bsx",
-        OUTSUFFIX_YAML      => 'bsy',
-        TYPE                => undef,
-        OUTPUT_QUOTE_CHAR   => q{"},
-        OUTPUT_SEP_CHAR     => q{,},   #  used for output data strings
-        QUOTES              => q{'},
-        JOIN_CHAR           => q{:},   #  used for labels and groups
-        #INDEX_CONTAINS     => 4,  #  average number of basestruct elements per index element
-        PARAM_CHANGE_WARN   => undef,
-    );
-
-    #  load the defaults, with the rest of the args as params
-    my @args_for = (%params, @_);
-    $self->set_params (@args_for);
-
-    # predeclare the ELEMENT subhash (don't strictly need to do it...)
-    $self->{ELEMENTS} = {};  
-
-    #  avoid memory leak probs with circular refs
-    $self->weaken_basedata_ref;
-
-    return $self;
-}
-
-sub metadata_class {
-    return $metadata_class;
-}
-
-sub rename {
-    my $self = shift;
-    my %args = @_;
-
-    my $name = $args{new_name};
-    if (not defined $name) {
-        croak "[Basestruct] Argument 'new_name' not defined\n";
-    }
-
-    $self->set_param (NAME => $name);
-
-    return;
-}
-
-sub get_axis_count {
-    my $self = shift;
-
-    my $elements = $self->get_element_list;
-    my $el       = $elements->[0];
-    my $axes     = $self->get_element_name_as_array (element => $el);
-
-    return scalar @$axes;
-}
-
-sub get_reordered_element_names {
-    my $self = shift;
-    my %args = @_;
-
-    my %reordered;
-
-    my $axis_count = $self->get_axis_count;
-
-    return wantarray ? %reordered : \%reordered
-      if $axis_count == 1;
-
-    my $csv_object = $args{csv_object};
-
-    my @reorder_cols = @{$args{reordered_axes}};
-    my $reorder_count = scalar @reorder_cols;
-    croak "Attempting to reorder more axes ($reorder_count) "
-        . "than are in the basestruct ($axis_count)\n"
-      if scalar $reorder_count > $axis_count;
-
-    my $i = 0;
-    foreach my $col (@reorder_cols) {
-        if (not defined $col) {  #  undef cols stay where they are
-            $col = $i;
-        }
-        elsif ($col < 0) {  #  make negative subscripts positive for next check step
-            $col += $axis_count;
-        }
-        $i++;
-    }
-
-    #  is the new order out of bounds?
-    my $max_subscript = $axis_count - 1;
-    my $min = List::Util::min(@reorder_cols);
-    my $max = List::Util::max(@reorder_cols);
-    croak "reordered axes are out of bounds ([$min..$max] does not match [0..$max_subscript])\n"
-      if $min != 0 || $max != $max_subscript;  # out of bounds
-
-    #  if we don't have all values assigned then we have issues
-    my %tmp;
-    @tmp{@reorder_cols} = undef;
-    croak "incorrect or clashing axes\n"
-      if scalar keys %tmp != scalar @reorder_cols;
-
-    my $quote_char = $self->get_param('QUOTES');
-    foreach my $element ($self->get_element_list) {
-        my $el_array = $self->get_element_name_as_array (element => $element);
-        my @new_el_array = @$el_array[@reorder_cols];
-
-        my $new_element = $self->list2csv (
-            list       => \@new_el_array,
-            csv_object => $csv_object,
-        );
-        $self->dequote_element(element => $new_element, quote_char => $quote_char);
-
-        $reordered{$element} = $new_element;
-    }
-
-    return wantarray ? %reordered : \%reordered;
-}
-
-#  metadata is bigger than the actual sub...
-sub get_metadata_export {
-    my $self = shift;
-
-    #  get the available lists
-    #my @lists = $self->get_lists_for_export;
-
-    #  need a list of export subs
-    my %subs = $self->get_subs_with_prefix (prefix => 'export_');
-
-    my @formats;
-    my %format_labels;  #  track sub names by format label
-
-    #  loop through subs and get their metadata
-    my %params_per_sub;
-
-    LOOP_EXPORT_SUB:
-    foreach my $sub (sort keys %subs) {
-        my %sub_args = $self->get_args (sub => $sub);
-
-        my $format = $sub_args{format};
-
-        croak "Metadata item 'format' missing\n"
-            if not defined $format;
-
-        $format_labels{$format} = $sub;
-
-        next LOOP_EXPORT_SUB
-            if $sub_args{format} eq $EMPTY_STRING;
-
-        $params_per_sub{$format} = $sub_args{parameters};
-
-        my $params_array = $sub_args{parameters};
-
-        push @formats, $format;
-    }
-
-    @formats = sort @formats;
-    $self->move_to_front_of_list (
-        list => \@formats,
-        item => 'Delimited text'
-    );
-    
-    my $format_choice = bless
-        {
-            name        => 'format',
-            label_text  => 'Format to use',
-            type        => 'choice',
-            choices     => \@formats,
-            default     => 0
-        },
-        $parameter_metadata_class;
-
-    my %metadata = (
-        parameters     => \%params_per_sub,
-        format_choices => [$format_choice],
-        format_labels  => \%format_labels,
-    ); 
-
-    return $export_metadata_class->new (\%metadata);
-}
-
-# export to a file
-sub export {
-    my $self = shift;
-    my %args = @_;
-
-    #  get our own metadata...  Much of the following can be shifted into the export metadata package
-    my $metadata   = $self->get_metadata (sub => 'export');
-    my $sub_to_use = $metadata->get_sub_name_from_format (%args);
-
-    #  convert no_data_values if appropriate
-    if (defined $args{no_data_value}) {
-        if ($args{no_data_value} eq 'undef') {
-            $args{no_data_value} = undef;
-        }
-        elsif ($args{no_data_value} =~ /^([-+]?)(\d+)\*\*(\d+)$/) {  #  e.g. -2**128
-            my $val = $2 ** $3;
-            if ($1 eq '-') {
-                $val *= -1;
-            };
-            $args{no_data_value} = $val;
-        }
-    }
-
-    eval {$self->$sub_to_use (%args)};
-    croak $EVAL_ERROR if $EVAL_ERROR;
-
-    return;
-}
-
-sub get_common_export_metadata {
-    my $self = shift;
-
-    #  get the available lists
-    my @lists = $self->get_lists_for_export;
-
-    my $default_idx = 0;
-    if (my $last_used_list = $self->get_cached_value('LAST_SELECTED_LIST')) {
-        $default_idx = first_index {$last_used_list eq $_} @lists;
-    }
-
-    my $metadata = [
-        {
-            name => 'file',
-            type => 'file'
-        }, # GUI supports just one of these
-        {
-            name        => 'list',
-            label_text  => 'List to export',
-            type        => 'choice',
-            choices     => \@lists,
-            default     => $default_idx,
-        },
-    ];
-    foreach (@$metadata) {
-        bless $_, $parameter_metadata_class;
-    }
-
-    return wantarray ? @$metadata : $metadata;
-}
-
-sub get_table_export_metadata {
-    my $self = shift;
-
-    my @no_data_values = $self->get_nodata_values;
-    my @sep_chars
-        = defined $ENV{BIODIVERSE_FIELD_SEPARATORS}
-            ? @$ENV{BIODIVERSE_FIELD_SEPARATORS}
-            : (',', 'tab', ';', 'space', ':');
-
-    my @quote_chars = qw /" ' + $/; #"
-    my $el_quote_char = $self->get_param('QUOTES');
-
-    my $mx_explanation = $self->get_tooltip_sparse_normal;
-
-    my $table_metadata_defaults = [
-        {
-            name       => 'symmetric',
-            label_text => 'Force symmetric (matrix) format',
-            tooltip    => "Rectangular matrix, one row per element (group).\n"
-                        . $mx_explanation,
-            type       => 'boolean',
-            default    => 1,
-        },
-        {
-            name       => 'one_value_per_line',
-            label_text => "One value per line",
-            tooltip    => "Sparse matrix, repeats elements for each value.\n"
-                        . $mx_explanation,
-            type       => 'boolean',
-            default    => 0,
-        },
-        {
-            name       => 'sep_char',
-            label_text => 'Field separator',
-            tooltip    => 'Suggested options are comma for .csv files, tab for .txt files',
-            type       => 'choice',
-            choices    => \@sep_chars,
-            default    => 0,
-        },
-        {
-            name       => 'quote_char',
-            label_text => 'Quote character',
-            tooltip    => 'For delimited text exports only',
-            type       => 'choice',
-            choices    => \@quote_chars,
-            default    => 0,
-        },
-        {
-            name       => 'no_data_value',
-            label_text => 'NoData value',
-            tooltip    => 'Zero is not a safe value to use for nodata in most '
-                        . 'cases, so be warned',
-            type       => 'choice',
-            choices    => \@no_data_values,
-            default    => 0,
-        },
-        {
-            name       => 'quote_element_names_and_headers',
-            label_text => 'Quote element names and headers',
-            tooltip    => 'Should the element names (labels and groups) and column headers be quoted?  '
-                        . 'MS Excel otherwise misinterprets characters such as colons in the names '
-                        . 'as a range operator or time variable, wrecking the data on import.'
-                        . "\nThis uses the internal quote character, which is $el_quote_char.",
-            type       => 'boolean',
-            default    => 0,
-        },
-    ];
-    for (@$table_metadata_defaults) {
-        bless $_, $parameter_metadata_class;
-    }
-
-    return wantarray ? @$table_metadata_defaults : $table_metadata_defaults;
-}
-
-sub get_metadata_export_table_delimited_text {
-    my $self = shift;
-
-    my @parameters = (
-        $self->get_common_export_metadata(),
-        $self->get_table_export_metadata(),
-    );
-    for (@parameters) {
-        bless $_, $parameter_metadata_class;
-    }
-
-    my %args = (
-        format => 'Delimited text',
-        parameters => \@parameters,
-    ); 
-
-    return wantarray ? %args : \%args;
-}
-
-#  generic - should be factored out to Biodiverse::Common?
-sub export_table_delimited_text {
-    my $self = shift;
-    my %args = @_;
-
-    my $filename = $args{file} || croak "file arg not specified\n";
-    my $fh;
-    if (!$args{_no_fh}) {  #  allow control of $fh for test purposes
-        open $fh, '>', $filename or croak "Could not open $filename\n";
-    }
-
-    my $table = $self->to_table (symmetric => 1, %args, file_handle => $fh);
-
-    if (scalar @$table) {  #  won't need this once issue #350 is fixed
-        $self->write_table_csv (%args, data => $table);
-    }
-
-    return;
-}
-
-sub get_metadata_export_table_html {
-    my $self = shift;
-
-    my %args = (
-        format => 'HTML table',
-        parameters => [
-            $self->get_common_export_metadata(),
-            $self->get_table_export_metadata()
-        ],
-    ); 
-
-    return wantarray ? %args : \%args;
-}
-
-sub export_table_html {
-    my $self = shift;
-    my %args = @_;
-
-    my $table = $self->to_table (symmetric => 1, %args);
-
-    $self->write_table_html (%args, data => $table);
-
-    return;
-}
-
-sub get_metadata_export_table_xml {
-    my $self = shift;
-
-    my %args = (
-        format => 'XML table',
-        parameters => [
-            $self->get_common_export_metadata(),
-            $self->get_table_export_metadata()
-        ],
-    ); 
-
-    return wantarray ? %args : \%args;
-}
-
-sub export_table_xml {
-    my $self = shift;
-    my %args = @_;
-
-    my $table = $self->to_table (symmetric => 1, %args);
-
-    $self->write_table_xml (%args, data => $table);
-
-    return;
-}
-
-sub get_metadata_export_table_yaml {
-    my $self = shift;
-
-    my %args = (
-        format => 'YAML table',
-        parameters => [
-            $self->get_common_export_metadata(),
-            $self->get_table_export_metadata()
-        ],
-    ); 
-
-    return wantarray ? %args : \%args;    
-}
-
-sub export_table_yaml {
-    my $self = shift;
-    my %args = @_;
-
-    my $table = $self->to_table (symmetric => 1, %args);
-
-    $self->write_table_yaml (%args, data => $table);
-
-    return;
-}
-
-sub get_metadata_export_table_json {
-    my $self = shift;
-
-    my %args = (
-        format => 'JSON table',
-        parameters => [
-            $self->get_common_export_metadata(),
-            $self->get_table_export_metadata()
-        ],
-    ); 
-
-    return wantarray ? %args : \%args;    
-}
-
-sub export_table_json {
-    my $self = shift;
-    my %args = @_;
-
-    my $table = $self->to_table (symmetric => 1, %args);
-
-    $self->write_table_json (%args, data => $table);
-
-    return;
-}
-
-sub get_nodata_values {
-    my @vals = qw /undef 0 -9 -9999 -99999 -2**31 -2**128 NA/; #/
-    return wantarray ? @vals : \@vals;
-}
-
-sub get_nodata_export_metadata {
-    my $self = shift;
-
-    my @no_data_values = $self->get_nodata_values;
-
-    my $metadata = [ 
-        {
-            name        => 'no_data_value',
-            label_text  => 'NoData value',
-            tooltip     => 'Zero is not a safe value to use for nodata in most '
-                         . 'cases, so be warned',
-            type        => 'choice',
-            choices     => \@no_data_values,
-            default     => 0
-        },   
-    ];
-    foreach (@$metadata) {
-        bless $_, $parameter_metadata_class;
-    }
-
-    return wantarray ? @$metadata : $metadata;
-}
-
-
-sub get_raster_export_metadata {
-    my $self = shift;
-
-    return $self->get_nodata_export_metadata;
-}
-
-sub get_metadata_export_ers {
-    my $self = shift;
-
-    my %args = (
-        format => 'ER-Mapper BIL file',
-        parameters => [
-            $self->get_common_export_metadata(),
-            $self->get_raster_export_metadata(),
-        ],
-    ); 
-
-    return wantarray ? %args : \%args;
-}
-
-sub export_ers {
-    my $self = shift;
-    my %args = @_;
-
-    my $table = $self->to_table (%args, symmetric => 1);
-
-    $self->write_table_ers (%args, data => $table);
-
-    return;
-}
-
-sub get_metadata_export_asciigrid {
-    my $self = shift;
-
-    my %args = (
-        format => 'ArcInfo asciigrid files',
-        parameters => [
-            $self->get_common_export_metadata(),
-            $self->get_raster_export_metadata(),
-        ],
-    ); 
-
-    return wantarray ? %args : \%args;
-}
-
-sub export_asciigrid {
-    my $self = shift;
-    my %args = @_;
-
-    my $table = $self->to_table (%args, symmetric => 1);
-
-    $self->write_table_asciigrid (%args, data => $table);
-
-    return;
-}
-
-sub get_metadata_export_floatgrid {
-    my $self = shift;
-
-    my %args = (
-        format => 'ArcInfo floatgrid files',
-        parameters => [
-            $self->get_common_export_metadata(),
-            $self->get_raster_export_metadata(),
-        ],
-    ); 
-
-    return wantarray ? %args : \%args;
-}
-
-sub export_floatgrid {
-    my $self = shift;
-    my %args = @_;
-
-    my $table = $self->to_table (%args, symmetric => 1);
-
-    $self->write_table_floatgrid (%args, data => $table);
-
-    return;
-}
-
-
-sub get_metadata_export_geotiff {
-    my $self = shift;
-
-    my %args = (
-        format => 'GeoTIFF',
-        parameters => [
-            $self->get_common_export_metadata(),
-            $self->get_raster_export_metadata(),
-        ],
-    ); 
-
-    return wantarray ? %args : \%args;
-}
-
-sub export_geotiff {
-    my $self = shift;
-    my %args = @_;
-
-    my $table = $self->to_table (%args, symmetric => 1);
-
-    $self->write_table_geotiff (%args, data => $table);
-
-    return;
-}
-
-sub get_metadata_export_divagis {
-    my $self = shift;
-
-    my %args = (
-        format => 'DIVA-GIS raster files',
-        parameters => [
-            $self->get_common_export_metadata(),
-            $self->get_raster_export_metadata(),
-        ],
-    ); 
-
-    return wantarray ? %args : \%args;
-}
-
-sub export_divagis {
-    my $self = shift;
-    my %args = @_;
-
-    my $table = $self->to_table (%args, symmetric => 1);
-
-    $self->write_table_divagis (%args, data => $table);
-
-    return;
-}
-
-my $shape_export_comment_text = <<'END_OF_SHAPE_COMMENT'
-Note: If you export a list then each shape (point or polygon) 
-will be repeated for each list item.
-
-Choose the __no_list__ option to not do this,
-in which case to attach any lists you will need to run a second 
-export to the delimited text format and then join them.  
-This is needed because shapefile field names can only be
-11 characters long and cannot contain non-alphanumeric characters.
-
-Note also that shapefiles do not have an undefined value 
-so any undefined values will be converted to zeroes.
-
-Export of array lists to shapefiles is not supported. 
-END_OF_SHAPE_COMMENT
-  ;
-
-sub get_metadata_export_shapefile {
-    my $self = shift;
-    #  get the available lists
-    my @lists = $self->get_lists_for_export (no_array_lists => 1);
-    unshift @lists, '__no_list__';
-
-    #  nodata won't have much effect until we make the outputs symmetric
-    my @nodata_meta = $self->get_nodata_export_metadata;
-
-    my @parameters = (
-        {  # GUI supports just one of these
-            name => 'file',
-            type => 'file'
-        },
-        {
-            name        => 'list',
-            label_text  => 'List to export',
-            type        => 'choice',
-            choices     => \@lists,
-            default     => 0,
-        },
-        {
-            name        => 'shapetype',
-            label_text  => 'Shape type',
-            type        => 'choice',
-            choices     => [qw /POLYGON POINT/],
-            default     => 0,
-        },
-        @nodata_meta,
-        {
-            type        => 'comment',
-            label_text  => $shape_export_comment_text,
-        },
-    );
-    foreach (@parameters) {
-        bless $_, $parameter_metadata_class;
-    }
-
-    my %args = (
-        format     => 'Shapefile',
-        parameters => \@parameters,
-    );
-    
-    return wantarray ? %args : \%args;
-}
-
-sub export_shapefile {
-    my $self = shift;
-    my %args = (nodata_value => -2**128, @_);
-
-    $args{file} =~ s/\.shp$//i;
-    my $file    = $args{file};
-
-    my $list_name = $args{list};
-    if (defined $list_name && $list_name eq '__no_list__') {
-        $list_name = undef;
-    }
-
-    my $nodata = $args{nodata_value};
-    if (!looks_like_number $nodata) {
-        $nodata = -1 * 2**128;
-    }
-
-    # we are writing as 2D or 3D points or polygons,
-    # only Point, PointZ or Polygon are used
-    my $shape_type = uc ($args{shapetype} // 'POLYGON');
-    croak "Invalid shapetype for shapefile export\n"
-      if $shape_type ne 'POINT' and $shape_type ne 'POLYGON';
-
-    say "Exporting to shapefile $file";
-
-    my @elements    = $self->get_element_list;
-    my @cell_sizes  = $self->get_cell_sizes;  #  get a copy
-    my @axes_to_use = (0, 1);
-    if ($shape_type eq 'POINT' && scalar @cell_sizes > 2) {
-        @axes_to_use = (0, 1, 2);  #  we use Z in this case
-    }
-
-    my $half_csizes = [];
-    foreach my $size (@cell_sizes[@axes_to_use]) {
-        # disabled checking for sizes, specify shapetype='point' instead
-        #return $self->_export_shape_point (%args)
-        #  if $size == 0;  #  we are a point file
-
-        my $half_size = $size > 0 ? $size / 2 : 0.5;
-
-        push @$half_csizes, $half_size;
-    }
-
-    my $first_el_coord = $self->get_element_name_coord (element => $elements[0]);
-
-    my @axis_col_specs;
-    foreach my $axis (0 .. $#$first_el_coord) {
-        my $csize = $cell_sizes[$axis];
-        if ($csize < 0) {
-            #  should check actual sizes
-            push @axis_col_specs, [ ('axis_' . $axis) => 'C', 100];
-        }
-        else {
-            #  width and decimals needs automation
-            push @axis_col_specs, [ ('axis_' . $axis) => 'F', 16, 3 ];
-        }
-    }
-
-
-# code for multiple labels per shape
-# 
-#    # find all labels.  only possible by examining all the groups,
-#    # unless labels are passed as a parameter
-#    my %label_hash;
-#    foreach my $element (@elements) {
-#        my %label_counts = $self->get_sub_element_hash (
-#            element => $element
-#        );
-#        @label_hash{keys %label_counts} = values %label_counts;
-#    }
-#    my @label_count_specs;
-#    my $l_idx = 0;
-#    foreach my $this_label (keys %label_hash) {
-#        $l_idx++;
-#        push @label_count_specs, [ "label_${l_idx}" => 'C', 100];
-#        push @label_count_specs, [ "count_${l_idx}" => 'N', 8, 0];
-#    }
-
-    my @label_count_specs;
-    if (defined $list_name) {  # repeated polys per list item
-        push @label_count_specs, (
-            [ key   => 'C', 100  ],
-            [ value => 'F', 16, 3 ],
-        );
-    }
-
-    my $shp_writer = Geo::Shapefile::Writer->new (
-        $file, $shape_type,
-        [ element => 'C', 100 ],
-        @axis_col_specs,
-        @label_count_specs,
-    );
-
-  NODE:
-    foreach my $element (@elements) {
-        my $coord_axes = $self->get_element_name_coord (element => $element);
-        my $name_axes  = $self->get_element_name_as_array (element => $element);
-
-        my %axis_col_data;
-        foreach my $axis (0 .. $#$first_el_coord) {
-            $axis_col_data{'axis_' . $axis} = $name_axes->[$axis];
-        }
-
-        my $shape;
-        if ($shape_type eq 'POLYGON')  { 
-            my $min_x = $coord_axes->[$axes_to_use[0]] - $half_csizes->[$axes_to_use[0]];
-            my $max_x = $coord_axes->[$axes_to_use[0]] + $half_csizes->[$axes_to_use[0]];
-            my $min_y = $coord_axes->[$axes_to_use[1]] - $half_csizes->[$axes_to_use[1]];
-            my $max_y = $coord_axes->[$axes_to_use[1]] + $half_csizes->[$axes_to_use[1]];
-
-            $shape = [[
-                [$min_x, $min_y],
-                [$min_x, $max_y],
-                [$max_x, $max_y],
-                [$max_x, $min_y],
-                [$min_x, $min_y],  #  close off
-            ]];
-        }
-        elsif ($shape_type eq 'POINT') { 
-            $shape = [
-                $coord_axes->[$axes_to_use[0]],
-                $coord_axes->[$axes_to_use[1]],
-            ];
-        }
-
-# merging duplicated code, not clear about differences yet
-#        # get labels and counts in this cell
-#        my %label_counts = $self->get_sub_element_hash (
-#            element => $element
-#        );
-        #foreach my $this_label (keys %label_counts) {
-        #    #say "$this_label count $label_counts{$this_label}";
-        #   { name => $name, type => 'N', length => 8,  decimals => 0 } 
-        #}
-        # write a separate shape for each label
-#        foreach my $label (keys %label_counts) {
-#            
-#            $shp_writer->add_shape(
-#                $shape,
-#                {
-#                    element => $element,
-#                    %axis_col_data,
-#                    label => $label,
-#                    count => $label_counts{$label}
-##                    %label_counts
-#                },
-#            );
-#        }
-
-
-
-        #  temporary - this needs to be handled differently
-        if ($list_name) {
-            my %list_data = $self->get_list_values (
-                element => $element,
-                list    => $list_name,
-            );
-
-            # write a separate shape for each label
-            foreach my $key (sort keys %list_data) {
-                $shp_writer->add_shape(
-                    $shape,
-                    {
-                        element => $element,
-                        %axis_col_data,
-                        key     => $key,
-                        value   => ($list_data{$key} // $nodata),
-                    },
-                );
-            }
-        }
-        else {
-            $shp_writer->add_shape(
-                $shape,
-                {
-                    element => $element,
-                    %axis_col_data,
-                },
-            );
-        }
-    }
-
-    $shp_writer->finalize();
-
-    return;
-}
-
-#sub export_shapefile_point {
-#    my $self = shift;
-#    my %args = @_;
-#    
-#    $args{file} =~ s/\.shp$//;
-#    my $file = $args{file};
-#
-#    say "Exporting to point shapefile $file";
-#
-#    my @elements    = $self->get_element_list;
-#    my @cell_sizes  = @{$self->get_param ('CELL_SIZES')};  #  get a copy
-#    my @axes_to_use = (0, 1);
-#
-#    my $first_el_coord = $self->get_element_name_coord (element => $elements[0]);
-#
-#    my @axis_col_specs;
-#    foreach my $axis (0 .. $#$first_el_coord) {
-#        #  width and decimals needs automation
-#        push @axis_col_specs, [ ('axis_' . $axis) => 'F', 16, 3 ];
-#    }
-#
-#    my $shp_writer = Geo::Shapefile::Writer->new (
-#        $file, 'POINT',
-#        [ element => 'C', 100 ],
-#        @axis_col_specs,
-#    );
-#
-#  NODE:
-#    foreach my $element (@elements) {
-#        my $coord_axes = $self->get_element_name_coord (element => $element);
-#        my $name_axes  = $self->get_element_name_as_array (element => $element);
-#
-#        my %axis_col_data;
-#        foreach my $axis (0 .. $#$first_el_coord) {
-#            $axis_col_data{'axis_' . $axis} = $name_axes->[$axis];
-#        }
-#
-#        my $shape = [
-#            $coord_axes->[$axes_to_use[0]],
-#            $coord_axes->[$axes_to_use[1]]
-#        ];
-#
-#        $shp_writer->add_shape(
-#            $shape,
-#            {
-#                element => $element,
-#                %axis_col_data,
-#            },
-#        );
-#    }
-#
-#    $shp_writer->finalize();
-#
-#    return;
-#}
-
-#sub get_metadata_export_shapefile_point {
-#    my $self = shift;
-#
-#    my %args = (
-#        format => 'Shapefile_Point',
-#        parameters => [
-#            {
-#                name => 'file',
-#                type => 'file'
-#            }, # GUI supports just one of these
-#            {
-#                type => 'comment',
-#                label_text =>
-#                      'Note: To attach any lists you will need to run a second '
-#                    . 'export to the delimited text format and then join them.  '
-#                    . 'This is needed because shapefiles do not have an undefined value '
-#                    . 'and field names can only be 11 characters long.',
-#            }
-#        ],
-#    );
-#
-#    return wantarray ? %args : \%args;
-#}
-
-
-
-sub get_lists_for_export {
-    my $self = shift;
-    my %args = @_;
-
-    my $skip_array_lists = $args{no_array_lists};
-
-    #  get the available lists
-    my $lists = $self->get_lists_across_elements (no_private => 1);
-    my $array_lists = $skip_array_lists
-        ? []
-        : $self->get_array_lists_across_elements (no_private => 1);
-
-    #  sort appropriately
-    my @lists;
-    foreach my $list (sort (@$lists, @$array_lists)) {
-        next if $list =~ /^_/;
-
-        if ($list eq 'SPATIAL_RESULTS') {
-            unshift @lists, $list;  #  put at the front
-        }
-        else {
-            push @lists, $list;  #  put at the end
-        }
-    }
-
-    return wantarray ? @lists : \@lists;
-}
-
-#  handler for the available set of structures.
-sub write_table {
-    my $self = shift;
-    my %args = @_;
-    croak "file argument not specified\n"
-      if !defined $args{file};
-    my $data = $args{data} || croak "data argument not specified\n";
-    is_arrayref($data) || croak "data arg must be an array ref\n";
-
-    $args{file} = Path::Class::file($args{file})->absolute;
-
-    return;
-}
-
-#  control whether a file is written symetrically or not
-sub to_table {
-    my $self = shift;
-    my %args = @_;
-    #  modify to make the default, rather than required
-    #my $file = $args{file} || ($self->get_param('OUTPFX') . ".csv");  
-    my $as_symmetric = $args{symmetric} || 0;
-
-    croak "[BaseStruct] argument 'list' not specified\n"
-      if !defined $args{list}; 
-
-    my $list = $args{list};
-
-    my $check_elements = $self->get_element_list;
-
-    #  Check if the lists in this object are symmetric.  Check the list type as well.
-    #  Assumes type is constant across all elements, and that all elements have this list.
-    my $last_contents_count = -1;
-    my $is_asym = 0;
-    my %list_keys;
-    my $prev_list_keys;
-
-    say "[BASESTRUCT] Checking elements for list symmetry: $list";
-  CHECK_ELEMENTS:
-    foreach my $i (0 .. $#$check_elements) {  # sample the lot
-        my $check_element = $check_elements->[$i];
-        last CHECK_ELEMENTS if ! defined $check_element;
-
-        my $values = $self->get_list_values (
-            element => $check_element,
-            list    => $list,
-        );
-        if (is_hashref($values)) {
-            if (defined $prev_list_keys and $prev_list_keys != scalar keys %$values) {
-                $is_asym ++;  #  This list is of different length from the previous.  Allows for zero length lists.
-                last CHECK_ELEMENTS;
-            }
-            $prev_list_keys //= scalar keys %$values;
-            @list_keys{keys %$values} = undef;
-        }
-        elsif (is_arrayref($values)) {
-            $is_asym = 1;  #  arrays are always treated as asymmetric
-            last CHECK_ELEMENTS;
-        }
-
-        #  Increment if not first check and we have added new keys from previous run.
-        #  Allows for lists of same length but with different keys.
-        if ($i && $last_contents_count != scalar keys %list_keys) {
-            $is_asym ++ ;
-            last CHECK_ELEMENTS if $is_asym;
-        }
-
-        $last_contents_count = scalar keys %list_keys;
-    }
-
-    my $data;
-
-    if (! $as_symmetric and $is_asym) {
-        say "[BASESTRUCT] Converting asymmetric data from $list "
-              . "to asymmetric table";
-        $data = $self->to_table_asym (%args);
-    }
-    elsif ($as_symmetric && $is_asym) {
-        say "[BASESTRUCT] Converting asymmetric data from $list "
-              . "to symmetric table";
-        $data = $self->to_table_asym_as_sym (%args);
-    }
-    else {
-        say "[BASESTRUCT] Converting symmetric data from $list "
-              . "to symmetric table";
-        $data = $self->to_table_sym (%args);
-    }
-
-    return wantarray ? @$data : $data;
-}
-
-#  sometimes we have names of unequal length
-sub get_longest_name_array_length {
-    my $self = shift;
-
-    my $longest = -1;
-    foreach my $element ($self->get_element_list) {
-        my $array = $self->get_element_name_as_array (element => $element);
-        my $len = scalar @$array;
-        if ($len > $longest) {
-            $longest = $len;
-        }
-    }
-    return $longest;
-}
-
-#  Write parts of the object to a CSV file
-#  Assumes these are always hashes, which may blow
-#  up in our faces later.  We'll fix it then
-sub to_table_sym {  
-    my $self = shift;
-    my %args = @_;
-    defined $args{list} || croak "list not defined\n";
-
-    my $no_data_value      = $args{no_data_value};
-    my $one_value_per_line = $args{one_value_per_line};
-    my $no_element_array   = $args{no_element_array};
-    my $quote_el_names     = $args{quote_element_names_and_headers};
-
-    my $fh = $args{file_handle};
-    my $csv_obj = $fh ? $self->get_csv_object_for_export (%args) : undef;
-
-    my $quote_char = $self->get_param('QUOTES');
-
-    my @data;
-    my @elements = sort $self->get_element_list;
-
-    my $list_hash_ref = $self->get_hash_list_values(
-        element => $elements[0],
-        list    => $args{list},
-    );
-    my @print_order = sort keys %$list_hash_ref;
-    my @quoted_print_order =
-        map {$quote_el_names ? "$quote_char$_$quote_char" : $_}
-        @print_order;
-
-    my $max_element_array_len;  #  used in some sections, set below if needed
-
-    #  need the number of element components for the header
-    my @header = ('ELEMENT');  
-
-    if (! $no_element_array) {
-        my $i = 0;
-        #  get the number of element columns
-        $max_element_array_len = $self->get_longest_name_array_length - 1;
-
-        foreach my $null (0 .. $max_element_array_len) {
-            push (@header, 'Axis_' . $i);
-            $i++;
-        }
-    }
-
-    if ($one_value_per_line) {
-        push @header, qw /Key Value/; #/
-    }
-    else {
-        push @header, @quoted_print_order;
-    }
-
-    if ($quote_el_names) {
-        for (@header) {
-            next if $_ =~ /^$quote_char/;  #  already quoted
-            $_ = "$quote_char$_$quote_char";
-        }
-    }
-
-    push @data, \@header;
-    
-    #  now add the data to the array
-    foreach my $element (@elements) {
-        my $el = $quote_el_names ? "$quote_char$element$quote_char" : $element;
-        my @basic = ($el);
-        if (! $no_element_array) {
-            my @array = $self->get_element_name_as_array (element => $element);
-            if ($#array < $max_element_array_len) {  #  pad if needed
-                push @array, (undef) x ($max_element_array_len - $#array);
-            }
-            push @basic, @array;
-        }
-
-        my $list_ref = $self->get_hash_list_values(
-            element => $element,
-            list    => $args{list},
-        );
-
-        if ($one_value_per_line) {  
-            #  repeat the elements, once for each value or key/value pair
-            if (!defined $no_data_value) {
-                foreach my $key (@print_order) {
-                    push @data, [@basic, $key, $list_ref->{$key}];
-                }
-            }
-            else {  #  need to change some values
-                foreach my $key (@print_order) {
-                    my $val = $list_ref->{$key} // $no_data_value;
-                    push @data, [@basic, $key, $val];
-                }
-            }
-        }
-        else {
-            if (!defined $no_data_value) {
-                push @data, [@basic, @{$list_ref}{@print_order}];
-            }
-            else {
-                my @vals = map {defined $_ ? $_ : $no_data_value} @{$list_ref}{@print_order};
-                push @data, [@basic, @vals];
-            }
-        }
-
-        if ($fh) {
-            #  print to file, clear @data - gets header on first run
-            while (my $list_data = shift @data) {
-                my $string = $self->list2csv (
-                    csv_object => $csv_obj,
-                    list       => $list_data,
-                );
-                say { $fh } $string;
-            }
-        }
-    }
-
-    return wantarray ? @data : \@data;
-}
-
-sub to_table_asym {  #  get the data as an asymmetric table
-    my $self = shift;
-    my %args = @_;
-    defined $args{list} || croak "list not specified\n";
-
-    my $list = $args{list};
-
-    my $no_data_value      = $args{no_data_value};
-    my $one_value_per_line = $args{one_value_per_line};
-    my $no_element_array   = $args{no_element_array};
-    my $quote_el_names     = $args{quote_element_names_and_headers};
-
-    my $fh = $args{file_handle};
-    my $csv_obj = $fh ? $self->get_csv_object_for_export (%args) : undef;
-    my $quote_char = $self->get_param('QUOTES');
-
-    my @data;  #  2D array to hold the data
-    my @elements = sort $self->get_element_list;
-
-    push my @header, 'ELEMENT'; 
-    if (! $no_element_array) {  #  need the number of element components for the header
-        my $i = 0;
-        #  get the number of element columns
-        foreach my $null (@{$self->get_element_name_as_array (element => $elements[0])}) {  
-            push (@header, "Axis_$i");
-            $i++;
-        }
-    }
-
-    if ($one_value_per_line) {
-        push @header, qw /Key Value/;
-    }
-    else {
-        push @header, "Value";
-    }
-
-    if ($quote_el_names) {
-        for (@header) {
-            next if $_ =~ /^$quote_char/;  #  already quoted
-            $_ = "$quote_char$_$quote_char" ;
-        }
-    }
-
-    push @data, \@header;
-    
-    
-
-    foreach my $element (@elements) {
-        my $el = $quote_el_names ? "$quote_char$element$quote_char" : $element;
-        my @basic = ($el);
-        if (! $no_element_array) {
-            push @basic, ($self->get_element_name_as_array (element => $element));
-        }
-        #  get_list_values returns a list reference in scalar context - could be a hash or an array
-        my $list =  $self->get_list_values (element => $element, list => $list);
-        if ($one_value_per_line) {  #  repeats the elements, once for each value or key/value pair
-            if (is_arrayref($list)) {
-                foreach my $value (@$list) {
-                    if (!defined $value) {
-                        $value = $no_data_value;
-                    }
-                    push @data, [@basic, $value];  #  preserve internal ordering - useful for extracting iteration based values
-                }
-            }
-            elsif (is_hashref($list)) {
-                my %hash = %$list;
-                foreach my $key (sort keys %hash) {
-                    push @data, [@basic, $key, defined $hash{$key} ? $hash{$key} : $no_data_value];
-                }
-            }
-            #else {  #  we have a scale - probably undef so treat it as such
-                #  atually, don't do anything for the moment.
-            #}
-        }
-        else {
-            my @line = @basic;
-            if (is_arrayref($list)) {
-                #  preserve internal ordering - useful for extracting iteration based values
-                push @line, map {defined $_ ? $_ : $no_data_value} @$list;  
-            }
-            elsif (is_hashref($list)) {
-                my %hash = %$list;
-                foreach my $key (sort keys %hash) {
-                    push @line, ($key, defined $hash{$key} ? $hash{$key} : $no_data_value);
-                }
-            }
-            push @data, \@line;
-        }
-
-        if ($fh) {
-            #  print to file, clear @data - gets header on first run
-            while (my $list_data = shift @data) {
-                my $string = $self->list2csv (
-                    csv_object => $csv_obj,
-                    list       => $list_data,
-                );
-                say { $fh } $string;
-            }
-        }
-    }
-
-    return wantarray ? @data : \@data;
-}
-
-sub to_table_asym_as_sym {  #  write asymmetric lists to a symmetric format
-    my $self = shift;
-    my %args = @_;
-    defined $args{list} || croak "list not specified\n";
-
-    my $list = $args{list};
-
-    my $no_data_value      = $args{no_data_value};
-    my $one_value_per_line = $args{one_value_per_line};
-    my $no_element_array   = $args{no_element_array};
-    my $quote_el_names     = $args{quote_element_names_and_headers};
-
-    my $fh = $args{file_handle};
-    my $csv_obj = $fh ? $self->get_csv_object_for_export (%args) : undef;
-
-    # Get all possible indices by sampling all elements
-    # - this allows for asymmetric lists
-    my $elements = $self->get_element_hash();
-    my %indices_hash;
-
-    my $quote_char = $self->get_param('QUOTES');
-
-    say "[BASESTRUCT] Getting keys...";
-
-  BY_ELEMENT1:
-    foreach my $elt (keys %$elements) {
-        my $sub_list = $elements->{$elt}{$list};
-        if (is_arrayref($sub_list)) {
-            @indices_hash{@$sub_list} = (undef) x scalar @$sub_list;
-        }
-        elsif (is_hashref($sub_list)) {
-            @indices_hash{keys %$sub_list} = (undef) x scalar keys %$sub_list;
-        }
-    }
-    my @print_order = sort keys %indices_hash;
-    my @quoted_print_order =
-        map {$quote_el_names && !looks_like_number ($_) ? "$quote_char$_$quote_char" : $_}
-        @print_order;
-
-    my @data;
-    my @elements = sort keys %$elements;
-
-    push my @header, 'ELEMENT';  #  need the number of element components for the header
-    if (! $no_element_array) {
-        my $i = 0;
-        foreach my $null (@{$self->get_element_name_as_array(element => $elements[0])}) {  #  get the number of element columns
-            push (@header, "Axis_$i");
-            $i++;
-        }
-    }
-
-    if ($one_value_per_line) {
-        push @header, qw /Key Value/;
-    }
-    else {
-        push @header, @quoted_print_order;
-    }
-
-    if ($quote_el_names) {
-        for (@header) {
-            next if $_ =~ /^$quote_char/;  #  already quoted
-            $_ = "$quote_char$_$quote_char" ;
-        }
-    }
-
-    push @data, \@header;
-    
-    print "[BASESTRUCT] Processing elements...\n";
-
-    BY_ELEMENT2:
-    foreach my $element (@elements) {
-        my $el = looks_like_number ($element) ? $element : "$quote_char$element$quote_char";
-        my @basic = ($el);
-
-        if (! $no_element_array) {
-            push @basic, ($self->get_element_name_as_array (element => $element)) ;
-        }
-        my $list = $self->get_list_ref (
-            element => $element,
-            list    => $list,
-            autovivify => 0,
-        );
-        my %data_hash = %indices_hash;
-<<<<<<< HEAD
-        @data_hash{keys %data_hash} = ($no_data_value) x scalar keys %data_hash;  #  initialises with undef by default
-        if (is_arrayref($list)) {
-            @data_hash{@$list} = (1) x scalar @$list;
-=======
-        #  initialises with undef by default
-        @data_hash{keys %data_hash}
-          = ($no_data_value) x scalar keys %data_hash;  
-        if ((ref $list) =~ /ARRAY/) {
-            foreach my $val (@$list) {
-                $data_hash{$val}++;  #  track dups
-            }
->>>>>>> 249a8445
-        }
-        elsif (is_hashref($list)) {
-            @data_hash{keys %$list} = values %$list;
-        }
-
-        #  we've built the hash, now print it out
-        if ($one_value_per_line) {  #  repeats the elements, once for each value or key/value pair
-            foreach my $key (@print_order) {
-                push @data, [@basic, $key, $data_hash{$key}];
-            }
-        }
-        else {
-            push @data, [@basic, @data_hash{@print_order}];
-        }
-
-        if ($fh) {
-            #  print to file, clear @data - gets header on first run
-            while (my $list_data = shift @data) {
-                my $string = $self->list2csv (
-                    csv_object => $csv_obj,
-                    list       => $list_data,
-                );
-                say { $fh } $string;
-            }
-        }
-    }
-
-    return wantarray ? @data : \@data;
-}
-
-#  write a table out as a series of ESRI asciigrid files, one per field based on row 0.
-#  skip any that contain non-numeric values
-sub write_table_asciigrid {
-    my $self = shift;
-    my %args = @_;
-
-    my $data = $args{data} || croak "data arg not specified\n";
-    is_arrayref($data) || croak "data arg must be an array ref\n";
-
-    my $file = $args{file} || croak "file arg not specified\n";
-    my ($name, $path, $suffix) = fileparse (Path::Class::file($file)->absolute, qr/\.asc/, qr/\.txt/);
-    my $file_list_ref = $args{filelist} || [];
-    
-    if (! defined $suffix || $suffix eq q{}) {  #  clear off the trailing .asc and store it
-        $suffix = '.asc';
-    }
-
-    #  now process the generic stuff
-    my $r = $self->raster_export_process_args ( %args );
-
-    my @min       = @{$r->{MIN}};
-    my @max       = @{$r->{MAX}};
-    my @min_ids   = @{$r->{MIN_IDS}};
-    my @max_ids   = @{$r->{MAX_IDS}};
-    my %data_hash = %{$r->{DATA_HASH}};
-    my @band_cols = @{$r->{BAND_COLS}};
-    my $header    =   $r->{HEADER};
-    my $no_data   =   $r->{NODATA};
-    my @res       = @{$r->{RESOLUTIONS}};
-    my $ncols     = $r->{NCOLS};
-    my $nrows     = $r->{NROWS};
-
-    my %coord_cols_hash = %{$r->{COORD_COLS_HASH}};
-
-    my @fh;  #  file handles
-    my @file_names;
-    foreach my $i (@band_cols) {
-        next if $coord_cols_hash{$i};  #  skip if it is a coordinate
-
-        my $this_file = $name . "_" . $header->[$i];
-        $this_file = $self->escape_filename (string => $this_file);
-
-        my $filename    = Path::Class::file($path, $this_file)->stringify;
-        $filename      .= $suffix;
-        $file_names[$i] = $filename;
-        push @$file_list_ref, $filename; # record file in list
-
-        my $fh;
-        my $success = open ($fh, '>', $filename);
-        croak "Cannot open $filename\n"
-          if ! $success;
-
-        $fh[$i] = $fh;
-        print $fh "nrows $nrows\n";
-        print $fh "ncols $ncols\n";
-        print $fh "xllcenter $min[0]\n";
-        print $fh "yllcenter $min[1]\n";
-        print $fh "cellsize $res[0]\n";  #  CHEATING 
-        print $fh "nodata_value $no_data\n";
-    }
-
-    my %coords;
-    #my @default_line = ($no_data x scalar @$header);
-
-    for my $y (reverse ($min_ids[1] .. $max_ids[1])) {
-        for my $x ($min_ids[0] .. $max_ids[0]) {
-            my $coord_name = join (':', $x, $y);
-            foreach my $i (@band_cols) {
-                next if $coord_cols_hash{$i};  #  skip if it is a coordinate
-                my $value = $data_hash{$coord_name}[$i] // $no_data;
-                my $ofh = $fh[$i];
-                print $ofh "$value ";
-            }
-        }
-        #  end of lines
-        foreach my $i (@band_cols) { 
-            #next if $coord_cols_hash{$i};  #  skip if it is a coordinate
-            my $fh = $fh[$i];
-            print $fh "\n";
-        }
-    }
-
-    FH:
-    for (my $i = 0; $i <= $#fh; $i++) {
-        my $fh = $fh[$i];
-
-        next if ! defined $fh;
-
-        if (close $fh) {
-            print "[BASESTRUCT] Write to file $file_names[$i] successful\n";
-        }
-        else {
-            print "[BASESTRUCT] Write to file $file_names[$i] failed\n";
-        }
-
-    }
-
-    return;
-}
-
-#  write a table out as a series of ESRI floatgrid files,
-#  one per field based on row 0.
-#  Skip any fields that contain non-numeric values
-sub write_table_floatgrid {
-    my $self = shift;
-    my %args = @_;
-
-    my $data = $args{data} || croak "data arg not specified\n";
-    is_arrayref($data) || croak "data arg must be an array ref\n";
-
-    my $file = $args{file} || croak "file arg not specified\n";
-    my ($name, $path, $suffix) = fileparse (Path::Class::file($file)->absolute, qr/\.flt/);
-    if (! defined $suffix || $suffix eq q{}) {  #  clear off the trailing .flt and store it
-        $suffix = '.flt';
-    }
-
-    #  now process the generic stuff
-    my $r = $self->raster_export_process_args ( %args );
-
-    my @min       = @{$r->{MIN}};
-    my @max       = @{$r->{MAX}};
-    my @min_ids   = @{$r->{MIN_IDS}};
-    my @max_ids   = @{$r->{MAX_IDS}};
-    my %data_hash = %{$r->{DATA_HASH}};
-    my @band_cols = @{$r->{BAND_COLS}};
-    my $header    =   $r->{HEADER};
-    my $no_data   =   $r->{NODATA};
-    my @res       = @{$r->{RESOLUTIONS}};
-    my $ncols     =   $r->{NCOLS};
-    my $nrows     =   $r->{NROWS};
-
-
-    my %coord_cols_hash = %{$r->{COORD_COLS_HASH}};
-
-    #  are we LSB or MSB?
-    my $is_little_endian = unpack( 'c', pack( 's', 1 ) );
-
-    my @fh;  #  file handles
-    my @file_names;
-    foreach my $i (@band_cols) {
-        #next if $coord_cols_hash{$i};  #  skip if it is a coordinate
-        my $this_file = $name . "_" . $header->[$i];
-        $this_file = $self->escape_filename (string => $this_file);
-
-        my $filename = Path::Class::file($path, $this_file)->stringify;
-        $filename .= $suffix;
-        $file_names[$i] = $filename;
-
-        my $fh;
-        my $success = open ($fh, '>', $filename);
-        croak "Cannot open $filename\n"
-          if ! $success;
-
-        binmode $fh;
-        $fh[$i] = $fh;
-
-        my $header_file = $filename;
-        $header_file =~ s/$suffix$/\.hdr/;
-        $success = open (my $fh_hdr, '>', $header_file);
-        croak "Cannot open $header_file\n" if ! $success;
-
-        print $fh_hdr "nrows $nrows\n";
-        print $fh_hdr "ncols $ncols\n";
-        print $fh_hdr "xllcenter $min[0]\n";
-        print $fh_hdr "yllcenter $min[1]\n";
-        print $fh_hdr "cellsize $res[0]\n"; 
-        print $fh_hdr "nodata_value $no_data\n";
-        print $fh_hdr 'byteorder ',
-                      ($is_little_endian ? 'LSBFIRST' : 'MSBFIRST'),
-                      "\n";
-        $fh_hdr->close;
-    }
-
-    my %coords;
-    #my @default_line = ($no_data x scalar @$header);
-
-    foreach my $y (reverse ($min_ids[1] .. $max_ids[1])) {
-        foreach my $x ($min_ids[0] .. $max_ids[0]) {
-
-            my $coord_name = join (':', $x, $y);
-            foreach my $i (@band_cols) { 
-                next if $coord_cols_hash{$i};  #  skip if it is a coordinate
-                my $value = $data_hash{$coord_name}[$i] // $no_data;
-                my $fh = $fh[$i];
-                print $fh pack ('f', $value);
-            }
-        }
-    }
-
-    FH:
-    for (my $i = 0; $i <= $#fh; $i++) {
-        my $fh = $fh[$i];
-
-        next FH if ! defined $fh;
-
-        if (close $fh) {
-            print "[BASESTRUCT] Write to file $file_names[$i] successful\n";
-        }
-        else {
-            print "[BASESTRUCT] Write to file $file_names[$i] failed\n";
-        }
-    }
-
-    return;
-}
-
-#  lots of overlap with write_table_floatgrid - should refactor
-sub write_table_divagis {
-    my $self = shift;
-    my %args = @_;
-
-    my $data = $args{data} || croak "data arg not specified\n";
-    is_arrayref($data) || croak "data arg must be an array ref\n";
-
-    my $file = $args{file} || croak "file arg not specified\n";
-    my ($name, $path, $suffix) = fileparse (Path::Class::file($file)->stringify, qr'\.gri');
-    if (! defined $suffix || $suffix eq q{}) {  #  clear off the trailing .gri and store it
-        $suffix = '.gri';
-    }
-
-    #  now process the generic stuff
-    my $r = $self->raster_export_process_args ( %args );
-
-    my @min       = @{$r->{MIN}};
-    my @max       = @{$r->{MAX}};
-    my @min_ids   = @{$r->{MIN_IDS}};
-    my @max_ids   = @{$r->{MAX_IDS}};
-    my %data_hash = %{$r->{DATA_HASH}};
-    my @band_cols = @{$r->{BAND_COLS}};
-    my $header    =   $r->{HEADER};
-    my $no_data   =   $r->{NODATA};
-    my @res       = @{$r->{RESOLUTIONS}};
-    my $ncols     =   $r->{NCOLS};
-    my $nrows     =   $r->{NROWS};
-
-    my %coord_cols_hash = %{$r->{COORD_COLS_HASH}};
-
-    #  are we LSB or MSB?
-    my $is_little_endian = unpack( 'c', pack( 's', 1 ) );
-
-    my @fh;  #  file handles
-    my @file_names;
-    foreach my $i (@band_cols) {
-        #next if $coord_cols_hash{$i};  #  skip if it is a coordinate
-        my $this_file = $name . "_" . $header->[$i];
-        $this_file = $self->escape_filename (string => $this_file);
-
-        my $filename = Path::Class::file($path, $this_file)->stringify;
-        $filename .= $suffix;
-        $file_names[$i] = $filename;
-
-        my $fh;
-        my $success = open ($fh, '>', $filename);
-        croak "Cannot open $filename\n"
-          if ! $success;
-
-        binmode $fh;
-        $fh[$i] = $fh;
-
-        my $header_file = $filename;
-        $header_file =~ s/$suffix$/\.grd/;
-        $success = open (my $fh_hdr, '>', $header_file);
-        croak "Cannot open $header_file\n" if ! $success;
-
-        my $time = localtime;
-        my $create_time = ($time->year + 1900) . ($time->mon + 1) . $time->mday;
-        my $minx = $min[0] - $res[0] / 2;
-        my $maxx = $max[0] + $res[0] / 2;
-        my $miny = $min[1] - $res[1] / 2;
-        my $maxy = $max[1] + $res[1] / 2;
-        my $stats = $self->get_list_value_stats (list => $args{list}, index => $header->[$i]);
-
-        my $diva_hdr = <<"DIVA_HDR"
-[General]
-Version= 1.0
-Creator= Biodiverse $VERSION
-Title=$header->[$i]
-Created= $create_time
-
-[GeoReference]
-Projection=unknown
-Columns=$ncols
-Rows=$nrows
-MinX=$minx
-MaxX=$maxx
-MinY=$miny
-MaxY=$maxy
-ResolutionX= $res[0]
-ResolutionY= $res[1]
-
-[Data]
-DataType=FLT4S
-MinValue=$stats->{MIN}
-MaxValue=$stats->{MAX}
-NoDataValue=$no_data
-Transparent=1
-
-
-DIVA_HDR
-  ;
-        print $fh_hdr $diva_hdr;
-        $fh_hdr->close;
-    }
-
-    my %coords;
-    #my @default_line = ($no_data x scalar @$header);
-
-    foreach my $y (reverse ($min_ids[1] .. $max_ids[1])) {
-        foreach my $x ($min_ids[0] .. $max_ids[0]) {
-
-            my $coord_name = join (':', $x, $y);
-            foreach my $i (@band_cols) { 
-                next if $coord_cols_hash{$i};  #  skip if it is a coordinate
-                my $value = $data_hash{$coord_name}[$i] // $no_data;
-                my $fh = $fh[$i];
-                print $fh pack ('f', $value);
-            }
-        }
-    }
-
-    FH:
-    for (my $i = 0; $i <= $#fh; $i++) {
-        my $fh = $fh[$i];
-
-        next FH if ! defined $fh;
-
-        if (close $fh) {
-            print "[BASESTRUCT] Write to file $file_names[$i] successful\n";
-        }
-        else {
-            print "[BASESTRUCT] Write to file $file_names[$i] failed\n";
-        }
-    }
-
-    return;
-}
-
-#  write a table out as a series of ESRI floatgrid files,
-#  one per field based on row 0.
-#  Skip any fields that contain non-numeric values
-sub write_table_geotiff {
-    my $self = shift;
-    my %args = @_;
-
-    my $data = $args{data} || croak "data arg not specified\n";
-    is_arrayref($data) || croak "data arg must be an array ref\n";
-
-    my $file = $args{file} || croak "file arg not specified\n";
-    my ($name, $path, $suffix) = fileparse (Path::Class::file($file)->absolute, qr/\.tif{1,2}/);
-    if (! defined $suffix || $suffix eq q{}) {  #  clear off the trailing .tif and store it
-        $suffix = '.tif';
-    }
-
-    #  now process the generic stuff
-    my $r = $self->raster_export_process_args ( %args );
-
-    my @min       = @{$r->{MIN}};
-    my @max       = @{$r->{MAX}};
-    my @min_ids   = @{$r->{MIN_IDS}};
-    my @max_ids   = @{$r->{MAX_IDS}};
-    my %data_hash = %{$r->{DATA_HASH}};
-    my @band_cols = @{$r->{BAND_COLS}};
-    my $header    =   $r->{HEADER};
-    my $no_data   =   $r->{NODATA};
-    my @res       = @{$r->{RESOLUTIONS}};
-    my $ncols     =   $r->{NCOLS};
-    my $nrows     =   $r->{NROWS};
-
-    my %coord_cols_hash = %{$r->{COORD_COLS_HASH}};
-
-    my $ll_cenx = $min[0];  # - 0.5 * $res[0];
-    my $ul_ceny = $max[1];  # - 0.5 * $res[1];
-
-    my $tfw = <<"END_TFW"
-$res[0]
-0
-0
--$res[1]
-$ll_cenx
-$ul_ceny
-END_TFW
-  ;
-
-    #  are we LSB or MSB?
-    my $is_little_endian = unpack( 'c', pack( 's', 1 ) );
-
-    my @file_names;
-    foreach my $i (@band_cols) {
-        my $this_file = $name . "_" . $header->[$i];
-        $this_file = $self->escape_filename (string => $this_file);
-
-        my $filename = Path::Class::file($path, $this_file)->stringify;
-        $filename   .= $suffix;
-        $file_names[$i] = $filename;
-    }
-
-    my %coords;
-    my @bands;
-
-    foreach my $y (reverse ($min_ids[1] .. $max_ids[1])) {
-        foreach my $x ($min_ids[0] .. $max_ids[0]) {
-
-            my $coord_id = join (':', $x, $y);
-            foreach my $i (@band_cols) { 
-                next if $coord_cols_hash{$i};  #  skip if it is a coordinate
-                my $value = $data_hash{$coord_id}[$i] // $no_data;
-                $bands[$i] .= pack 'f', $value;
-            }
-        }
-    }
-
-    my $format = "GTiff";
-    my $driver = Geo::GDAL::GetDriverByName( $format );
-
-    foreach my $i (@band_cols) {
-        my $f_name = $file_names[$i];
-        my $pdata  = $bands[$i];
-
-        my $out_raster = $driver->Create($f_name, $ncols, $nrows, 1, 'Float32');
-
-        my $out_band = $out_raster->GetRasterBand(1);
-        $out_band->SetNoDataValue ($no_data);
-        $out_band->WriteRaster(0, 0, $ncols, $nrows, $pdata);
-
-        my $f_name_tfw = $f_name . 'w';
-        open(my $fh, '>', $f_name_tfw) or die "cannot open $f_name_tfw";
-        print {$fh} $tfw;
-        $fh->close;
-    }
-
-    return;
-}
-
-#  write a table out as an ER-Mapper ERS BIL file.
-sub write_table_ers {
-    my $self = shift;
-    my %args = @_;
-
-    my $data = $args{data} || croak "data arg not specified\n";
-    is_arrayref($data) || croak "data arg must be an array ref\n";
-    my $file = $args{file} || croak "file arg not specified\n";
-
-    my ($name, $path, $suffix)
-        = fileparse (Path::Class::file($file)->absolute, qr/\.ers/);
-
-    #  add suffix if not specified
-    if (!defined $suffix || $suffix eq q{}) {
-        $suffix = '.ers';
-    }
-
-    #  now process the generic stuff
-    my $r = $self->raster_export_process_args ( %args );
-
-    my @min       = @{$r->{MIN}};
-    my @max       = @{$r->{MAX}};
-    my @min_ids   = @{$r->{MIN_IDS}};
-    my @max_ids   = @{$r->{MAX_IDS}};
-    my %data_hash = %{$r->{DATA_HASH}};
-    my @band_cols = @{$r->{BAND_COLS}};
-    my $header    =   $r->{HEADER};
-    my $no_data   =   $r->{NODATA};
-    my @res       = @{$r->{RESOLUTIONS}};
-    #my $ncols     =   $r->{NCOLS};
-    #my $nrows     =   $r->{NROWS};
-
-    my %coord_cols_hash = %{$r->{COORD_COLS_HASH}};
-
-    #my %stats;
-
-    my $data_file = Path::Class::file($path, $name)->stringify;
-    my $success = open (my $ofh, '>', $data_file);
-    if (! $success) {
-        croak "Could not open output file $data_file\n";
-    }
-    binmode $ofh;
-
-    my ($ncols, $nrows) = (0, 0);
-
-    foreach my $y (reverse ($min_ids[1] .. $max_ids[1])) {
-
-        $nrows ++;
-        foreach my $band (@band_cols) {
-            $ncols = 0;
-
-            foreach my $x ($min_ids[0] .. $max_ids[1]) {
-
-                my $ID = "$x:$y";
-                my $value = $data_hash{$ID}[$band] // $no_data;
-
-                eval {
-                    print {$ofh} pack 'f', $value;
-                };
-                croak $EVAL_ERROR if $EVAL_ERROR;
-
-                $ncols ++;
-                #print "$ID, $value\n" if $band == $band_cols[0];
-            }
-        }
-    }
-
-    if (! close $ofh) {
-        croak "Unable to write to $data_file\n";
-    }
-    else {
-        print "[BASESTRUCT] Write to file $data_file successful\n";
-    }
-
-    #  are we LSB or MSB?
-    my $is_little_endian = unpack( 'c', pack( 's', 1 ) );
-    my $LSB_or_MSB = $is_little_endian ? 'LSBFIRST' : 'MSBFIRST';
-    my $gm_time = (gmtime);
-    $gm_time =~ s/(\d+)$/GMT $1/;  #  insert "GMT" before the year
-    my $n_bands = scalar @band_cols;
-
-    #  The RegistrationCell[XY] values should be 0.5,
-    #  but 0 plots properly in ArcMap
-    #  -- fixed in arc 10.2, and prob earlier, so we are OK now
-    my @reg_coords = (
-        $min[0] - ($res[0] / 2),
-        $max[1] + ($res[1] / 2),
-        #$min[0], $max[1],
-    );
-
-
-    my $header_start =<<"END_OF_ERS_HEADER_START"
-DatasetHeader Begin
-\tVersion         = "5.5"
-\tName		= "$name$suffix"
-\tLastUpdated     = $gm_time
-\tDataSetType     = ERStorage
-\tDataType        = Raster
-\tByteOrder       = $LSB_or_MSB
-\tCoordinateSpace Begin
-\t\tDatum           = "Unknown"
-\t\tProjection      = "Unknown"
-\t\tCoordinateType  = EN
-\t\tRotation        = 0:0:0.0
-\tCoordinateSpace End
-\tRasterInfo Begin
-\t\tCellType        = IEEE4BYTEREAL
-\t\tNullCellValue = $no_data
-\t\tCellInfo Begin
-\t\t\tXdimension      = $res[0]
-\t\t\tYdimension      = $res[1]
-\t\tCellInfo End
-\t\tNrOfLines       = $nrows
-\t\tNrOfCellsPerLine        = $ncols
-\t\tRegistrationCoord Begin
-\t\t\tEastings        = $reg_coords[0]
-\t\t\tNorthings       = $reg_coords[1]
-\t\tRegistrationCoord End
-\t\tRegistrationCellX  = 0
-\t\tRegistrationCellY  = 0
-\t\tNrOfBands       = $n_bands
-END_OF_ERS_HEADER_START
-;
-
-    my @header = $header_start;
-
-    #  add the band info
-    foreach my $i (@band_cols) {
-        push @header, (
-            qq{\t\tBandId Begin},
-            qq{\t\t\tValue           = "}
-              . $self->escape_filename(string => $header->[$i])
-              . qq{"},
-            qq{\t\tBandId End},
-        );
-    }
-
-    push @header, (
-        "\tRasterInfo End",
-        "DatasetHeader End"
-    );
-
-    my $header_file = Path::Class::file($path, $name)->stringify . $suffix;
-    open (my $header_fh, '>', $header_file)
-      or croak "Could not open header file $header_file\n";
-
-    say {$header_fh} join ("\n", @header);
-
-    croak "Unable to write to $header_file\n"
-      if !$header_fh->close;
-    
-    say "[BASESTRUCT] Write to file $header_file successful";
-
-    return;
-}
-
-sub raster_export_process_args {
-    my $self = shift;
-    my %args = @_;
-    my $data = $args{data};
-
-    my @axes_to_use = (0,1);
-
-    my $no_data = defined $args{no_data_value}
-                ? eval $args{no_data_value}
-                : undef;
-
-    if (! defined $no_data or not looks_like_number $no_data ) {
-        $no_data = -9999 ;
-        print "[BASESTRUCT] Overriding undefined or non-numeric no_data_value with $no_data\n";
-    }
-
-    my @res = defined $args{resolutions}
-            ? @{$args{resolutions}}
-            : $self->get_cell_sizes;
-
-    #  check the resolutions.
-    eval {
-        $self->raster_export_test_axes_validity (
-            resolutions => [@res[@axes_to_use]],
-        );
-    };
-    croak $EVAL_ERROR if $EVAL_ERROR;
-
-    my @coord_cols = $self->raster_export_get_coord_cols (%args);
-    my %coord_cols_hash;
-    @coord_cols_hash{@coord_cols} = @coord_cols;
-
-    my $header = shift @$data;
-    my $data_start_col = (scalar @res) + 1;  #  first three columns are ID, followed by coords
-    my @band_cols = ($data_start_col .. $#$header);  
-
-    my $res = $self->raster_export_process_table (
-        data       => $data,
-        coord_cols => \@coord_cols,
-        res        => \@res,
-    );
-    my @max = $res->{MAX};
-    my @min = $res->{MIN};
-    my $dimensions = $res->{DIMENSIONS};
-    my $ncols = $dimensions->[0]; 
-    my $nrows = $dimensions->[1];
-
-    #  add some more keys to $res
-    $res->{HEADER}          = $header;
-    $res->{BAND_COLS}       = \@band_cols;
-    $res->{NODATA}          = $no_data;
-    $res->{RESOLUTIONS}     = \@res; 
-    $res->{COORD_COLS_HASH} = \%coord_cols_hash;
-    $res->{NCOLS}           = $ncols;
-    $res->{NROWS}           = $nrows;
-
-    return wantarray ? %$res : $res;
-}
-
-sub raster_export_test_axes_validity {
-    my $self = shift;
-    my %args = @_;
-    my @resolutions = @{$args{resolutions}};
-
-    my $i = 0;
-    foreach my $r (@resolutions) {
-
-        croak "[BASESTRUCT] Cannot export text axes to raster, axis $i\n"
-          if $r < 0;
-
-        croak "[BASESTRUCT] Cannot export point axes to raster, axis $i\n"
-          if $r == 0;
-
-        $i++;
-    }
-
-    return 1;
-}
-
-sub raster_export_get_coord_cols {
-    my $self = shift;
-    my %args = @_;
-
-    my @coord_cols = defined $args{coord_cols} ? @{$args{coord_cols}} : (1,2);
-
-    return wantarray ? @coord_cols : \@coord_cols;
-}
-
-sub raster_export_process_table {
-    my $self = shift;
-    my %args = @_;
-
-    my $data = $args{data};
-    my @coord_cols = @{$args{coord_cols}};
-    my @res = @{$args{res}};
-
-    #  loop through and get the min and max coords,
-    #  as well as converting the array to a hash
-    my @min = ( 10e20, 10e20);
-    my @max = (-10e20,-10e20);
-    my @min_ids = ( 10e20, 10e20);
-    my @max_ids = (-10e20,-10e20);
-    my %data_hash;
-    foreach my $line (@$data) {
-        my @coord = @$line[@coord_cols];
-        $min[0] = min ($min[0], $coord[0]);
-        $min[1] = min ($min[1], $coord[1]);
-        $max[0] = max ($max[0], $coord[0]);
-        $max[1] = max ($max[1], $coord[1]);
-        my $cell_idx = floor ($coord[0] / $res[0]);
-        my $cell_idy = floor ($coord[1] / $res[1]);
-        $min_ids[0] = min ($min_ids[0], $cell_idx);
-        $min_ids[1] = min ($min_ids[1], $cell_idy);
-        $max_ids[0] = max ($max_ids[0], $cell_idx);
-        $max_ids[1] = max ($max_ids[1], $cell_idy);
-        
-        $data_hash{join (':', $cell_idx, $cell_idy)} = $line;
-    }
-
-    my @dimensions = ($max_ids[0] - $min_ids[0] + 1, $max_ids[1] - $min_ids[1] + 1);
-
-    my %results = (
-        MIN        => \@min,
-        MAX        => \@max,
-        MIN_IDS    => \@min_ids,
-        MAX_IDS    => \@max_ids,
-        DATA_HASH  => \%data_hash,
-        DIMENSIONS => \@dimensions,
-    );
-
-    return wantarray ? %results : \%results;
-}
-
-#  get the covariance matrix for a table of values
-sub get_covariance_from_table {
-    my $self = shift;
-    my %args = @_;
-
-    my $data = $args{data};
-    my $flds  = $args{fields};
-    my $means = $args{means};
-
-    my $prefix = $args{prefix};  #  for as_text
-
-    if (! defined $flds) {
-        my $first_line = $data->[0];
-        $flds = [0.. $#$first_line];
-    }
-
-    my @sums;
-    my @counts;
-
-    foreach my $line (@$data) {
-        my $ii = -1;
-
-        PASS1:
-        foreach my $i (@$flds) {
-            $ii ++;
-            next PASS1 if ! defined $line->[$i];
-
-            my $jj = -1;
-
-            PASS2:
-            foreach my $j (@$flds) {
-                $jj ++;
-                next PASS2 if ! defined $line->[$j];
-                $sums[$ii][$jj] += ($line->[$i] - $means->[$i]) * ($line->[$j] - $means->[$j]);
-                $counts[$ii][$jj] ++;
-            }
-        }
-    }
-
-    my @covariance;
-
-    foreach my $row (0 .. $#$flds) {
-        foreach my $col (0 .. $#$flds) {
-            $covariance[$row][$col] = $counts[$row][$col]
-                ? $sums[$row][$col] / $counts[$row][$col]
-                : 0;
-        }
-    }
-
-    if ($args{as_text}) {
-        my $string;
-        foreach my $row (@covariance) {
-            $string .= $prefix . join ("\t", @$row) . "\n";
-        }
-        $string =~ s/\n$//;  #  strip trailing newline
-        return $string;
-    }
-
-    return wantarray ? @covariance : \@covariance;
-}
-
-#  convert the elements to a tree format, eg family - genus - species
-#  won't make sense for many types of basedata, but oh well.  
-sub to_tree {
-    my $self = shift;
-    my %args = @_;
-
-    my $name = $args{name} // $self->get_param ('NAME') . "_AS_TREE";
-    my $tree = Biodiverse::Tree->new (NAME => $name);
-
-    my $elements = $self->get_element_hash;
-
-    my $quotes = $self->get_param ('QUOTES');  #  for storage, not import
-    my $el_sep = $self->get_param ('JOIN_CHAR');
-    my $csv_obj = $self->get_csv_object (
-        sep_char   => $el_sep,
-        quote_char => $quotes,
-    );
-
-    foreach my $element (keys %$elements) {
-        my @components = $self->get_element_name_as_array (element => $element);
-        #my @so_far;
-        my @prev_names = ();
-        #for (my $i = 0; $i <= $#components; $i++) {
-        foreach my $i (0 .. $#components) {
-            #$so_far[$i] = $components[$i];
-            my $node_name = $self->list2csv (
-                csv_object  => $csv_obj,
-                list        => [@components[0..$i]],
-            );
-            $node_name = $self->dequote_element (
-                element    => $node_name,
-                quote_char => $quotes,
-            );
-
-            my $parent_name = $i ? $prev_names[$i-1] : undef;  #  no parent if at highest level
-
-            if (not $tree->node_is_in_tree (node => $node_name)) {
-                my $node = $tree->add_node (
-                    name   => $node_name,
-                    length => 1,
-                );
-
-                if ($parent_name) {
-                    my $parent_node = $tree->get_node_ref (node => $parent_name);
-                    #  create the parent if need be - SHOULD NOT HAPPEN
-                    #if (not defined $parent_node) {
-                    #    $parent_node = $tree->add_node (name => $parent_name, length => 1);
-                    #}
-                    #  now add the child with the element as the name so we can link properly to the basedata in labels tab
-                    $node->set_parent (parent => $parent_node);
-                    $parent_node->add_children (children => [$node]);
-                }
-            }
-            #push @so_far, $node_name;
-            $prev_names[$i] = $node_name;
-        }
-    }
-
-    #  set a master root node of length zero if we have more than one.
-    #  All the current root nodes will be its children
-    my $root_nodes = $tree->get_root_node_refs;
-    my $root_node  = $tree->add_node (name => '0___', length => 0);
-    $root_node->add_children (children => [@$root_nodes]);
-    foreach my $node (@$root_nodes) {
-        $node->set_parent (parent => $root_node);
-    }
-
-    $tree->set_parents_below;  #  run a clean up just in case
-    return $tree;
-}
-
-sub get_element_count {
-    my $self = shift;
-    my $el_hash = $self->{ELEMENTS};
-    return scalar keys %$el_hash;
-}
-
-sub get_element_list {
-    my $self = shift;
-    my $el_hash = $self->{ELEMENTS};
-    return wantarray ? keys %$el_hash : [keys %$el_hash];
-}
-
-sub sort_by_axes {
-    my $self = shift;
-    my $item_a = shift;
-    my $item_b = shift;
-
-    my $axes = $self->get_cell_sizes;
-    my $res = 0;
-    my $a_array = $self->get_element_name_as_array (element => $item_a);
-    my $b_array = $self->get_element_name_as_array (element => $item_b);
-    foreach my $i (0 .. $#$axes) {
-        $res = $axes->[$i] < 0
-            ? $a_array->[$i] cmp $b_array->[$i]
-            : $a_array->[$i] <=> $b_array->[$i];
-
-        return $res if $res;
-    }
-
-    return $res;
-};
-
-#  get a list sorted by the axes
-sub get_element_list_sorted {
-    my $self = shift;
-    my %args = @_;
-
-    my @list = $args{list} ? @{$args{list}} : $self->get_element_list;
-    my @array = sort {$self->sort_by_axes ($a, $b)} @list;
-
-    return wantarray ? @array : \@array;
-}
-
-sub get_element_hash {
-    my $self = shift;
-
-    my $elements = $self->{ELEMENTS};
-
-    return wantarray ? %$elements : $elements;
-}
-
-sub get_element_name_as_array_aa {
-    my ($self, $element) = @_;
-
-    return $self->get_array_list_values_aa ($element, '_ELEMENT_ARRAY');
-}
-
-sub get_element_name_as_array {
-    my $self = shift;
-    my %args = @_;
-
-    my $element = $args{element} //
-      croak "element not specified\n";
-
-    return $self->get_array_list_values (
-        element => $element,
-        list    => '_ELEMENT_ARRAY',
-    );
-}
-
-#  get a list of the unique values for one axis
-sub get_unique_element_axis_values {
-    my $self = shift;
-    my %args = @_;
-
-    my $axis = $args{axis};
-    croak "get_unique_element_axis_values: axis arg not defined\n"
-      if !defined $axis;
-
-    my %values;
-
-    ELEMENT:
-    foreach my $element ($self->get_element_list) {
-        my $coord_array
-          = $self->get_element_name_as_array (element => $element);
-
-        croak "not enough axes\n" if !exists ($coord_array->[$axis]);
-
-        $values{$coord_array->[$axis]} ++;
-    }
-
-    return wantarray ? keys %values : [keys %values];
-}
-
-#  get a coordinate for the element
-#  allows us to handle text axes for display
-sub get_element_name_coord {
-    my $self = shift;
-    my %args = @_;
-    defined $args{element} || croak "element not specified\n";
-    my $element = $args{element};
-
-    my $values = eval {
-        $self->get_array_list_values (element => $element, list => '_ELEMENT_COORD');
-    };
-    if (Biodiverse::BaseStruct::ListDoesNotExist->caught) {  #  doesn't exist, so generate it 
-        $self->generate_element_coords;
-        $values = $self->get_element_name_coord (element => $element);
-    }
-    #croak $EVAL_ERROR if $EVAL_ERROR;  #  need tests before putting this in.  
-
-    return wantarray ? @$values : $values;
-}
-
-#  generate the coords
-sub generate_element_coords {
-    my $self = shift;
-
-    $self->delete_param ('AXIS_LIST_ORDER');  #  force recalculation for first one
-
-    #my @is_text;
-    foreach my $element ($self->get_element_list) {
-        my $element_coord = [];  #  make a copy
-        my $cell_sizes = $self->get_cell_sizes;
-        #my $element_array = $self->get_array_list_values (element => $element, list => '_ELEMENT_ARRAY');
-        my $element_array = eval {$self->get_element_name_as_array (element => $element)};
-        if ($EVAL_ERROR) {
-            print "PRIBBLEMMS";
-            say Data::Dumper::Dump $self->{ELEMENTS}{$element};
-        }
-        
-
-        foreach my $i (0 .. $#$cell_sizes) {
-            if ($cell_sizes->[$i] >= 0) {
-                $element_coord->[$i] = $element_array->[$i];
-            }
-            else {
-                $element_coord->[$i] = $self->get_text_axis_as_coord (
-                    axis => $i,
-                    text => $element_array->[$i] // '',
-                );
-            }
-        }
-        $self->{ELEMENTS}{$element}{_ELEMENT_COORD} = $element_coord;
-    }
-
-    return 1;
-}
-
-sub get_text_axis_as_coord {
-    my $self = shift;
-    my %args = @_;
-    my $axis = $args{axis};
-    my $text = $args{text};
-    croak 'Argument "text" is undefined' if !defined $text;
-
-    #  store the axes as an array of hashes with value being the coord
-    my $lists = $self->get_param ('AXIS_LIST_ORDER') || [];
-
-    if (! $args{recalculate} and defined $lists->[$axis]) {  #  we've already done it, so return what we have
-        return $lists->[$axis]{$text};
-    }
-
-    my %this_axis;
-    #  go through and get a list of all the axis text
-    foreach my $element (sort $self->get_element_list) {
-        my $axes = $self->get_element_name_as_array (element => $element);
-        $this_axis{$axes->[$axis] // ''}++;
-    }
-    #  assign a number based on the sort order.  "z" will be lowest, "a" will be highest
-    use Sort::Naturally;
-    @this_axis{reverse nsort keys %this_axis}
-      = (0 .. scalar keys %this_axis);
-    $lists->[$axis] = \%this_axis;
-
-    $self->set_param (AXIS_LIST_ORDER => $lists);
-
-    return $lists->[$axis]{$text};
-}
-
-sub get_sub_element_list {
-    my $self = shift;
-    my %args = @_;
-
-    no autovivification;
-
-    my $element = $args{element} // croak "argument 'element' not specified\n";
-
-    my $el_hash = $self->{ELEMENTS}{$element}{SUBELEMENTS}
-      // return;
-
-    return wantarray ?  keys %$el_hash : [keys %$el_hash];
-}
-
-sub get_sub_element_hash {
-    my $self = shift;
-    my %args = @_;
-
-    no autovivification;
-    
-    my $element = $args{element}
-      // croak "argument 'element' not specified\n";
-
-    #  Ideally we should throw an exception, but at the moment too many other
-    #  things need a result and we aren't testing for them.
-    my $hash = $self->{ELEMENTS}{$element}{SUBELEMENTS} // {};
-      #// Biodiverse::NoSubElementHash->throw (
-      #      message => "Element $element does not exist or has no SUBELEMENT hash\n",
-      #  );
-
-    #  No explicit return statement used here.  
-    #  This is a hot path when called from Biodiverse::Indices::_calc_abc
-    #  and perl versions pre 5.20 do not optimise the return.
-    #  End result is ~30% faster for this line, although that might not
-    #  translate to much in real terms when it works at millions of iterations per second
-    #  (hence the lack of further optimisations on this front for now).
-    wantarray ? %$hash : $hash;
-}
-
-sub get_sub_element_hash_aa {
-    my ($self, $element) = @_;
-
-    no autovivification;
-
-    croak "argument 'element' not specified\n"
-      if !defined $element;
-
-    #  Ideally we should throw an exception, but at the moment too many other
-    #  things need a result and we aren't testing for them.
-    my $hash = $self->{ELEMENTS}{$element}{SUBELEMENTS} // {};
-
-    wantarray ? %$hash : $hash;
-}
-
-sub get_subelement_count {
-    my $self = shift;
-
-    my %args = @_;
-    my $element = $args{element};
-    croak "argument 'element' not defined\n" if ! defined $element;
-
-    my $sub_element = $args{sub_element};
-    croak "argument 'sub_element' not defined\n" if ! defined $sub_element;
-
-    if (exists $self->{ELEMENTS}{$element} && exists $self->{ELEMENTS}{$element}{SUBELEMENTS}{$sub_element}) {
-        return $self->{ELEMENTS}{$element}{SUBELEMENTS}{$sub_element};
-    }
-
-    return;
-}
-
-#  pre-assign the hash buckets to avoid rehashing larger structures
-sub _set_elements_hash_key_count {
-    my $self = shift;
-    my %args = @_;
-
-    my $count = $args{count} // 'undef';
-
-    #  do nothing if undef, zero or negative
-    croak "Invalid count argument $count\n"
-      if !looks_like_number $count || $count < 0;
-
-    my $href = $self->{ELEMENTS};
-
-    return if $count <= scalar keys %$href;  #  needed?
-
-    return keys %$href = $count;
-}
-
-
-#  add an element to a baseStruct object
-sub add_element {  
-    my $self = shift;
-    my %args = @_;
-
-    my $element = $args{element} //
-      croak "element not specified\n";
-
-    #  don't re-create the element array
-    return if $self->{ELEMENTS}{$element}{_ELEMENT_ARRAY};
-
-    my $quote_char = $self->get_param('QUOTES');
-    my $element_list_ref = $self->csv2list(
-        string     => $element,
-        sep_char   => $self->get_param('JOIN_CHAR'),
-        quote_char => $quote_char,
-        csv_object => $args{csv_object},
-    );
-
-    if (scalar @$element_list_ref == 1) {
-        $element_list_ref->[0] //= ($quote_char . $quote_char)
-    }
-    else {
-        for my $el (@$element_list_ref) {
-            $el //= $EMPTY_STRING;
-        }
-    }
-
-    $self->{ELEMENTS}{$element}{_ELEMENT_ARRAY} = $element_list_ref;
-
-    return;
-}
-
-sub add_sub_element {  #  add a subelement to a BaseStruct element.  create the element if it does not exist
-    my $self = shift;
-    my %args = (count => 1, @_);
-
-    no autovivification;
-
-    my $element = $args{element} //
-      croak "element not specified\n";
-
-    my $sub_element = $args{subelement} //
-      croak "subelement not specified\n";
-
-    my $elts_ref = $self->{ELEMENTS};
-
-    if (! exists $elts_ref->{$element}) {
-        $self->add_element (
-            element    => $element,
-            csv_object => $args{csv_object},
-        );
-    }
-
-    #  previous base_stats invalid - clear them if needed
-    #if (exists $self->{ELEMENTS}{$element}{BASE_STATS}) {
-        delete $elts_ref->{$element}{BASE_STATS};
-    #}
-
-    $elts_ref->{$element}{SUBELEMENTS}{$sub_element} += $args{count};
-
-    return;
-}
-
-#  array args version for high frequency callers
-sub add_sub_element_aa {
-    my ($self, $element, $sub_element, $count, $csv_object) = @_;
-
-    #no autovivification;
-
-    croak "element not specified\n"    if !defined $element;
-    croak "subelement not specified\n" if !defined $sub_element;
-
-    my $elts_ref = $self->{ELEMENTS};
-
-    if (! exists $elts_ref->{$element}) {
-        $self->add_element (
-            element    => $element,
-            csv_object => $csv_object,
-        );
-    }
-
-    #  previous base_stats invalid - clear them if needed
-    delete $elts_ref->{$element}{BASE_STATS};
-
-    $elts_ref->{$element}{SUBELEMENTS}{$sub_element} += ($count // 1);
-
-    return;
-}
-
-sub rename_element {
-    my $self = shift;
-    my %args = @_;
-    
-    my $element  = $args{element};
-    my $new_name = $args{new_name};
-
-    croak "element does not exist\n"
-      if !$self->exists_element (element => $element);
-    croak "argument 'new_name' is undefined\n"
-      if !defined $new_name;
-
-    my @sub_elements =
-        $self->get_sub_element_list (element => $element);
-
-    my $el_hash = $self->{ELEMENTS};
-    
-    #  increment the subelements
-    if ($self->exists_element (element => $new_name)) {
-        my $sub_el_hash_target = $self->{ELEMENTS}{$new_name}{SUBELEMENTS};
-        my $sub_el_hash_source = $self->{ELEMENTS}{$element}{SUBELEMENTS};
-        foreach my $sub_element (keys %$sub_el_hash_source) {
-            #if (exists $sub_el_hash_target->{$sub_element} {
-                $sub_el_hash_target->{$sub_element} += $sub_el_hash_source->{$sub_element};
-            #}
-        }
-    }
-    else {
-        $self->add_element (element => $new_name);
-        my $el_array = $el_hash->{$new_name}{_ELEMENT_ARRAY};
-        $el_hash->{$new_name} = $el_hash->{$element};
-        #  reinstate the _EL_ARRAY since it will be overwritten bythe previous line
-        $el_hash->{$new_name}{_ELEMENT_ARRAY} = $el_array;
-        #  the coord will need to be recalculated
-        delete $el_hash->{$new_name}{_ELEMENT_COORD};
-    }
-    delete $el_hash->{$element};
-
-    return wantarray ? @sub_elements : \@sub_elements;
-}
-
-sub rename_subelement {
-    my $self = shift;
-    my %args = @_;
-    
-    my $element     = $args{element};
-    my $sub_element = $args{sub_element};
-    my $new_name    = $args{new_name};
-    
-    croak "element does not exist\n"
-      if ! exists $self->{ELEMENTS}{$element};
-
-    my $sub_el_hash = $self->{ELEMENTS}{$element}{SUBELEMENTS};
-
-    croak "sub_element does not exist\n"
-      if !exists $sub_el_hash->{$sub_element};
-
-    $sub_el_hash->{$new_name} += $sub_el_hash->{$sub_element};
-    delete $sub_el_hash->{$sub_element};
-
-    return;
-}
-
-#  delete the element, return a list of fully cleansed elements
-sub delete_element {  
-    my $self = shift;
-    my %args = @_;
-
-    croak "element not specified\n" if ! defined $args{element};
-
-    my $element = $args{element};
-
-    my @deleted_sub_elements =
-        $self->get_sub_element_list(element => $element);
-
-    %{$self->{ELEMENTS}{$element}{SUBELEMENTS}} = ();
-    %{$self->{ELEMENTS}{$element}} = ();
-    delete $self->{ELEMENTS}{$element};
-
-    return wantarray ? @deleted_sub_elements : \@deleted_sub_elements;
-}
-
-#  remove a sub element label or group from within
-#  a group or label element.
-#  Usually called when deleting a group or label element
-#  in a related object.
-sub delete_sub_element {  
-    my $self = shift;
-    my %args = (@_);
-
-    #croak "element not specified\n" if ! defined $args{element};
-    #croak "subelement not specified\n" if ! defined $args{subelement};
-    my $element     = $args{element} // croak "element not specified\n";
-    my $sub_element = $args{subelement} // croak "subelement not specified\n";
-
-    return if ! exists $self->{ELEMENTS}{$element};
-
-    my $href = $self->{ELEMENTS}{$element};
-
-    if (exists $href->{BASE_STATS}) {
-        delete $href->{BASE_STATS}{REDUNDANCY};  #  gets recalculated if needed
-        delete $href->{BASE_STATS}{VARIETY};
-        if (exists $href->{BASE_STATS}{SAMPLECOUNT}) {
-            $href->{BASE_STATS}{SAMPLECOUNT} -= $href->{SUBELEMENTS}{$sub_element};
-        }
-    }
-    if (exists $href->{SUBELEMENTS}) {
-        delete $href->{SUBELEMENTS}{$sub_element};
-    }
-
-    1;
-}
-
-#  array args version to avoid the args hash creation
-#  (benchmarking indicates it takes a meaningful slab of time)
-sub delete_sub_element_aa {
-    my ($self, $element, $sub_element) = @_;
-    
-    croak "element not specified\n" if !defined $element;
-    croak "subelement not specified\n" if !defined $sub_element;
-
-    no autovivification;
-
-    my $href = $self->{ELEMENTS}{$element}
-     // return;
-
-    if (exists $href->{BASE_STATS}) {
-        delete $href->{BASE_STATS}{REDUNDANCY};  #  gets recalculated if needed
-        delete $href->{BASE_STATS}{VARIETY};
-        if (exists $href->{BASE_STATS}{SAMPLECOUNT}) {
-            $href->{BASE_STATS}{SAMPLECOUNT} -= $href->{SUBELEMENTS}{$sub_element};
-        }
-    }
-    delete $href->{SUBELEMENTS}{$sub_element};
-
-    scalar keys %{$href->{SUBELEMENTS}};
-}
-
-sub exists_element {
-    my $self = shift;
-    my %args = @_;
-
-    my $el = $args{element}
-      // croak "element not specified\n";
-
-    #  no explicit return for speed under pre-5.20 perls
-    exists $self->{ELEMENTS}{$el};
-}
-
-sub exists_sub_element {
-    my $self = shift;
-
-    #return if ! $self->exists_element (@_);  #  no point going further if element doesn't exist
-
-    my %args = @_;
-
-    #defined $args{element} || croak "Argument 'element' not specified\n";
-    #defined $args{subelement} || croak "Argument 'subelement' not specified\n";
-    my $element = $args{element}
-      // croak "Argument 'element' not specified\n";
-    my $subelement = $args{subelement}
-      // croak "Argument 'subelement' not specified\n";
-
-    no autovivification;
-    exists $self->{ELEMENTS}{$element}{SUBELEMENTS}{$subelement};
-}
-
-#  array args variant, with no testing of args - let perl warn as needed
-sub exists_sub_element_aa {
-    my ($self, $element, $subelement) = @_;
-
-    no autovivification;
-    exists $self->{ELEMENTS}{$element}{SUBELEMENTS}{$subelement};
-}
-
-sub add_values {  #  add a set of values and their keys to a list in $element
-    my $self = shift;
-    my %args = @_;
-
-    my $element = $args{element}
-      // croak "element not specified\n";
-    delete $args{element};
-
-    my $el_ref = $self->{ELEMENTS}{$element};
-    #  we could assign it directly, but this ensures everything is uppercase
-    #  {is uppercase necessary?}
-    foreach my $key (keys %args) {
-        $el_ref->{uc($key)} = $args{$key};
-    }
-
-    return;
-}
-
-#  increment a set of values and their keys to a list in $element
-sub increment_values {
-    my $self = shift;
-    my %args = @_;
-
-    my $element = $args{element}
-      // croak "element not specified";
-    delete $args{element};
-
-    #  we could assign it directly, but this ensures everything is uppercase
-    foreach my $key (keys %args) {  
-        $self->{ELEMENTS}{$element}{uc($key)} += $args{$key};
-    }
-
-    return;
-}
-
-#  get a list from an element
-#  returns a direct ref in scalar context
-sub get_list_values {
-    my $self = shift;
-    my %args = @_;
-
-    no autovivification;
-
-    my $element = $args{element}
-      // croak "element not specified\n";
-    my $list = $args{list}
-      // croak "List not defined\n";
-
-    my $element_ref = $self->{ELEMENTS}{$element}
-     // croak "Element $element does not exist in BaseStruct\n";
-
-    return if ! exists $element_ref->{$list};
-    return $element_ref->{$list} if ! wantarray;
-
-    #  need to return correct type in list context
-    return %{$element_ref->{$list}}
-      if is_hashref($element_ref->{$list});
-
-    return @{$element_ref->{$list}}
-      if is_arrayref($element_ref->{$list});
-
-    return;
-}
-
-sub get_hash_list_values {
-    my $self = shift;
-    my %args = @_;
-
-    my $element = $args{element};
-    croak "element not specified\n" if not defined $element;
-
-    my $list = $args{list};
-    croak  "list not specified\n" if not defined $list;
-
-    croak "element does not exist\n" if ! exists $self->{ELEMENTS}{$element};
-
-    return if ! exists $self->{ELEMENTS}{$element}{$list};
-
-    croak "list is not a hash\n"
-<<<<<<< HEAD
-        if !is_hashref($self->{ELEMENTS}{$element}{$list});
-        
- 
-=======
-      if not (ref($self->{ELEMENTS}{$element}{$list}) =~ /HASH/);
-
->>>>>>> 249a8445
-    return wantarray
-        ? %{$self->{ELEMENTS}{$element}{$list}}
-        : $self->{ELEMENTS}{$element}{$list};
-}
-
-#  array args version for speed
-sub get_array_list_values_aa {
-    my ($self, $element, $list) = @_;
-
-    no autovivification;
-
-    #$element // croak "Element not specified\n";
-    #$list    // croak "List not specified\n";
-
-    my $list_ref = $self->{ELEMENTS}{$element}{$list}
-      // Biodiverse::BaseStruct::ListDoesNotExist->throw (
-            message => "Element $element does not exist or does not have a list ref for $list\n",
-        );
-
-    #  does this need to be tested for?  Maybe caller beware is needed?
-    croak "List is not an array\n"
-      if reftype ($list_ref) ne 'ARRAY';
-
-    return wantarray ? @$list_ref : $list_ref;
-}
-
-
-sub get_array_list_values {
-    my $self = shift;
-    my %args = @_;
-
-    no autovivification;
-
-    my $element = $args{element} // croak "Element not specified\n";
-    my $list    = $args{list}    // croak "List not specified\n";
-
-    #croak "Element $element does not exist.  Do you need to rebuild the spatial index?\n"
-    #  if ! exists $self->{ELEMENTS}{$element};
-
-#if (!$self->{ELEMENTS}{$element}{$list}) {
-#    print "PRIBLEMS with list $list in element $element";
-#    say Data::Dumper::Dumper $self->{ELEMENTS}{$element};
-#}
-
-    my $list_ref = $self->{ELEMENTS}{$element}{$list}
-      // Biodiverse::BaseStruct::ListDoesNotExist->throw (
-            message => "Element $element does not exist or does not have a list ref for $list\n",
-        );
-
-    #  does this need to be tested for?  Maybe caller beware is needed?
-    croak "List is not an array\n"
-      if reftype ($list_ref) ne 'ARRAY';
-
-    return wantarray ? @$list_ref : $list_ref;
-}
-
-#  does a list exist in an element?
-#  if so then return its type
-sub exists_list {
-    my $self = shift;
-    my %args = @_;
-
-    croak "element not specified\n" if not defined $args{element};
-    croak "list not specified\n" if not defined $args{list};
-
-    if (exists $self->{ELEMENTS}{$args{element}}{$args{list}}) {
-        return ref $self->{ELEMENTS}{$args{element}}{$args{list}};
-    }
-
-    return;
-}
-
-sub add_lists {
-    my $self = shift;
-    my %args = @_;
-
-    croak "element not specified\n" if not defined $args{element};
-
-    my $element = $args{element};
-
-    delete $args{element};
-    @{$self->{ELEMENTS}{$element}}{keys %args} = values %args;
-
-    return;
-}
-
-sub add_to_array_lists {
-    my $self = shift;
-    my %args = @_;
-    croak "element not specified\n" if not defined $args{element};
-
-    my $element = $args{element};
-
-    delete $args{element};
-    foreach my $key (keys %args) {
-        push @{$self->{ELEMENTS}{$element}{$key}}, @{$args{$key}};
-    }
-
-    return;
-}
-
-sub add_to_hash_list {
-    my $self = shift;
-    my %args = @_;
-
-    croak "element not specified\n" if not defined $args{element};
-    my $element = $args{element};
-
-    defined $args{list} || croak "List not specified\n"; 
-    my $list = $args{list};
-
-    delete @args{qw /list element/};
-    #  create it if not already there
-    $self->{ELEMENTS}{$element}{$list} //= {};
-
-    #  now add to it
-    $self->{ELEMENTS}{$element}{$list}
-      = {%{$self->{ELEMENTS}{$element}{$list}}, %args};
-
-    return;
-}
-
-sub add_to_lists {  #  add to a list, create if not already there.
-    my $self = shift;
-    my %args = @_;
-
-    croak "element not specified\n" if not defined $args{element};
-    my $element = $args{element};
-    delete $args{element};
-
-    my $use_ref = $args{use_ref};  #  set a direct ref?  currently overrides any previous values so take care
-    delete $args{use_ref};  #  should it be in its own sub?
-
-    foreach my $list_name (keys %args) {
-        my $list_values = $args{$list_name};
-        if ($use_ref) {
-            $self->{ELEMENTS}{$element}{$list_name} = $list_values;
-        }
-        elsif (is_hashref($list_values)) {  #  slice assign
-            my $listref = ($self->{ELEMENTS}{$element}{$list_name} //= {});
-            @$listref{keys %$list_values} = values %$list_values;
-        }
-        elsif (is_arrayref($list_values)) {
-            my $listref = ($self->{ELEMENTS}{$element}{$list_name} //= []);
-            push @$listref, @$list_values;
-        }
-        else {
-            croak "no valid list ref passed to add_to_lists, %args\n";
-        }
-    }
-
-    return;
-}
-
-sub delete_lists {
-    my $self = shift;
-    my %args = @_;
-
-    croak "element not specified\n" if not defined $args{element};
-    croak "argument 'lists' not specified\n" if not defined $args{lists};
-
-    my $element = $args{element};
-    my $lists   = $args{lists};
-    croak "argument 'lists' is not an array ref\n" if !is_arrayref($lists);
-
-    foreach my $list (@$lists) {
-        delete $self->{ELEMENTS}{$element}{$list};
-    }
-
-    return;
-}
-
-sub get_lists {
-    my $self = shift;
-    my %args = @_;
-
-    croak "[BaseStruct] element not specified\n"
-      if not defined $args{element};
-    croak "[BaseStruct] element $args{element} does not exist\n"
-      if !$self->exists_element (@_);
-
-    my $element = $args{element};
-
-    my @list;
-    foreach my $tmp (keys %{$self->{ELEMENTS}{$element}}) {
-        push @list, $tmp if (is_arrayref($self->{ELEMENTS}{$element}{$tmp}) 
-                            || is_hashref($self->{ELEMENTS}{$element}{$tmp}));
-    }
-
-    return @list if wantarray;
-    return \@list;
-}
-
-#  should just return the stats object
-sub get_list_value_stats {
-    my $self = shift;
-    my %args = @_;
-    my $list = $args{list};
-    croak "List not specified\n" if not defined $list;
-    my $index = $args{index};
-    croak "Index not specified\n" if not defined $index ;
-
-    my @data;
-    foreach my $element ($self->get_element_list) {
-        my $list_ref = $self->get_list_ref (
-            element    => $element,
-            list       => $list,
-            autovivify => 0,
-        );
-        next if ! defined $list_ref;
-        next if ! exists  $list_ref->{$index};
-        next if ! defined $list_ref->{$index};  #  skip undef values
-
-        push @data, $list_ref->{$index};
-    }
-
-    my %stats_hash = (
-        MAX    => undef,
-        MIN    => undef,
-        MEAN   => undef,
-        SD     => undef,
-        PCT025 => undef,
-        PCT975 => undef,
-        PCT05  => undef,
-        PCT95  => undef,
-    );
-
-    if (scalar @data) {  #  don't bother if they are all undef
-        my $stats = $stats_class->new;
-        $stats->add_data (\@data);
-
-        %stats_hash = (
-            MAX    => $stats->max,
-            MIN    => $stats->min,
-            MEAN   => $stats->mean,
-            SD     => $stats->standard_deviation,
-            PCT025 => scalar $stats->percentile (2.5),
-            PCT975 => scalar $stats->percentile (97.5),
-            PCT05  => scalar $stats->percentile (5),
-            PCT95  => scalar $stats->percentile (95),
-        );
-    }
-
-    return wantarray ? %stats_hash : \%stats_hash;
-}
-
-sub clear_lists_across_elements_cache {
-    my $self = shift;
-    my $keys = $self->get_cached_value_keys;
-    my @keys_to_delete = grep {$_ =~ /^LISTS_ACROSS_ELEMENTS/} @$keys;
-    $self->delete_cached_values (keys => \@keys_to_delete);
-    return;
-}
-
-sub get_array_lists_across_elements {
-    my $self = shift;
-    return $self->get_lists_across_elements (list_method => 'get_array_lists');
-}
-
-sub get_hash_lists_across_elements {
-    my $self = shift;
-    return $self->get_lists_across_elements (list_method => 'get_hash_lists');
-}
-
-
-#  get a list of all the lists in all the elements
-#  up to $args{max_search}
-sub get_lists_across_elements {
-    my $self = shift;
-    my %args = @_;
-    my $max_search = $args{max_search} || $self->get_element_count;
-    my $no_private = $args{no_private} // 0;
-    my $rerun = $args{rerun};
-    my $list_method = $args{list_method} || 'get_hash_lists';
-
-    croak "max_search arg is negative\n" if $max_search < 0;
-
-    #  get from cache
-    my $cache_name_listnames   = "LISTS_ACROSS_ELEMENTS_${list_method}_${no_private}";
-    my $cache_name_last_update = "LISTS_ACROSS_ELEMENTS_MAX_SEARCH_${list_method}_${no_private}";
-    my $cache_name_max_search  = "LISTS_ACROSS_ELEMENTS_LAST_UPDATE_TIME_${list_method}_${no_private}";
-
-    my $cached_list = $self->get_cached_value ($cache_name_listnames);
-    my $cached_list_max_search
-        = $self->get_cached_value ($cache_name_max_search);
-
-    my $last_update_time = $self->get_last_update_time;
-
-    if (!defined $last_update_time) {  #  store for next time
-        $self->set_last_update_time (time - 10); # ensure older given time precision
-    }
-
-    my $last_cache_time
-        = $self->get_cached_value ($cache_name_last_update)
-          || time;
-
-    my $time_diff = defined $last_update_time
-                    ? $last_cache_time - $last_update_time
-                    : -1;
-
-    if (1 
-        && defined $cached_list                     #  return cache
-        && ! $rerun
-        && defined $cached_list_max_search          #  if it exists and
-        && $time_diff > 0                           #  was updated after $self
-        && $cached_list_max_search >= $max_search   #  the max search was
-        ) {                                         #  the same or bigger
-
-        #print "[BASESTRUCT] Using cached list items\n";
-        return (wantarray ? @$cached_list : $cached_list);   
-    }
-
-    my $elements = $self->get_element_hash;
-
-    my %tmp_hash;
-    my $count = 0;
-
-    SEARCH_FOR_LISTS:
-    foreach my $elt (keys %$elements) {
-
-        my $list = $self->$list_method (element => $elt);
-        if (scalar @$list) {
-            @tmp_hash{@$list} = undef;  #  we only care about the keys
-        }
-        $count++;
-        last SEARCH_FOR_LISTS if $count > $max_search;
-    }
-
-    #  remove private lists if needed - should just use a grep
-    if ($no_private) {
-        foreach my $key (keys %tmp_hash) {
-            if ($key =~ /^_/) {  #  not those starting with an underscore
-                delete $tmp_hash{$key};
-            }
-        }
-    }
-    my @lists = keys %tmp_hash;
-
-    #  cache
-    $self->set_cached_values (
-        $cache_name_listnames   => \@lists,
-        $cache_name_max_search  => $max_search,
-        $cache_name_last_update => $last_cache_time,
-    );
-
-    return wantarray ? @lists : \@lists;
-}
-
-#  get a list of hash lists with numeric values in them
-#  ignores undef values
-sub get_numeric_hash_lists {  
-    my $self = shift;
-    my %args = @_;
-    croak "element not specified\n" if not defined $args{element};
-    my $element = $args{element};
-
-    my %lists;
-    LIST:
-    foreach my $list ($self->get_hash_lists (element => $element)) {
-        $lists{$list} = 1;
-        foreach my $value (values %{$self->get_list_values(element => $element, list => $list)}) {
-            next if ! defined $value ;
-            if (! looks_like_number ($value)) {
-                $lists{$list} = 0;
-                next LIST;
-            }
-        }
-    }
-
-    return wantarray ? %lists : \%lists;
-}
-
-sub get_array_lists {
-    my $self = shift;
-    my %args = @_;
-
-    my $element = $args{element}
-      // croak "Element not specified, get_array_lists\n";
-
-    no autovivification;
-
-    my $el_ref = $self->{ELEMENTS}{$element}
-      // croak "Element $element does not exist, cannot get hash list\n";
-
-    my @list = grep {is_arrayref($el_ref->{$_})} keys %$el_ref;
-
-    return wantarray ? @list : \@list;
-}
-
-sub get_hash_lists {
-    my $self = shift;
-    my %args = @_;
-
-    my $element = $args{element}
-      // croak "Element not specified, get_hash_lists\n";
-
-    no autovivification;
-
-    my $el_ref = $self->{ELEMENTS}{$element}
-      // croak "Element $element does not exist, cannot get hash list\n";
-
-    my @list = grep {is_hashref ($el_ref->{$_})} keys %$el_ref;
-
-    return wantarray ? @list : \@list;
-}
-
-sub get_hash_list_keys_across_elements {
-    my $self = shift;
-    my %args = @_;
-
-    my $list_name = $args{list};
-
-    my $elements = $self->get_element_hash() || {};
-
-    my %hash_keys;
-
-    ELEMENT:
-    foreach my $elt (keys %$elements) {
-        my $hash = $self->get_list_ref (
-            element    => $elt,
-            list       => $list_name,
-            autovivify => 0,
-        );
-        next ELEMENT if ! $hash;
-        next ELEMENT if ! (is_hashref($hash));
-
-        if (scalar keys %$hash) {
-            @hash_keys{keys %$hash} = undef; #  no need for values and assigning undef is faster
-        }
-    }
-    my @sorted_keys = sort keys %hash_keys;
-    
-    return wantarray ? @sorted_keys : [@sorted_keys];
-}
-
-#  return a reference to the specified list
-#  - allows for direct operation on its values
-sub get_list_ref {
-    my $self = shift;
-    my %args = (
-        autovivify => 1,
-        @_,
-    );
-
-    my $list    = $args{list}
-      // croak "Argument 'list' not defined\n";
-    my $element = $args{element}
-      // croak "Argument 'element' not defined\n";
-
-    #croak "Element $args{element} does not exist\n"
-    #  if ! $self->exists_element (element => $element);
-
-    no autovivification;
-
-    my $el = $self->{ELEMENTS}{$element}
-      // croak "Element $args{element} does not exist\n";
-
-    if (! exists $el->{$list}) {
-        return if ! $args{autovivify};  #  should croak?
-        $el->{$list} = {};  #  should we default to a hash?
-    }
-    return $el->{$list};
-}
-
-sub rename_list {
-    my $self = shift;
-    my %args = @_;
-
-    no autovivification;
-
-    my $list = $args{list};
-    my $new_name = $args{new_name};
-    my $element  = $args{element};
-    
-    my $el = $self->{ELEMENTS}{$element}
-      // croak "Element $args{element} does not exist\n";
-
-    #croak "element $element does not contain a list called $list"
-    return if !exists $el->{$list};
-
-    $el->{$new_name} = $el->{$list};
-    delete $el->{$list};
-
-    return;
-}
-
-sub get_sample_count {
-    my $self = shift;
-    my %args = @_;
-
-    no autovivification;
-
-    my $element = $args{element}
-      // croak "element not specified\n";
-
-    my $href = $self->{ELEMENTS}{$element}{SUBELEMENTS}
-      // return;  #  should croak? 
-
-    my $count = sum (0, values %$href);
-
-    return $count;
-}
-
-sub get_variety {
-    my ($self, %args) = @_;
-
-    no autovivification;
-
-    my $element = $args{element} //
-      croak "element not specified\n";
-
-    my $href = $self->{ELEMENTS}{$element}{SUBELEMENTS}
-      // return;  #  should croak? 
-
-    #  no explicit return - minor speedup prior to perl 5.20
-    scalar keys %$href;
-}
-
-sub get_variety_aa {
-    no autovivification;
-
-    my $href = $_[0]->{ELEMENTS}{$_[1]}{SUBELEMENTS}
-      // return;  #  should croak? 
-
-    #  no explicit return - minor speedup prior to perl 5.20
-    scalar keys %$href;
-}
-
-sub get_redundancy {
-    my $self = shift;
-    my %args = @_;
-    croak "element not specified\n" if not defined $args{element};
-    my $element = $args{element};
-
-    return if ! $self->exists_element (element => $args{element});
-
-    my $redundancy = eval {
-        1 - $self->get_variety (element => $element)
-          / $self->get_sample_count (element => $element)
-    };
-
-    return $redundancy;
-}
-
-#  calculate basestats for all elements - poss redundant now there are indices that do this
-sub get_base_stats_all {
-    my $self = shift;
-
-    foreach my $element ($self->get_element_list) {
-        $self->add_lists (
-            element    => $element,
-            BASE_STATS => $self->calc_base_stats(element => $element)
-        );
-    }
-
-    return;
-}
-
-sub binarise_subelement_sample_counts {
-    my $self = shift;
-
-    foreach my $element ($self->get_element_list) {
-        my $list_ref = $self->get_list_ref (element => $element, list => 'SUBELEMENTS');
-        foreach my $val (values %$list_ref) {
-            $val = 1;
-        }
-        $self->delete_lists(element => $element, lists => ['BASE_STATS']);
-    }
-
-    $self->delete_cached_values;
-
-    return;
-}
-
-#  are the sample counts floats or ints?
-#  Could use Scalar::Util::Numeric::isfloat here if speed becomes an issue
-sub sample_counts_are_floats {
-    my $self = shift;
-
-    my $cached_val = $self->get_cached_value('SAMPLE_COUNTS_ARE_FLOATS');
-    return $cached_val if defined $cached_val;
-    
-    foreach my $element ($self->get_element_list) {
-        my $count = $self->get_sample_count (element => $element);
-
-        next if !(fmod ($count, 1));
-
-        $cached_val = 1;
-        $self->set_cached_value(SAMPLE_COUNTS_ARE_FLOATS => 1);
-
-        return $cached_val;
-    }
-
-    $self->set_cached_value(SAMPLE_COUNTS_ARE_FLOATS => 0);
-
-    return $cached_val;
-}
-
-
-sub get_metadata_get_base_stats {
-    my $self = shift;
-
-    #  types are for GUI's benefit - should really add a guessing routine instead
-    my $sample_type = eval {$self->sample_counts_are_floats} 
-        ? 'Double'
-        : 'Uint';
-
-    my $types = [
-        {VARIETY    => 'Int'},
-        {SAMPLES    => $sample_type},
-        {REDUNDANCY => 'Double'},
-    ];
-
-    my $property_keys = $self->get_element_property_keys;
-    foreach my $property (sort @$property_keys) {
-        push @$types, {$property => 'Double'};
-    }
-
-    return $self->metadata_class->new({types => $types});
-}
-
-sub get_base_stats {  #  calculate basestats for a single element
-    my $self = shift;
-    my %args = @_;
-
-    defined $args{element} || croak "element not specified\n";
-
-    my $element = $args{element};
-
-    my %stats = (
-        VARIETY    => $self->get_variety      (element => $element),
-        SAMPLES    => $self->get_sample_count (element => $element),
-        REDUNDANCY => $self->get_redundancy   (element => $element),
-    );
-
-    #  get all the user defined properties
-    my $props = $self->get_list_ref (
-        element    => $element,
-        list       => 'PROPERTIES',
-        autovivify => 0,
-    );
-
-    PROP:
-    foreach my $prop (keys %$props) {
-        $stats{$prop} = $props->{$prop};
-    }
-
-    return wantarray ? %stats : \%stats;
-}
-
-sub get_element_property_keys {
-    my $self = shift;
-
-    my $keys = $self->get_cached_value ('ELEMENT_PROPERTY_KEYS');
-
-    return wantarray ? @$keys : $keys if $keys;
-
-    my @keys = $self->get_hash_list_keys_across_elements (list => 'PROPERTIES');
-
-    $self->set_cached_value ('ELEMENT_PROPERTY_KEYS' => \@keys);
-
-    return wantarray ? @keys : \@keys;
-}
-
-sub get_element_properties {
-    my $self = shift;
-    my %args = @_;
-
-    my $element = $args{element};
-    croak "element argument not given\n" if ! defined $element;
-
-    my $props = $self->get_list_ref (
-        element    => $element,
-        list       => 'PROPERTIES',
-        autovivify => 0,
-    )
-    || {};  # or a blank hash
-
-    my %p = %$props;  #  make a copy;
-    delete @p{qw /INCLUDE EXCLUDE/};  #  don't want these
-
-    return wantarray ? %p : \%p;
-}
-
-sub get_element_properties_summary_stats {
-    my $self = shift;
-    my %args = @_;
-
-    my $bd = $self->get_basedata_ref;
-    if (Biodiverse::MissingBasedataRef->caught) {
-        $bd = undef;
-    }
-
-    my $range_weighted = defined $bd ? $args{range_weighted} : undef;
-
-    my %results;
-
-    my %stats_data;
-    foreach my $prop_name ($self->get_element_property_keys) {
-        $stats_data{$prop_name} = [];
-    }
-
-    foreach my $element ($self->get_element_list) {    
-        my %p = $self->get_element_properties(element => $element);
-        while (my ($prop, $data) = each %stats_data) {
-            next if ! defined $p{$prop};
-            my $weight = $range_weighted ? $bd->get_range (element => $element) : 1;
-            push @$data, ($p{$prop}) x $weight;
-        }
-    }
-
-    while (my ($prop, $data) = each %stats_data) {
-        next if not scalar @$data;
-
-        my $stats_object = $stats_class->new;
-        $stats_object->add_data($data);
-        foreach my $stat (qw /mean sum standard_deviation count/) { 
-            $results{$prop}{$stat} = $stats_object->$stat;
-        }
-    }
-
-    return wantarray ? %results : \%results;
-}
-
-sub has_element_properties {
-    my $self = shift;
-    
-    my @keys = $self->get_element_property_keys;
-    
-    return scalar @keys;
-}
-
-#  return true if the labels are all numeric
-sub elements_are_numeric {
-    my $self = shift;
-    foreach my $element ($self->get_element_list) {
-        return 0 if ! looks_like_number($element);
-    }
-    return 1;  # if we get this far then they must all be numbers
-}
-
-#  like elements_are_numeric, but checks each axis
-#  this is all or nothing
-sub element_arrays_are_numeric {
-    my $self = shift;
-    foreach my $element ($self->get_element_list) {
-        my $array = $self->get_element_name_as_array (element => $element);
-        foreach my $iter (@$array) {
-            return 0 if ! looks_like_number($iter);
-        }
-    }
-    return 1;  # if we get this far then they must all be numbers
-}
-
-
-sub DESTROY {
-    my $self = shift;
-    #my $name = $self->get_param ('NAME');
-    #print "DESTROYING BASESTRUCT $name\n";
-    #undef $name;
-    my $success = $self->set_param (BASEDATA_REF => undef);
-
-    #$self->_delete_params_all;
-
-    foreach my $key (sort keys %$self) {  #  clear all the top level stuff
-        #print "Deleting BS $key\n";
-        #$self->{$key} = undef;
-        delete $self->{$key};
-    }
-    undef %$self;
-
-    #  let perl handle the rest
-    return;
-}
-
-1;
-
-__END__
-
-=head1 NAME
-
-Biodiverse::BaseStruct
-
-=head1 SYNOPSIS
-
-  use Biodiverse::BaseStruct;
-  $object = Biodiverse::BaseStruct->new();
-
-=head1 DESCRIPTION
-
-TO BE FILLED IN
-
-=head1 METHODS
-
-=over
-
-=item INSERT METHODS
-
-=back
-
-=head1 REPORTING ERRORS
-
-Use the issue tracker at http://www.purl.org/biodiverse
-
-=head1 COPYRIGHT
-
-Copyright (c) 2010 Shawn Laffan. All rights reserved.  
-
-=head1 LICENSE
-
-This program is free software: you can redistribute it and/or modify
-it under the terms of the GNU General Public License as published by
-the Free Software Foundation, either version 3 of the License, or
-(at your option) any later version.
-
-This program is distributed in the hope that it will be useful,
-but WITHOUT ANY WARRANTY; without even the implied warranty of
-MERCHANTABILITY or FITNESS FOR A PARTICULAR PURPOSE.  See the
-GNU General Public License for more details.
-
-For a full copy of the license see <http://www.gnu.org/licenses/>.
-
-=cut
-
+package Biodiverse::BaseStruct;
+
+#  Package to provide generic methods for the
+#  GROUPS and LABELS sub components of a Biodiverse object,
+#  and also for the SPATIAL ones
+
+#  Need a mergeElements method
+
+use strict;
+use warnings;
+use Carp;
+use 5.010;
+
+use English ( -no_match_vars );
+
+use autovivification;
+
+#use Data::DumpXML qw{dump_xml};
+use Data::Dumper;
+use Scalar::Util qw /looks_like_number reftype/;
+use List::Util qw /min max sum/;
+use List::MoreUtils qw /first_index/;
+use File::Basename;
+use Path::Class;
+use POSIX qw /fmod floor/;
+use Time::localtime;
+use Geo::Shapefile::Writer;
+use Ref::Util qw { :all };
+
+our $VERSION = '1.99_006';
+
+my $EMPTY_STRING = q{};
+
+use parent qw /Biodiverse::Common/; #  access the common functions as methods
+
+use Biodiverse::Statistics;
+my $stats_class = 'Biodiverse::Statistics';
+
+my $metadata_class = 'Biodiverse::Metadata::BaseStruct';
+use Biodiverse::Metadata::BaseStruct;
+
+use Biodiverse::Metadata::Export;
+my $export_metadata_class = 'Biodiverse::Metadata::Export';
+
+use Biodiverse::Metadata::Parameter;
+my $parameter_metadata_class = 'Biodiverse::Metadata::Parameter';
+
+sub new {
+    my $class = shift;
+
+    my $self = bless {}, $class;
+
+    my %args = @_;
+
+    # do we have a file to load from?
+    my $file_loaded;
+    if ( defined $args{file} ) {
+        $self->load_file( @_ );
+    };
+    return $file_loaded if defined $file_loaded;
+
+    #  default parameters to load.  These will be overwritten if needed.
+    my %params = (  
+        OUTPFX              =>  'BIODIVERSE_BASESTRUCT',
+        OUTSUFFIX           => 'bss',
+        #OUTSUFFIX_XML      => "bsx",
+        OUTSUFFIX_YAML      => 'bsy',
+        TYPE                => undef,
+        OUTPUT_QUOTE_CHAR   => q{"},
+        OUTPUT_SEP_CHAR     => q{,},   #  used for output data strings
+        QUOTES              => q{'},
+        JOIN_CHAR           => q{:},   #  used for labels and groups
+        #INDEX_CONTAINS     => 4,  #  average number of basestruct elements per index element
+        PARAM_CHANGE_WARN   => undef,
+    );
+
+    #  load the defaults, with the rest of the args as params
+    my @args_for = (%params, @_);
+    $self->set_params (@args_for);
+
+    # predeclare the ELEMENT subhash (don't strictly need to do it...)
+    $self->{ELEMENTS} = {};  
+
+    #  avoid memory leak probs with circular refs
+    $self->weaken_basedata_ref;
+
+    return $self;
+}
+
+sub metadata_class {
+    return $metadata_class;
+}
+
+sub rename {
+    my $self = shift;
+    my %args = @_;
+
+    my $name = $args{new_name};
+    if (not defined $name) {
+        croak "[Basestruct] Argument 'new_name' not defined\n";
+    }
+
+    $self->set_param (NAME => $name);
+
+    return;
+}
+
+sub get_axis_count {
+    my $self = shift;
+
+    my $elements = $self->get_element_list;
+    my $el       = $elements->[0];
+    my $axes     = $self->get_element_name_as_array (element => $el);
+
+    return scalar @$axes;
+}
+
+sub get_reordered_element_names {
+    my $self = shift;
+    my %args = @_;
+
+    my %reordered;
+
+    my $axis_count = $self->get_axis_count;
+
+    return wantarray ? %reordered : \%reordered
+      if $axis_count == 1;
+
+    my $csv_object = $args{csv_object};
+
+    my @reorder_cols = @{$args{reordered_axes}};
+    my $reorder_count = scalar @reorder_cols;
+    croak "Attempting to reorder more axes ($reorder_count) "
+        . "than are in the basestruct ($axis_count)\n"
+      if scalar $reorder_count > $axis_count;
+
+    my $i = 0;
+    foreach my $col (@reorder_cols) {
+        if (not defined $col) {  #  undef cols stay where they are
+            $col = $i;
+        }
+        elsif ($col < 0) {  #  make negative subscripts positive for next check step
+            $col += $axis_count;
+        }
+        $i++;
+    }
+
+    #  is the new order out of bounds?
+    my $max_subscript = $axis_count - 1;
+    my $min = List::Util::min(@reorder_cols);
+    my $max = List::Util::max(@reorder_cols);
+    croak "reordered axes are out of bounds ([$min..$max] does not match [0..$max_subscript])\n"
+      if $min != 0 || $max != $max_subscript;  # out of bounds
+
+    #  if we don't have all values assigned then we have issues
+    my %tmp;
+    @tmp{@reorder_cols} = undef;
+    croak "incorrect or clashing axes\n"
+      if scalar keys %tmp != scalar @reorder_cols;
+
+    my $quote_char = $self->get_param('QUOTES');
+    foreach my $element ($self->get_element_list) {
+        my $el_array = $self->get_element_name_as_array (element => $element);
+        my @new_el_array = @$el_array[@reorder_cols];
+
+        my $new_element = $self->list2csv (
+            list       => \@new_el_array,
+            csv_object => $csv_object,
+        );
+        $self->dequote_element(element => $new_element, quote_char => $quote_char);
+
+        $reordered{$element} = $new_element;
+    }
+
+    return wantarray ? %reordered : \%reordered;
+}
+
+#  metadata is bigger than the actual sub...
+sub get_metadata_export {
+    my $self = shift;
+
+    #  get the available lists
+    #my @lists = $self->get_lists_for_export;
+
+    #  need a list of export subs
+    my %subs = $self->get_subs_with_prefix (prefix => 'export_');
+
+    my @formats;
+    my %format_labels;  #  track sub names by format label
+
+    #  loop through subs and get their metadata
+    my %params_per_sub;
+
+    LOOP_EXPORT_SUB:
+    foreach my $sub (sort keys %subs) {
+        my %sub_args = $self->get_args (sub => $sub);
+
+        my $format = $sub_args{format};
+
+        croak "Metadata item 'format' missing\n"
+            if not defined $format;
+
+        $format_labels{$format} = $sub;
+
+        next LOOP_EXPORT_SUB
+            if $sub_args{format} eq $EMPTY_STRING;
+
+        $params_per_sub{$format} = $sub_args{parameters};
+
+        my $params_array = $sub_args{parameters};
+
+        push @formats, $format;
+    }
+
+    @formats = sort @formats;
+    $self->move_to_front_of_list (
+        list => \@formats,
+        item => 'Delimited text'
+    );
+    
+    my $format_choice = bless
+        {
+            name        => 'format',
+            label_text  => 'Format to use',
+            type        => 'choice',
+            choices     => \@formats,
+            default     => 0
+        },
+        $parameter_metadata_class;
+
+    my %metadata = (
+        parameters     => \%params_per_sub,
+        format_choices => [$format_choice],
+        format_labels  => \%format_labels,
+    ); 
+
+    return $export_metadata_class->new (\%metadata);
+}
+
+# export to a file
+sub export {
+    my $self = shift;
+    my %args = @_;
+
+    #  get our own metadata...  Much of the following can be shifted into the export metadata package
+    my $metadata   = $self->get_metadata (sub => 'export');
+    my $sub_to_use = $metadata->get_sub_name_from_format (%args);
+
+    #  convert no_data_values if appropriate
+    if (defined $args{no_data_value}) {
+        if ($args{no_data_value} eq 'undef') {
+            $args{no_data_value} = undef;
+        }
+        elsif ($args{no_data_value} =~ /^([-+]?)(\d+)\*\*(\d+)$/) {  #  e.g. -2**128
+            my $val = $2 ** $3;
+            if ($1 eq '-') {
+                $val *= -1;
+            };
+            $args{no_data_value} = $val;
+        }
+    }
+
+    eval {$self->$sub_to_use (%args)};
+    croak $EVAL_ERROR if $EVAL_ERROR;
+
+    return;
+}
+
+sub get_common_export_metadata {
+    my $self = shift;
+
+    #  get the available lists
+    my @lists = $self->get_lists_for_export;
+
+    my $default_idx = 0;
+    if (my $last_used_list = $self->get_cached_value('LAST_SELECTED_LIST')) {
+        $default_idx = first_index {$last_used_list eq $_} @lists;
+    }
+
+    my $metadata = [
+        {
+            name => 'file',
+            type => 'file'
+        }, # GUI supports just one of these
+        {
+            name        => 'list',
+            label_text  => 'List to export',
+            type        => 'choice',
+            choices     => \@lists,
+            default     => $default_idx,
+        },
+    ];
+    foreach (@$metadata) {
+        bless $_, $parameter_metadata_class;
+    }
+
+    return wantarray ? @$metadata : $metadata;
+}
+
+sub get_table_export_metadata {
+    my $self = shift;
+
+    my @no_data_values = $self->get_nodata_values;
+    my @sep_chars
+        = defined $ENV{BIODIVERSE_FIELD_SEPARATORS}
+            ? @$ENV{BIODIVERSE_FIELD_SEPARATORS}
+            : (',', 'tab', ';', 'space', ':');
+
+    my @quote_chars = qw /" ' + $/; #"
+    my $el_quote_char = $self->get_param('QUOTES');
+
+    my $mx_explanation = $self->get_tooltip_sparse_normal;
+
+    my $table_metadata_defaults = [
+        {
+            name       => 'symmetric',
+            label_text => 'Force symmetric (matrix) format',
+            tooltip    => "Rectangular matrix, one row per element (group).\n"
+                        . $mx_explanation,
+            type       => 'boolean',
+            default    => 1,
+        },
+        {
+            name       => 'one_value_per_line',
+            label_text => "One value per line",
+            tooltip    => "Sparse matrix, repeats elements for each value.\n"
+                        . $mx_explanation,
+            type       => 'boolean',
+            default    => 0,
+        },
+        {
+            name       => 'sep_char',
+            label_text => 'Field separator',
+            tooltip    => 'Suggested options are comma for .csv files, tab for .txt files',
+            type       => 'choice',
+            choices    => \@sep_chars,
+            default    => 0,
+        },
+        {
+            name       => 'quote_char',
+            label_text => 'Quote character',
+            tooltip    => 'For delimited text exports only',
+            type       => 'choice',
+            choices    => \@quote_chars,
+            default    => 0,
+        },
+        {
+            name       => 'no_data_value',
+            label_text => 'NoData value',
+            tooltip    => 'Zero is not a safe value to use for nodata in most '
+                        . 'cases, so be warned',
+            type       => 'choice',
+            choices    => \@no_data_values,
+            default    => 0,
+        },
+        {
+            name       => 'quote_element_names_and_headers',
+            label_text => 'Quote element names and headers',
+            tooltip    => 'Should the element names (labels and groups) and column headers be quoted?  '
+                        . 'MS Excel otherwise misinterprets characters such as colons in the names '
+                        . 'as a range operator or time variable, wrecking the data on import.'
+                        . "\nThis uses the internal quote character, which is $el_quote_char.",
+            type       => 'boolean',
+            default    => 0,
+        },
+    ];
+    for (@$table_metadata_defaults) {
+        bless $_, $parameter_metadata_class;
+    }
+
+    return wantarray ? @$table_metadata_defaults : $table_metadata_defaults;
+}
+
+sub get_metadata_export_table_delimited_text {
+    my $self = shift;
+
+    my @parameters = (
+        $self->get_common_export_metadata(),
+        $self->get_table_export_metadata(),
+    );
+    for (@parameters) {
+        bless $_, $parameter_metadata_class;
+    }
+
+    my %args = (
+        format => 'Delimited text',
+        parameters => \@parameters,
+    ); 
+
+    return wantarray ? %args : \%args;
+}
+
+#  generic - should be factored out to Biodiverse::Common?
+sub export_table_delimited_text {
+    my $self = shift;
+    my %args = @_;
+
+    my $filename = $args{file} || croak "file arg not specified\n";
+    my $fh;
+    if (!$args{_no_fh}) {  #  allow control of $fh for test purposes
+        open $fh, '>', $filename or croak "Could not open $filename\n";
+    }
+
+    my $table = $self->to_table (symmetric => 1, %args, file_handle => $fh);
+
+    if (scalar @$table) {  #  won't need this once issue #350 is fixed
+        $self->write_table_csv (%args, data => $table);
+    }
+
+    return;
+}
+
+sub get_metadata_export_table_html {
+    my $self = shift;
+
+    my %args = (
+        format => 'HTML table',
+        parameters => [
+            $self->get_common_export_metadata(),
+            $self->get_table_export_metadata()
+        ],
+    ); 
+
+    return wantarray ? %args : \%args;
+}
+
+sub export_table_html {
+    my $self = shift;
+    my %args = @_;
+
+    my $table = $self->to_table (symmetric => 1, %args);
+
+    $self->write_table_html (%args, data => $table);
+
+    return;
+}
+
+sub get_metadata_export_table_xml {
+    my $self = shift;
+
+    my %args = (
+        format => 'XML table',
+        parameters => [
+            $self->get_common_export_metadata(),
+            $self->get_table_export_metadata()
+        ],
+    ); 
+
+    return wantarray ? %args : \%args;
+}
+
+sub export_table_xml {
+    my $self = shift;
+    my %args = @_;
+
+    my $table = $self->to_table (symmetric => 1, %args);
+
+    $self->write_table_xml (%args, data => $table);
+
+    return;
+}
+
+sub get_metadata_export_table_yaml {
+    my $self = shift;
+
+    my %args = (
+        format => 'YAML table',
+        parameters => [
+            $self->get_common_export_metadata(),
+            $self->get_table_export_metadata()
+        ],
+    ); 
+
+    return wantarray ? %args : \%args;    
+}
+
+sub export_table_yaml {
+    my $self = shift;
+    my %args = @_;
+
+    my $table = $self->to_table (symmetric => 1, %args);
+
+    $self->write_table_yaml (%args, data => $table);
+
+    return;
+}
+
+sub get_metadata_export_table_json {
+    my $self = shift;
+
+    my %args = (
+        format => 'JSON table',
+        parameters => [
+            $self->get_common_export_metadata(),
+            $self->get_table_export_metadata()
+        ],
+    ); 
+
+    return wantarray ? %args : \%args;    
+}
+
+sub export_table_json {
+    my $self = shift;
+    my %args = @_;
+
+    my $table = $self->to_table (symmetric => 1, %args);
+
+    $self->write_table_json (%args, data => $table);
+
+    return;
+}
+
+sub get_nodata_values {
+    my @vals = qw /undef 0 -9 -9999 -99999 -2**31 -2**128 NA/; #/
+    return wantarray ? @vals : \@vals;
+}
+
+sub get_nodata_export_metadata {
+    my $self = shift;
+
+    my @no_data_values = $self->get_nodata_values;
+
+    my $metadata = [ 
+        {
+            name        => 'no_data_value',
+            label_text  => 'NoData value',
+            tooltip     => 'Zero is not a safe value to use for nodata in most '
+                         . 'cases, so be warned',
+            type        => 'choice',
+            choices     => \@no_data_values,
+            default     => 0
+        },   
+    ];
+    foreach (@$metadata) {
+        bless $_, $parameter_metadata_class;
+    }
+
+    return wantarray ? @$metadata : $metadata;
+}
+
+
+sub get_raster_export_metadata {
+    my $self = shift;
+
+    return $self->get_nodata_export_metadata;
+}
+
+sub get_metadata_export_ers {
+    my $self = shift;
+
+    my %args = (
+        format => 'ER-Mapper BIL file',
+        parameters => [
+            $self->get_common_export_metadata(),
+            $self->get_raster_export_metadata(),
+        ],
+    ); 
+
+    return wantarray ? %args : \%args;
+}
+
+sub export_ers {
+    my $self = shift;
+    my %args = @_;
+
+    my $table = $self->to_table (%args, symmetric => 1);
+
+    $self->write_table_ers (%args, data => $table);
+
+    return;
+}
+
+sub get_metadata_export_asciigrid {
+    my $self = shift;
+
+    my %args = (
+        format => 'ArcInfo asciigrid files',
+        parameters => [
+            $self->get_common_export_metadata(),
+            $self->get_raster_export_metadata(),
+        ],
+    ); 
+
+    return wantarray ? %args : \%args;
+}
+
+sub export_asciigrid {
+    my $self = shift;
+    my %args = @_;
+
+    my $table = $self->to_table (%args, symmetric => 1);
+
+    $self->write_table_asciigrid (%args, data => $table);
+
+    return;
+}
+
+sub get_metadata_export_floatgrid {
+    my $self = shift;
+
+    my %args = (
+        format => 'ArcInfo floatgrid files',
+        parameters => [
+            $self->get_common_export_metadata(),
+            $self->get_raster_export_metadata(),
+        ],
+    ); 
+
+    return wantarray ? %args : \%args;
+}
+
+sub export_floatgrid {
+    my $self = shift;
+    my %args = @_;
+
+    my $table = $self->to_table (%args, symmetric => 1);
+
+    $self->write_table_floatgrid (%args, data => $table);
+
+    return;
+}
+
+
+sub get_metadata_export_geotiff {
+    my $self = shift;
+
+    my %args = (
+        format => 'GeoTIFF',
+        parameters => [
+            $self->get_common_export_metadata(),
+            $self->get_raster_export_metadata(),
+        ],
+    ); 
+
+    return wantarray ? %args : \%args;
+}
+
+sub export_geotiff {
+    my $self = shift;
+    my %args = @_;
+
+    my $table = $self->to_table (%args, symmetric => 1);
+
+    $self->write_table_geotiff (%args, data => $table);
+
+    return;
+}
+
+sub get_metadata_export_divagis {
+    my $self = shift;
+
+    my %args = (
+        format => 'DIVA-GIS raster files',
+        parameters => [
+            $self->get_common_export_metadata(),
+            $self->get_raster_export_metadata(),
+        ],
+    ); 
+
+    return wantarray ? %args : \%args;
+}
+
+sub export_divagis {
+    my $self = shift;
+    my %args = @_;
+
+    my $table = $self->to_table (%args, symmetric => 1);
+
+    $self->write_table_divagis (%args, data => $table);
+
+    return;
+}
+
+my $shape_export_comment_text = <<'END_OF_SHAPE_COMMENT'
+Note: If you export a list then each shape (point or polygon) 
+will be repeated for each list item.
+
+Choose the __no_list__ option to not do this,
+in which case to attach any lists you will need to run a second 
+export to the delimited text format and then join them.  
+This is needed because shapefile field names can only be
+11 characters long and cannot contain non-alphanumeric characters.
+
+Note also that shapefiles do not have an undefined value 
+so any undefined values will be converted to zeroes.
+
+Export of array lists to shapefiles is not supported. 
+END_OF_SHAPE_COMMENT
+  ;
+
+sub get_metadata_export_shapefile {
+    my $self = shift;
+    #  get the available lists
+    my @lists = $self->get_lists_for_export (no_array_lists => 1);
+    unshift @lists, '__no_list__';
+
+    #  nodata won't have much effect until we make the outputs symmetric
+    my @nodata_meta = $self->get_nodata_export_metadata;
+
+    my @parameters = (
+        {  # GUI supports just one of these
+            name => 'file',
+            type => 'file'
+        },
+        {
+            name        => 'list',
+            label_text  => 'List to export',
+            type        => 'choice',
+            choices     => \@lists,
+            default     => 0,
+        },
+        {
+            name        => 'shapetype',
+            label_text  => 'Shape type',
+            type        => 'choice',
+            choices     => [qw /POLYGON POINT/],
+            default     => 0,
+        },
+        @nodata_meta,
+        {
+            type        => 'comment',
+            label_text  => $shape_export_comment_text,
+        },
+    );
+    foreach (@parameters) {
+        bless $_, $parameter_metadata_class;
+    }
+
+    my %args = (
+        format     => 'Shapefile',
+        parameters => \@parameters,
+    );
+    
+    return wantarray ? %args : \%args;
+}
+
+sub export_shapefile {
+    my $self = shift;
+    my %args = (nodata_value => -2**128, @_);
+
+    $args{file} =~ s/\.shp$//i;
+    my $file    = $args{file};
+
+    my $list_name = $args{list};
+    if (defined $list_name && $list_name eq '__no_list__') {
+        $list_name = undef;
+    }
+
+    my $nodata = $args{nodata_value};
+    if (!looks_like_number $nodata) {
+        $nodata = -1 * 2**128;
+    }
+
+    # we are writing as 2D or 3D points or polygons,
+    # only Point, PointZ or Polygon are used
+    my $shape_type = uc ($args{shapetype} // 'POLYGON');
+    croak "Invalid shapetype for shapefile export\n"
+      if $shape_type ne 'POINT' and $shape_type ne 'POLYGON';
+
+    say "Exporting to shapefile $file";
+
+    my @elements    = $self->get_element_list;
+    my @cell_sizes  = $self->get_cell_sizes;  #  get a copy
+    my @axes_to_use = (0, 1);
+    if ($shape_type eq 'POINT' && scalar @cell_sizes > 2) {
+        @axes_to_use = (0, 1, 2);  #  we use Z in this case
+    }
+
+    my $half_csizes = [];
+    foreach my $size (@cell_sizes[@axes_to_use]) {
+        # disabled checking for sizes, specify shapetype='point' instead
+        #return $self->_export_shape_point (%args)
+        #  if $size == 0;  #  we are a point file
+
+        my $half_size = $size > 0 ? $size / 2 : 0.5;
+
+        push @$half_csizes, $half_size;
+    }
+
+    my $first_el_coord = $self->get_element_name_coord (element => $elements[0]);
+
+    my @axis_col_specs;
+    foreach my $axis (0 .. $#$first_el_coord) {
+        my $csize = $cell_sizes[$axis];
+        if ($csize < 0) {
+            #  should check actual sizes
+            push @axis_col_specs, [ ('axis_' . $axis) => 'C', 100];
+        }
+        else {
+            #  width and decimals needs automation
+            push @axis_col_specs, [ ('axis_' . $axis) => 'F', 16, 3 ];
+        }
+    }
+
+
+# code for multiple labels per shape
+# 
+#    # find all labels.  only possible by examining all the groups,
+#    # unless labels are passed as a parameter
+#    my %label_hash;
+#    foreach my $element (@elements) {
+#        my %label_counts = $self->get_sub_element_hash (
+#            element => $element
+#        );
+#        @label_hash{keys %label_counts} = values %label_counts;
+#    }
+#    my @label_count_specs;
+#    my $l_idx = 0;
+#    foreach my $this_label (keys %label_hash) {
+#        $l_idx++;
+#        push @label_count_specs, [ "label_${l_idx}" => 'C', 100];
+#        push @label_count_specs, [ "count_${l_idx}" => 'N', 8, 0];
+#    }
+
+    my @label_count_specs;
+    if (defined $list_name) {  # repeated polys per list item
+        push @label_count_specs, (
+            [ key   => 'C', 100  ],
+            [ value => 'F', 16, 3 ],
+        );
+    }
+
+    my $shp_writer = Geo::Shapefile::Writer->new (
+        $file, $shape_type,
+        [ element => 'C', 100 ],
+        @axis_col_specs,
+        @label_count_specs,
+    );
+
+  NODE:
+    foreach my $element (@elements) {
+        my $coord_axes = $self->get_element_name_coord (element => $element);
+        my $name_axes  = $self->get_element_name_as_array (element => $element);
+
+        my %axis_col_data;
+        foreach my $axis (0 .. $#$first_el_coord) {
+            $axis_col_data{'axis_' . $axis} = $name_axes->[$axis];
+        }
+
+        my $shape;
+        if ($shape_type eq 'POLYGON')  { 
+            my $min_x = $coord_axes->[$axes_to_use[0]] - $half_csizes->[$axes_to_use[0]];
+            my $max_x = $coord_axes->[$axes_to_use[0]] + $half_csizes->[$axes_to_use[0]];
+            my $min_y = $coord_axes->[$axes_to_use[1]] - $half_csizes->[$axes_to_use[1]];
+            my $max_y = $coord_axes->[$axes_to_use[1]] + $half_csizes->[$axes_to_use[1]];
+
+            $shape = [[
+                [$min_x, $min_y],
+                [$min_x, $max_y],
+                [$max_x, $max_y],
+                [$max_x, $min_y],
+                [$min_x, $min_y],  #  close off
+            ]];
+        }
+        elsif ($shape_type eq 'POINT') { 
+            $shape = [
+                $coord_axes->[$axes_to_use[0]],
+                $coord_axes->[$axes_to_use[1]],
+            ];
+        }
+
+# merging duplicated code, not clear about differences yet
+#        # get labels and counts in this cell
+#        my %label_counts = $self->get_sub_element_hash (
+#            element => $element
+#        );
+        #foreach my $this_label (keys %label_counts) {
+        #    #say "$this_label count $label_counts{$this_label}";
+        #   { name => $name, type => 'N', length => 8,  decimals => 0 } 
+        #}
+        # write a separate shape for each label
+#        foreach my $label (keys %label_counts) {
+#            
+#            $shp_writer->add_shape(
+#                $shape,
+#                {
+#                    element => $element,
+#                    %axis_col_data,
+#                    label => $label,
+#                    count => $label_counts{$label}
+##                    %label_counts
+#                },
+#            );
+#        }
+
+
+
+        #  temporary - this needs to be handled differently
+        if ($list_name) {
+            my %list_data = $self->get_list_values (
+                element => $element,
+                list    => $list_name,
+            );
+
+            # write a separate shape for each label
+            foreach my $key (sort keys %list_data) {
+                $shp_writer->add_shape(
+                    $shape,
+                    {
+                        element => $element,
+                        %axis_col_data,
+                        key     => $key,
+                        value   => ($list_data{$key} // $nodata),
+                    },
+                );
+            }
+        }
+        else {
+            $shp_writer->add_shape(
+                $shape,
+                {
+                    element => $element,
+                    %axis_col_data,
+                },
+            );
+        }
+    }
+
+    $shp_writer->finalize();
+
+    return;
+}
+
+#sub export_shapefile_point {
+#    my $self = shift;
+#    my %args = @_;
+#    
+#    $args{file} =~ s/\.shp$//;
+#    my $file = $args{file};
+#
+#    say "Exporting to point shapefile $file";
+#
+#    my @elements    = $self->get_element_list;
+#    my @cell_sizes  = @{$self->get_param ('CELL_SIZES')};  #  get a copy
+#    my @axes_to_use = (0, 1);
+#
+#    my $first_el_coord = $self->get_element_name_coord (element => $elements[0]);
+#
+#    my @axis_col_specs;
+#    foreach my $axis (0 .. $#$first_el_coord) {
+#        #  width and decimals needs automation
+#        push @axis_col_specs, [ ('axis_' . $axis) => 'F', 16, 3 ];
+#    }
+#
+#    my $shp_writer = Geo::Shapefile::Writer->new (
+#        $file, 'POINT',
+#        [ element => 'C', 100 ],
+#        @axis_col_specs,
+#    );
+#
+#  NODE:
+#    foreach my $element (@elements) {
+#        my $coord_axes = $self->get_element_name_coord (element => $element);
+#        my $name_axes  = $self->get_element_name_as_array (element => $element);
+#
+#        my %axis_col_data;
+#        foreach my $axis (0 .. $#$first_el_coord) {
+#            $axis_col_data{'axis_' . $axis} = $name_axes->[$axis];
+#        }
+#
+#        my $shape = [
+#            $coord_axes->[$axes_to_use[0]],
+#            $coord_axes->[$axes_to_use[1]]
+#        ];
+#
+#        $shp_writer->add_shape(
+#            $shape,
+#            {
+#                element => $element,
+#                %axis_col_data,
+#            },
+#        );
+#    }
+#
+#    $shp_writer->finalize();
+#
+#    return;
+#}
+
+#sub get_metadata_export_shapefile_point {
+#    my $self = shift;
+#
+#    my %args = (
+#        format => 'Shapefile_Point',
+#        parameters => [
+#            {
+#                name => 'file',
+#                type => 'file'
+#            }, # GUI supports just one of these
+#            {
+#                type => 'comment',
+#                label_text =>
+#                      'Note: To attach any lists you will need to run a second '
+#                    . 'export to the delimited text format and then join them.  '
+#                    . 'This is needed because shapefiles do not have an undefined value '
+#                    . 'and field names can only be 11 characters long.',
+#            }
+#        ],
+#    );
+#
+#    return wantarray ? %args : \%args;
+#}
+
+
+
+sub get_lists_for_export {
+    my $self = shift;
+    my %args = @_;
+
+    my $skip_array_lists = $args{no_array_lists};
+
+    #  get the available lists
+    my $lists = $self->get_lists_across_elements (no_private => 1);
+    my $array_lists = $skip_array_lists
+        ? []
+        : $self->get_array_lists_across_elements (no_private => 1);
+
+    #  sort appropriately
+    my @lists;
+    foreach my $list (sort (@$lists, @$array_lists)) {
+        next if $list =~ /^_/;
+
+        if ($list eq 'SPATIAL_RESULTS') {
+            unshift @lists, $list;  #  put at the front
+        }
+        else {
+            push @lists, $list;  #  put at the end
+        }
+    }
+
+    return wantarray ? @lists : \@lists;
+}
+
+#  handler for the available set of structures.
+sub write_table {
+    my $self = shift;
+    my %args = @_;
+    croak "file argument not specified\n"
+      if !defined $args{file};
+    my $data = $args{data} || croak "data argument not specified\n";
+    is_arrayref($data) || croak "data arg must be an array ref\n";
+
+    $args{file} = Path::Class::file($args{file})->absolute;
+
+    return;
+}
+
+#  control whether a file is written symetrically or not
+sub to_table {
+    my $self = shift;
+    my %args = @_;
+    #  modify to make the default, rather than required
+    #my $file = $args{file} || ($self->get_param('OUTPFX') . ".csv");  
+    my $as_symmetric = $args{symmetric} || 0;
+
+    croak "[BaseStruct] argument 'list' not specified\n"
+      if !defined $args{list}; 
+
+    my $list = $args{list};
+
+    my $check_elements = $self->get_element_list;
+
+    #  Check if the lists in this object are symmetric.  Check the list type as well.
+    #  Assumes type is constant across all elements, and that all elements have this list.
+    my $last_contents_count = -1;
+    my $is_asym = 0;
+    my %list_keys;
+    my $prev_list_keys;
+
+    say "[BASESTRUCT] Checking elements for list symmetry: $list";
+  CHECK_ELEMENTS:
+    foreach my $i (0 .. $#$check_elements) {  # sample the lot
+        my $check_element = $check_elements->[$i];
+        last CHECK_ELEMENTS if ! defined $check_element;
+
+        my $values = $self->get_list_values (
+            element => $check_element,
+            list    => $list,
+        );
+        if (is_hashref($values)) {
+            if (defined $prev_list_keys and $prev_list_keys != scalar keys %$values) {
+                $is_asym ++;  #  This list is of different length from the previous.  Allows for zero length lists.
+                last CHECK_ELEMENTS;
+            }
+            $prev_list_keys //= scalar keys %$values;
+            @list_keys{keys %$values} = undef;
+        }
+        elsif (is_arrayref($values)) {
+            $is_asym = 1;  #  arrays are always treated as asymmetric
+            last CHECK_ELEMENTS;
+        }
+
+        #  Increment if not first check and we have added new keys from previous run.
+        #  Allows for lists of same length but with different keys.
+        if ($i && $last_contents_count != scalar keys %list_keys) {
+            $is_asym ++ ;
+            last CHECK_ELEMENTS if $is_asym;
+        }
+
+        $last_contents_count = scalar keys %list_keys;
+    }
+
+    my $data;
+
+    if (! $as_symmetric and $is_asym) {
+        say "[BASESTRUCT] Converting asymmetric data from $list "
+              . "to asymmetric table";
+        $data = $self->to_table_asym (%args);
+    }
+    elsif ($as_symmetric && $is_asym) {
+        say "[BASESTRUCT] Converting asymmetric data from $list "
+              . "to symmetric table";
+        $data = $self->to_table_asym_as_sym (%args);
+    }
+    else {
+        say "[BASESTRUCT] Converting symmetric data from $list "
+              . "to symmetric table";
+        $data = $self->to_table_sym (%args);
+    }
+
+    return wantarray ? @$data : $data;
+}
+
+#  sometimes we have names of unequal length
+sub get_longest_name_array_length {
+    my $self = shift;
+
+    my $longest = -1;
+    foreach my $element ($self->get_element_list) {
+        my $array = $self->get_element_name_as_array (element => $element);
+        my $len = scalar @$array;
+        if ($len > $longest) {
+            $longest = $len;
+        }
+    }
+    return $longest;
+}
+
+#  Write parts of the object to a CSV file
+#  Assumes these are always hashes, which may blow
+#  up in our faces later.  We'll fix it then
+sub to_table_sym {  
+    my $self = shift;
+    my %args = @_;
+    defined $args{list} || croak "list not defined\n";
+
+    my $no_data_value      = $args{no_data_value};
+    my $one_value_per_line = $args{one_value_per_line};
+    my $no_element_array   = $args{no_element_array};
+    my $quote_el_names     = $args{quote_element_names_and_headers};
+
+    my $fh = $args{file_handle};
+    my $csv_obj = $fh ? $self->get_csv_object_for_export (%args) : undef;
+
+    my $quote_char = $self->get_param('QUOTES');
+
+    my @data;
+    my @elements = sort $self->get_element_list;
+
+    my $list_hash_ref = $self->get_hash_list_values(
+        element => $elements[0],
+        list    => $args{list},
+    );
+    my @print_order = sort keys %$list_hash_ref;
+    my @quoted_print_order =
+        map {$quote_el_names ? "$quote_char$_$quote_char" : $_}
+        @print_order;
+
+    my $max_element_array_len;  #  used in some sections, set below if needed
+
+    #  need the number of element components for the header
+    my @header = ('ELEMENT');  
+
+    if (! $no_element_array) {
+        my $i = 0;
+        #  get the number of element columns
+        $max_element_array_len = $self->get_longest_name_array_length - 1;
+
+        foreach my $null (0 .. $max_element_array_len) {
+            push (@header, 'Axis_' . $i);
+            $i++;
+        }
+    }
+
+    if ($one_value_per_line) {
+        push @header, qw /Key Value/; #/
+    }
+    else {
+        push @header, @quoted_print_order;
+    }
+
+    if ($quote_el_names) {
+        for (@header) {
+            next if $_ =~ /^$quote_char/;  #  already quoted
+            $_ = "$quote_char$_$quote_char";
+        }
+    }
+
+    push @data, \@header;
+    
+    #  now add the data to the array
+    foreach my $element (@elements) {
+        my $el = $quote_el_names ? "$quote_char$element$quote_char" : $element;
+        my @basic = ($el);
+        if (! $no_element_array) {
+            my @array = $self->get_element_name_as_array (element => $element);
+            if ($#array < $max_element_array_len) {  #  pad if needed
+                push @array, (undef) x ($max_element_array_len - $#array);
+            }
+            push @basic, @array;
+        }
+
+        my $list_ref = $self->get_hash_list_values(
+            element => $element,
+            list    => $args{list},
+        );
+
+        if ($one_value_per_line) {  
+            #  repeat the elements, once for each value or key/value pair
+            if (!defined $no_data_value) {
+                foreach my $key (@print_order) {
+                    push @data, [@basic, $key, $list_ref->{$key}];
+                }
+            }
+            else {  #  need to change some values
+                foreach my $key (@print_order) {
+                    my $val = $list_ref->{$key} // $no_data_value;
+                    push @data, [@basic, $key, $val];
+                }
+            }
+        }
+        else {
+            if (!defined $no_data_value) {
+                push @data, [@basic, @{$list_ref}{@print_order}];
+            }
+            else {
+                my @vals = map {defined $_ ? $_ : $no_data_value} @{$list_ref}{@print_order};
+                push @data, [@basic, @vals];
+            }
+        }
+
+        if ($fh) {
+            #  print to file, clear @data - gets header on first run
+            while (my $list_data = shift @data) {
+                my $string = $self->list2csv (
+                    csv_object => $csv_obj,
+                    list       => $list_data,
+                );
+                say { $fh } $string;
+            }
+        }
+    }
+
+    return wantarray ? @data : \@data;
+}
+
+sub to_table_asym {  #  get the data as an asymmetric table
+    my $self = shift;
+    my %args = @_;
+    defined $args{list} || croak "list not specified\n";
+
+    my $list = $args{list};
+
+    my $no_data_value      = $args{no_data_value};
+    my $one_value_per_line = $args{one_value_per_line};
+    my $no_element_array   = $args{no_element_array};
+    my $quote_el_names     = $args{quote_element_names_and_headers};
+
+    my $fh = $args{file_handle};
+    my $csv_obj = $fh ? $self->get_csv_object_for_export (%args) : undef;
+    my $quote_char = $self->get_param('QUOTES');
+
+    my @data;  #  2D array to hold the data
+    my @elements = sort $self->get_element_list;
+
+    push my @header, 'ELEMENT'; 
+    if (! $no_element_array) {  #  need the number of element components for the header
+        my $i = 0;
+        #  get the number of element columns
+        foreach my $null (@{$self->get_element_name_as_array (element => $elements[0])}) {  
+            push (@header, "Axis_$i");
+            $i++;
+        }
+    }
+
+    if ($one_value_per_line) {
+        push @header, qw /Key Value/;
+    }
+    else {
+        push @header, "Value";
+    }
+
+    if ($quote_el_names) {
+        for (@header) {
+            next if $_ =~ /^$quote_char/;  #  already quoted
+            $_ = "$quote_char$_$quote_char" ;
+        }
+    }
+
+    push @data, \@header;
+    
+    
+
+    foreach my $element (@elements) {
+        my $el = $quote_el_names ? "$quote_char$element$quote_char" : $element;
+        my @basic = ($el);
+        if (! $no_element_array) {
+            push @basic, ($self->get_element_name_as_array (element => $element));
+        }
+        #  get_list_values returns a list reference in scalar context - could be a hash or an array
+        my $list =  $self->get_list_values (element => $element, list => $list);
+        if ($one_value_per_line) {  #  repeats the elements, once for each value or key/value pair
+            if (is_arrayref($list)) {
+                foreach my $value (@$list) {
+                    if (!defined $value) {
+                        $value = $no_data_value;
+                    }
+                    push @data, [@basic, $value];  #  preserve internal ordering - useful for extracting iteration based values
+                }
+            }
+            elsif (is_hashref($list)) {
+                my %hash = %$list;
+                foreach my $key (sort keys %hash) {
+                    push @data, [@basic, $key, defined $hash{$key} ? $hash{$key} : $no_data_value];
+                }
+            }
+            #else {  #  we have a scale - probably undef so treat it as such
+                #  atually, don't do anything for the moment.
+            #}
+        }
+        else {
+            my @line = @basic;
+            if (is_arrayref($list)) {
+                #  preserve internal ordering - useful for extracting iteration based values
+                push @line, map {defined $_ ? $_ : $no_data_value} @$list;  
+            }
+            elsif (is_hashref($list)) {
+                my %hash = %$list;
+                foreach my $key (sort keys %hash) {
+                    push @line, ($key, defined $hash{$key} ? $hash{$key} : $no_data_value);
+                }
+            }
+            push @data, \@line;
+        }
+
+        if ($fh) {
+            #  print to file, clear @data - gets header on first run
+            while (my $list_data = shift @data) {
+                my $string = $self->list2csv (
+                    csv_object => $csv_obj,
+                    list       => $list_data,
+                );
+                say { $fh } $string;
+            }
+        }
+    }
+
+    return wantarray ? @data : \@data;
+}
+
+sub to_table_asym_as_sym {  #  write asymmetric lists to a symmetric format
+    my $self = shift;
+    my %args = @_;
+    defined $args{list} || croak "list not specified\n";
+
+    my $list = $args{list};
+
+    my $no_data_value      = $args{no_data_value};
+    my $one_value_per_line = $args{one_value_per_line};
+    my $no_element_array   = $args{no_element_array};
+    my $quote_el_names     = $args{quote_element_names_and_headers};
+
+    my $fh = $args{file_handle};
+    my $csv_obj = $fh ? $self->get_csv_object_for_export (%args) : undef;
+
+    # Get all possible indices by sampling all elements
+    # - this allows for asymmetric lists
+    my $elements = $self->get_element_hash();
+    my %indices_hash;
+
+    my $quote_char = $self->get_param('QUOTES');
+
+    say "[BASESTRUCT] Getting keys...";
+
+  BY_ELEMENT1:
+    foreach my $elt (keys %$elements) {
+        my $sub_list = $elements->{$elt}{$list};
+        if (is_arrayref($sub_list)) {
+            @indices_hash{@$sub_list} = (undef) x scalar @$sub_list;
+        }
+        elsif (is_hashref($sub_list)) {
+            @indices_hash{keys %$sub_list} = (undef) x scalar keys %$sub_list;
+        }
+    }
+    my @print_order = sort keys %indices_hash;
+    my @quoted_print_order =
+        map {$quote_el_names && !looks_like_number ($_) ? "$quote_char$_$quote_char" : $_}
+        @print_order;
+
+    my @data;
+    my @elements = sort keys %$elements;
+
+    push my @header, 'ELEMENT';  #  need the number of element components for the header
+    if (! $no_element_array) {
+        my $i = 0;
+        foreach my $null (@{$self->get_element_name_as_array(element => $elements[0])}) {  #  get the number of element columns
+            push (@header, "Axis_$i");
+            $i++;
+        }
+    }
+
+    if ($one_value_per_line) {
+        push @header, qw /Key Value/;
+    }
+    else {
+        push @header, @quoted_print_order;
+    }
+
+    if ($quote_el_names) {
+        for (@header) {
+            next if $_ =~ /^$quote_char/;  #  already quoted
+            $_ = "$quote_char$_$quote_char" ;
+        }
+    }
+
+    push @data, \@header;
+    
+    print "[BASESTRUCT] Processing elements...\n";
+
+    BY_ELEMENT2:
+    foreach my $element (@elements) {
+        my $el = looks_like_number ($element) ? $element : "$quote_char$element$quote_char";
+        my @basic = ($el);
+
+        if (! $no_element_array) {
+            push @basic, ($self->get_element_name_as_array (element => $element)) ;
+        }
+        my $list = $self->get_list_ref (
+            element => $element,
+            list    => $list,
+            autovivify => 0,
+        );
+        my %data_hash = %indices_hash;
+        @data_hash{keys %data_hash}
+          = ($no_data_value) x scalar keys %data_hash;
+        if (is_arrayref($list)) {
+            foreach my $val (@$list) {
+                $data_hash{$val}++;  #  track dups
+            }
+        }
+        elsif (is_hashref($list)) {
+            @data_hash{keys %$list} = values %$list;
+        }
+
+        #  we've built the hash, now print it out
+        if ($one_value_per_line) {  #  repeats the elements, once for each value or key/value pair
+            foreach my $key (@print_order) {
+                push @data, [@basic, $key, $data_hash{$key}];
+            }
+        }
+        else {
+            push @data, [@basic, @data_hash{@print_order}];
+        }
+
+        if ($fh) {
+            #  print to file, clear @data - gets header on first run
+            while (my $list_data = shift @data) {
+                my $string = $self->list2csv (
+                    csv_object => $csv_obj,
+                    list       => $list_data,
+                );
+                say { $fh } $string;
+            }
+        }
+    }
+
+    return wantarray ? @data : \@data;
+}
+
+#  write a table out as a series of ESRI asciigrid files, one per field based on row 0.
+#  skip any that contain non-numeric values
+sub write_table_asciigrid {
+    my $self = shift;
+    my %args = @_;
+
+    my $data = $args{data} || croak "data arg not specified\n";
+    is_arrayref($data) || croak "data arg must be an array ref\n";
+
+    my $file = $args{file} || croak "file arg not specified\n";
+    my ($name, $path, $suffix) = fileparse (Path::Class::file($file)->absolute, qr/\.asc/, qr/\.txt/);
+    my $file_list_ref = $args{filelist} || [];
+    
+    if (! defined $suffix || $suffix eq q{}) {  #  clear off the trailing .asc and store it
+        $suffix = '.asc';
+    }
+
+    #  now process the generic stuff
+    my $r = $self->raster_export_process_args ( %args );
+
+    my @min       = @{$r->{MIN}};
+    my @max       = @{$r->{MAX}};
+    my @min_ids   = @{$r->{MIN_IDS}};
+    my @max_ids   = @{$r->{MAX_IDS}};
+    my %data_hash = %{$r->{DATA_HASH}};
+    my @band_cols = @{$r->{BAND_COLS}};
+    my $header    =   $r->{HEADER};
+    my $no_data   =   $r->{NODATA};
+    my @res       = @{$r->{RESOLUTIONS}};
+    my $ncols     = $r->{NCOLS};
+    my $nrows     = $r->{NROWS};
+
+    my %coord_cols_hash = %{$r->{COORD_COLS_HASH}};
+
+    my @fh;  #  file handles
+    my @file_names;
+    foreach my $i (@band_cols) {
+        next if $coord_cols_hash{$i};  #  skip if it is a coordinate
+
+        my $this_file = $name . "_" . $header->[$i];
+        $this_file = $self->escape_filename (string => $this_file);
+
+        my $filename    = Path::Class::file($path, $this_file)->stringify;
+        $filename      .= $suffix;
+        $file_names[$i] = $filename;
+        push @$file_list_ref, $filename; # record file in list
+
+        my $fh;
+        my $success = open ($fh, '>', $filename);
+        croak "Cannot open $filename\n"
+          if ! $success;
+
+        $fh[$i] = $fh;
+        print $fh "nrows $nrows\n";
+        print $fh "ncols $ncols\n";
+        print $fh "xllcenter $min[0]\n";
+        print $fh "yllcenter $min[1]\n";
+        print $fh "cellsize $res[0]\n";  #  CHEATING 
+        print $fh "nodata_value $no_data\n";
+    }
+
+    my %coords;
+    #my @default_line = ($no_data x scalar @$header);
+
+    for my $y (reverse ($min_ids[1] .. $max_ids[1])) {
+        for my $x ($min_ids[0] .. $max_ids[0]) {
+            my $coord_name = join (':', $x, $y);
+            foreach my $i (@band_cols) {
+                next if $coord_cols_hash{$i};  #  skip if it is a coordinate
+                my $value = $data_hash{$coord_name}[$i] // $no_data;
+                my $ofh = $fh[$i];
+                print $ofh "$value ";
+            }
+        }
+        #  end of lines
+        foreach my $i (@band_cols) { 
+            #next if $coord_cols_hash{$i};  #  skip if it is a coordinate
+            my $fh = $fh[$i];
+            print $fh "\n";
+        }
+    }
+
+    FH:
+    for (my $i = 0; $i <= $#fh; $i++) {
+        my $fh = $fh[$i];
+
+        next if ! defined $fh;
+
+        if (close $fh) {
+            print "[BASESTRUCT] Write to file $file_names[$i] successful\n";
+        }
+        else {
+            print "[BASESTRUCT] Write to file $file_names[$i] failed\n";
+        }
+
+    }
+
+    return;
+}
+
+#  write a table out as a series of ESRI floatgrid files,
+#  one per field based on row 0.
+#  Skip any fields that contain non-numeric values
+sub write_table_floatgrid {
+    my $self = shift;
+    my %args = @_;
+
+    my $data = $args{data} || croak "data arg not specified\n";
+    is_arrayref($data) || croak "data arg must be an array ref\n";
+
+    my $file = $args{file} || croak "file arg not specified\n";
+    my ($name, $path, $suffix) = fileparse (Path::Class::file($file)->absolute, qr/\.flt/);
+    if (! defined $suffix || $suffix eq q{}) {  #  clear off the trailing .flt and store it
+        $suffix = '.flt';
+    }
+
+    #  now process the generic stuff
+    my $r = $self->raster_export_process_args ( %args );
+
+    my @min       = @{$r->{MIN}};
+    my @max       = @{$r->{MAX}};
+    my @min_ids   = @{$r->{MIN_IDS}};
+    my @max_ids   = @{$r->{MAX_IDS}};
+    my %data_hash = %{$r->{DATA_HASH}};
+    my @band_cols = @{$r->{BAND_COLS}};
+    my $header    =   $r->{HEADER};
+    my $no_data   =   $r->{NODATA};
+    my @res       = @{$r->{RESOLUTIONS}};
+    my $ncols     =   $r->{NCOLS};
+    my $nrows     =   $r->{NROWS};
+
+
+    my %coord_cols_hash = %{$r->{COORD_COLS_HASH}};
+
+    #  are we LSB or MSB?
+    my $is_little_endian = unpack( 'c', pack( 's', 1 ) );
+
+    my @fh;  #  file handles
+    my @file_names;
+    foreach my $i (@band_cols) {
+        #next if $coord_cols_hash{$i};  #  skip if it is a coordinate
+        my $this_file = $name . "_" . $header->[$i];
+        $this_file = $self->escape_filename (string => $this_file);
+
+        my $filename = Path::Class::file($path, $this_file)->stringify;
+        $filename .= $suffix;
+        $file_names[$i] = $filename;
+
+        my $fh;
+        my $success = open ($fh, '>', $filename);
+        croak "Cannot open $filename\n"
+          if ! $success;
+
+        binmode $fh;
+        $fh[$i] = $fh;
+
+        my $header_file = $filename;
+        $header_file =~ s/$suffix$/\.hdr/;
+        $success = open (my $fh_hdr, '>', $header_file);
+        croak "Cannot open $header_file\n" if ! $success;
+
+        print $fh_hdr "nrows $nrows\n";
+        print $fh_hdr "ncols $ncols\n";
+        print $fh_hdr "xllcenter $min[0]\n";
+        print $fh_hdr "yllcenter $min[1]\n";
+        print $fh_hdr "cellsize $res[0]\n"; 
+        print $fh_hdr "nodata_value $no_data\n";
+        print $fh_hdr 'byteorder ',
+                      ($is_little_endian ? 'LSBFIRST' : 'MSBFIRST'),
+                      "\n";
+        $fh_hdr->close;
+    }
+
+    my %coords;
+    #my @default_line = ($no_data x scalar @$header);
+
+    foreach my $y (reverse ($min_ids[1] .. $max_ids[1])) {
+        foreach my $x ($min_ids[0] .. $max_ids[0]) {
+
+            my $coord_name = join (':', $x, $y);
+            foreach my $i (@band_cols) { 
+                next if $coord_cols_hash{$i};  #  skip if it is a coordinate
+                my $value = $data_hash{$coord_name}[$i] // $no_data;
+                my $fh = $fh[$i];
+                print $fh pack ('f', $value);
+            }
+        }
+    }
+
+    FH:
+    for (my $i = 0; $i <= $#fh; $i++) {
+        my $fh = $fh[$i];
+
+        next FH if ! defined $fh;
+
+        if (close $fh) {
+            print "[BASESTRUCT] Write to file $file_names[$i] successful\n";
+        }
+        else {
+            print "[BASESTRUCT] Write to file $file_names[$i] failed\n";
+        }
+    }
+
+    return;
+}
+
+#  lots of overlap with write_table_floatgrid - should refactor
+sub write_table_divagis {
+    my $self = shift;
+    my %args = @_;
+
+    my $data = $args{data} || croak "data arg not specified\n";
+    is_arrayref($data) || croak "data arg must be an array ref\n";
+
+    my $file = $args{file} || croak "file arg not specified\n";
+    my ($name, $path, $suffix) = fileparse (Path::Class::file($file)->stringify, qr'\.gri');
+    if (! defined $suffix || $suffix eq q{}) {  #  clear off the trailing .gri and store it
+        $suffix = '.gri';
+    }
+
+    #  now process the generic stuff
+    my $r = $self->raster_export_process_args ( %args );
+
+    my @min       = @{$r->{MIN}};
+    my @max       = @{$r->{MAX}};
+    my @min_ids   = @{$r->{MIN_IDS}};
+    my @max_ids   = @{$r->{MAX_IDS}};
+    my %data_hash = %{$r->{DATA_HASH}};
+    my @band_cols = @{$r->{BAND_COLS}};
+    my $header    =   $r->{HEADER};
+    my $no_data   =   $r->{NODATA};
+    my @res       = @{$r->{RESOLUTIONS}};
+    my $ncols     =   $r->{NCOLS};
+    my $nrows     =   $r->{NROWS};
+
+    my %coord_cols_hash = %{$r->{COORD_COLS_HASH}};
+
+    #  are we LSB or MSB?
+    my $is_little_endian = unpack( 'c', pack( 's', 1 ) );
+
+    my @fh;  #  file handles
+    my @file_names;
+    foreach my $i (@band_cols) {
+        #next if $coord_cols_hash{$i};  #  skip if it is a coordinate
+        my $this_file = $name . "_" . $header->[$i];
+        $this_file = $self->escape_filename (string => $this_file);
+
+        my $filename = Path::Class::file($path, $this_file)->stringify;
+        $filename .= $suffix;
+        $file_names[$i] = $filename;
+
+        my $fh;
+        my $success = open ($fh, '>', $filename);
+        croak "Cannot open $filename\n"
+          if ! $success;
+
+        binmode $fh;
+        $fh[$i] = $fh;
+
+        my $header_file = $filename;
+        $header_file =~ s/$suffix$/\.grd/;
+        $success = open (my $fh_hdr, '>', $header_file);
+        croak "Cannot open $header_file\n" if ! $success;
+
+        my $time = localtime;
+        my $create_time = ($time->year + 1900) . ($time->mon + 1) . $time->mday;
+        my $minx = $min[0] - $res[0] / 2;
+        my $maxx = $max[0] + $res[0] / 2;
+        my $miny = $min[1] - $res[1] / 2;
+        my $maxy = $max[1] + $res[1] / 2;
+        my $stats = $self->get_list_value_stats (list => $args{list}, index => $header->[$i]);
+
+        my $diva_hdr = <<"DIVA_HDR"
+[General]
+Version= 1.0
+Creator= Biodiverse $VERSION
+Title=$header->[$i]
+Created= $create_time
+
+[GeoReference]
+Projection=unknown
+Columns=$ncols
+Rows=$nrows
+MinX=$minx
+MaxX=$maxx
+MinY=$miny
+MaxY=$maxy
+ResolutionX= $res[0]
+ResolutionY= $res[1]
+
+[Data]
+DataType=FLT4S
+MinValue=$stats->{MIN}
+MaxValue=$stats->{MAX}
+NoDataValue=$no_data
+Transparent=1
+
+
+DIVA_HDR
+  ;
+        print $fh_hdr $diva_hdr;
+        $fh_hdr->close;
+    }
+
+    my %coords;
+    #my @default_line = ($no_data x scalar @$header);
+
+    foreach my $y (reverse ($min_ids[1] .. $max_ids[1])) {
+        foreach my $x ($min_ids[0] .. $max_ids[0]) {
+
+            my $coord_name = join (':', $x, $y);
+            foreach my $i (@band_cols) { 
+                next if $coord_cols_hash{$i};  #  skip if it is a coordinate
+                my $value = $data_hash{$coord_name}[$i] // $no_data;
+                my $fh = $fh[$i];
+                print $fh pack ('f', $value);
+            }
+        }
+    }
+
+    FH:
+    for (my $i = 0; $i <= $#fh; $i++) {
+        my $fh = $fh[$i];
+
+        next FH if ! defined $fh;
+
+        if (close $fh) {
+            print "[BASESTRUCT] Write to file $file_names[$i] successful\n";
+        }
+        else {
+            print "[BASESTRUCT] Write to file $file_names[$i] failed\n";
+        }
+    }
+
+    return;
+}
+
+#  write a table out as a series of ESRI floatgrid files,
+#  one per field based on row 0.
+#  Skip any fields that contain non-numeric values
+sub write_table_geotiff {
+    my $self = shift;
+    my %args = @_;
+
+    my $data = $args{data} || croak "data arg not specified\n";
+    is_arrayref($data) || croak "data arg must be an array ref\n";
+
+    my $file = $args{file} || croak "file arg not specified\n";
+    my ($name, $path, $suffix) = fileparse (Path::Class::file($file)->absolute, qr/\.tif{1,2}/);
+    if (! defined $suffix || $suffix eq q{}) {  #  clear off the trailing .tif and store it
+        $suffix = '.tif';
+    }
+
+    #  now process the generic stuff
+    my $r = $self->raster_export_process_args ( %args );
+
+    my @min       = @{$r->{MIN}};
+    my @max       = @{$r->{MAX}};
+    my @min_ids   = @{$r->{MIN_IDS}};
+    my @max_ids   = @{$r->{MAX_IDS}};
+    my %data_hash = %{$r->{DATA_HASH}};
+    my @band_cols = @{$r->{BAND_COLS}};
+    my $header    =   $r->{HEADER};
+    my $no_data   =   $r->{NODATA};
+    my @res       = @{$r->{RESOLUTIONS}};
+    my $ncols     =   $r->{NCOLS};
+    my $nrows     =   $r->{NROWS};
+
+    my %coord_cols_hash = %{$r->{COORD_COLS_HASH}};
+
+    my $ll_cenx = $min[0];  # - 0.5 * $res[0];
+    my $ul_ceny = $max[1];  # - 0.5 * $res[1];
+
+    my $tfw = <<"END_TFW"
+$res[0]
+0
+0
+-$res[1]
+$ll_cenx
+$ul_ceny
+END_TFW
+  ;
+
+    #  are we LSB or MSB?
+    my $is_little_endian = unpack( 'c', pack( 's', 1 ) );
+
+    my @file_names;
+    foreach my $i (@band_cols) {
+        my $this_file = $name . "_" . $header->[$i];
+        $this_file = $self->escape_filename (string => $this_file);
+
+        my $filename = Path::Class::file($path, $this_file)->stringify;
+        $filename   .= $suffix;
+        $file_names[$i] = $filename;
+    }
+
+    my %coords;
+    my @bands;
+
+    foreach my $y (reverse ($min_ids[1] .. $max_ids[1])) {
+        foreach my $x ($min_ids[0] .. $max_ids[0]) {
+
+            my $coord_id = join (':', $x, $y);
+            foreach my $i (@band_cols) { 
+                next if $coord_cols_hash{$i};  #  skip if it is a coordinate
+                my $value = $data_hash{$coord_id}[$i] // $no_data;
+                $bands[$i] .= pack 'f', $value;
+            }
+        }
+    }
+
+    my $format = "GTiff";
+    my $driver = Geo::GDAL::GetDriverByName( $format );
+
+    foreach my $i (@band_cols) {
+        my $f_name = $file_names[$i];
+        my $pdata  = $bands[$i];
+
+        my $out_raster = $driver->Create($f_name, $ncols, $nrows, 1, 'Float32');
+
+        my $out_band = $out_raster->GetRasterBand(1);
+        $out_band->SetNoDataValue ($no_data);
+        $out_band->WriteRaster(0, 0, $ncols, $nrows, $pdata);
+
+        my $f_name_tfw = $f_name . 'w';
+        open(my $fh, '>', $f_name_tfw) or die "cannot open $f_name_tfw";
+        print {$fh} $tfw;
+        $fh->close;
+    }
+
+    return;
+}
+
+#  write a table out as an ER-Mapper ERS BIL file.
+sub write_table_ers {
+    my $self = shift;
+    my %args = @_;
+
+    my $data = $args{data} || croak "data arg not specified\n";
+    is_arrayref($data) || croak "data arg must be an array ref\n";
+    my $file = $args{file} || croak "file arg not specified\n";
+
+    my ($name, $path, $suffix)
+        = fileparse (Path::Class::file($file)->absolute, qr/\.ers/);
+
+    #  add suffix if not specified
+    if (!defined $suffix || $suffix eq q{}) {
+        $suffix = '.ers';
+    }
+
+    #  now process the generic stuff
+    my $r = $self->raster_export_process_args ( %args );
+
+    my @min       = @{$r->{MIN}};
+    my @max       = @{$r->{MAX}};
+    my @min_ids   = @{$r->{MIN_IDS}};
+    my @max_ids   = @{$r->{MAX_IDS}};
+    my %data_hash = %{$r->{DATA_HASH}};
+    my @band_cols = @{$r->{BAND_COLS}};
+    my $header    =   $r->{HEADER};
+    my $no_data   =   $r->{NODATA};
+    my @res       = @{$r->{RESOLUTIONS}};
+    #my $ncols     =   $r->{NCOLS};
+    #my $nrows     =   $r->{NROWS};
+
+    my %coord_cols_hash = %{$r->{COORD_COLS_HASH}};
+
+    #my %stats;
+
+    my $data_file = Path::Class::file($path, $name)->stringify;
+    my $success = open (my $ofh, '>', $data_file);
+    if (! $success) {
+        croak "Could not open output file $data_file\n";
+    }
+    binmode $ofh;
+
+    my ($ncols, $nrows) = (0, 0);
+
+    foreach my $y (reverse ($min_ids[1] .. $max_ids[1])) {
+
+        $nrows ++;
+        foreach my $band (@band_cols) {
+            $ncols = 0;
+
+            foreach my $x ($min_ids[0] .. $max_ids[1]) {
+
+                my $ID = "$x:$y";
+                my $value = $data_hash{$ID}[$band] // $no_data;
+
+                eval {
+                    print {$ofh} pack 'f', $value;
+                };
+                croak $EVAL_ERROR if $EVAL_ERROR;
+
+                $ncols ++;
+                #print "$ID, $value\n" if $band == $band_cols[0];
+            }
+        }
+    }
+
+    if (! close $ofh) {
+        croak "Unable to write to $data_file\n";
+    }
+    else {
+        print "[BASESTRUCT] Write to file $data_file successful\n";
+    }
+
+    #  are we LSB or MSB?
+    my $is_little_endian = unpack( 'c', pack( 's', 1 ) );
+    my $LSB_or_MSB = $is_little_endian ? 'LSBFIRST' : 'MSBFIRST';
+    my $gm_time = (gmtime);
+    $gm_time =~ s/(\d+)$/GMT $1/;  #  insert "GMT" before the year
+    my $n_bands = scalar @band_cols;
+
+    #  The RegistrationCell[XY] values should be 0.5,
+    #  but 0 plots properly in ArcMap
+    #  -- fixed in arc 10.2, and prob earlier, so we are OK now
+    my @reg_coords = (
+        $min[0] - ($res[0] / 2),
+        $max[1] + ($res[1] / 2),
+        #$min[0], $max[1],
+    );
+
+
+    my $header_start =<<"END_OF_ERS_HEADER_START"
+DatasetHeader Begin
+\tVersion         = "5.5"
+\tName		= "$name$suffix"
+\tLastUpdated     = $gm_time
+\tDataSetType     = ERStorage
+\tDataType        = Raster
+\tByteOrder       = $LSB_or_MSB
+\tCoordinateSpace Begin
+\t\tDatum           = "Unknown"
+\t\tProjection      = "Unknown"
+\t\tCoordinateType  = EN
+\t\tRotation        = 0:0:0.0
+\tCoordinateSpace End
+\tRasterInfo Begin
+\t\tCellType        = IEEE4BYTEREAL
+\t\tNullCellValue = $no_data
+\t\tCellInfo Begin
+\t\t\tXdimension      = $res[0]
+\t\t\tYdimension      = $res[1]
+\t\tCellInfo End
+\t\tNrOfLines       = $nrows
+\t\tNrOfCellsPerLine        = $ncols
+\t\tRegistrationCoord Begin
+\t\t\tEastings        = $reg_coords[0]
+\t\t\tNorthings       = $reg_coords[1]
+\t\tRegistrationCoord End
+\t\tRegistrationCellX  = 0
+\t\tRegistrationCellY  = 0
+\t\tNrOfBands       = $n_bands
+END_OF_ERS_HEADER_START
+;
+
+    my @header = $header_start;
+
+    #  add the band info
+    foreach my $i (@band_cols) {
+        push @header, (
+            qq{\t\tBandId Begin},
+            qq{\t\t\tValue           = "}
+              . $self->escape_filename(string => $header->[$i])
+              . qq{"},
+            qq{\t\tBandId End},
+        );
+    }
+
+    push @header, (
+        "\tRasterInfo End",
+        "DatasetHeader End"
+    );
+
+    my $header_file = Path::Class::file($path, $name)->stringify . $suffix;
+    open (my $header_fh, '>', $header_file)
+      or croak "Could not open header file $header_file\n";
+
+    say {$header_fh} join ("\n", @header);
+
+    croak "Unable to write to $header_file\n"
+      if !$header_fh->close;
+    
+    say "[BASESTRUCT] Write to file $header_file successful";
+
+    return;
+}
+
+sub raster_export_process_args {
+    my $self = shift;
+    my %args = @_;
+    my $data = $args{data};
+
+    my @axes_to_use = (0,1);
+
+    my $no_data = defined $args{no_data_value}
+                ? eval $args{no_data_value}
+                : undef;
+
+    if (! defined $no_data or not looks_like_number $no_data ) {
+        $no_data = -9999 ;
+        print "[BASESTRUCT] Overriding undefined or non-numeric no_data_value with $no_data\n";
+    }
+
+    my @res = defined $args{resolutions}
+            ? @{$args{resolutions}}
+            : $self->get_cell_sizes;
+
+    #  check the resolutions.
+    eval {
+        $self->raster_export_test_axes_validity (
+            resolutions => [@res[@axes_to_use]],
+        );
+    };
+    croak $EVAL_ERROR if $EVAL_ERROR;
+
+    my @coord_cols = $self->raster_export_get_coord_cols (%args);
+    my %coord_cols_hash;
+    @coord_cols_hash{@coord_cols} = @coord_cols;
+
+    my $header = shift @$data;
+    my $data_start_col = (scalar @res) + 1;  #  first three columns are ID, followed by coords
+    my @band_cols = ($data_start_col .. $#$header);  
+
+    my $res = $self->raster_export_process_table (
+        data       => $data,
+        coord_cols => \@coord_cols,
+        res        => \@res,
+    );
+    my @max = $res->{MAX};
+    my @min = $res->{MIN};
+    my $dimensions = $res->{DIMENSIONS};
+    my $ncols = $dimensions->[0]; 
+    my $nrows = $dimensions->[1];
+
+    #  add some more keys to $res
+    $res->{HEADER}          = $header;
+    $res->{BAND_COLS}       = \@band_cols;
+    $res->{NODATA}          = $no_data;
+    $res->{RESOLUTIONS}     = \@res; 
+    $res->{COORD_COLS_HASH} = \%coord_cols_hash;
+    $res->{NCOLS}           = $ncols;
+    $res->{NROWS}           = $nrows;
+
+    return wantarray ? %$res : $res;
+}
+
+sub raster_export_test_axes_validity {
+    my $self = shift;
+    my %args = @_;
+    my @resolutions = @{$args{resolutions}};
+
+    my $i = 0;
+    foreach my $r (@resolutions) {
+
+        croak "[BASESTRUCT] Cannot export text axes to raster, axis $i\n"
+          if $r < 0;
+
+        croak "[BASESTRUCT] Cannot export point axes to raster, axis $i\n"
+          if $r == 0;
+
+        $i++;
+    }
+
+    return 1;
+}
+
+sub raster_export_get_coord_cols {
+    my $self = shift;
+    my %args = @_;
+
+    my @coord_cols = defined $args{coord_cols} ? @{$args{coord_cols}} : (1,2);
+
+    return wantarray ? @coord_cols : \@coord_cols;
+}
+
+sub raster_export_process_table {
+    my $self = shift;
+    my %args = @_;
+
+    my $data = $args{data};
+    my @coord_cols = @{$args{coord_cols}};
+    my @res = @{$args{res}};
+
+    #  loop through and get the min and max coords,
+    #  as well as converting the array to a hash
+    my @min = ( 10e20, 10e20);
+    my @max = (-10e20,-10e20);
+    my @min_ids = ( 10e20, 10e20);
+    my @max_ids = (-10e20,-10e20);
+    my %data_hash;
+    foreach my $line (@$data) {
+        my @coord = @$line[@coord_cols];
+        $min[0] = min ($min[0], $coord[0]);
+        $min[1] = min ($min[1], $coord[1]);
+        $max[0] = max ($max[0], $coord[0]);
+        $max[1] = max ($max[1], $coord[1]);
+        my $cell_idx = floor ($coord[0] / $res[0]);
+        my $cell_idy = floor ($coord[1] / $res[1]);
+        $min_ids[0] = min ($min_ids[0], $cell_idx);
+        $min_ids[1] = min ($min_ids[1], $cell_idy);
+        $max_ids[0] = max ($max_ids[0], $cell_idx);
+        $max_ids[1] = max ($max_ids[1], $cell_idy);
+        
+        $data_hash{join (':', $cell_idx, $cell_idy)} = $line;
+    }
+
+    my @dimensions = ($max_ids[0] - $min_ids[0] + 1, $max_ids[1] - $min_ids[1] + 1);
+
+    my %results = (
+        MIN        => \@min,
+        MAX        => \@max,
+        MIN_IDS    => \@min_ids,
+        MAX_IDS    => \@max_ids,
+        DATA_HASH  => \%data_hash,
+        DIMENSIONS => \@dimensions,
+    );
+
+    return wantarray ? %results : \%results;
+}
+
+#  get the covariance matrix for a table of values
+sub get_covariance_from_table {
+    my $self = shift;
+    my %args = @_;
+
+    my $data = $args{data};
+    my $flds  = $args{fields};
+    my $means = $args{means};
+
+    my $prefix = $args{prefix};  #  for as_text
+
+    if (! defined $flds) {
+        my $first_line = $data->[0];
+        $flds = [0.. $#$first_line];
+    }
+
+    my @sums;
+    my @counts;
+
+    foreach my $line (@$data) {
+        my $ii = -1;
+
+        PASS1:
+        foreach my $i (@$flds) {
+            $ii ++;
+            next PASS1 if ! defined $line->[$i];
+
+            my $jj = -1;
+
+            PASS2:
+            foreach my $j (@$flds) {
+                $jj ++;
+                next PASS2 if ! defined $line->[$j];
+                $sums[$ii][$jj] += ($line->[$i] - $means->[$i]) * ($line->[$j] - $means->[$j]);
+                $counts[$ii][$jj] ++;
+            }
+        }
+    }
+
+    my @covariance;
+
+    foreach my $row (0 .. $#$flds) {
+        foreach my $col (0 .. $#$flds) {
+            $covariance[$row][$col] = $counts[$row][$col]
+                ? $sums[$row][$col] / $counts[$row][$col]
+                : 0;
+        }
+    }
+
+    if ($args{as_text}) {
+        my $string;
+        foreach my $row (@covariance) {
+            $string .= $prefix . join ("\t", @$row) . "\n";
+        }
+        $string =~ s/\n$//;  #  strip trailing newline
+        return $string;
+    }
+
+    return wantarray ? @covariance : \@covariance;
+}
+
+#  convert the elements to a tree format, eg family - genus - species
+#  won't make sense for many types of basedata, but oh well.  
+sub to_tree {
+    my $self = shift;
+    my %args = @_;
+
+    my $name = $args{name} // $self->get_param ('NAME') . "_AS_TREE";
+    my $tree = Biodiverse::Tree->new (NAME => $name);
+
+    my $elements = $self->get_element_hash;
+
+    my $quotes = $self->get_param ('QUOTES');  #  for storage, not import
+    my $el_sep = $self->get_param ('JOIN_CHAR');
+    my $csv_obj = $self->get_csv_object (
+        sep_char   => $el_sep,
+        quote_char => $quotes,
+    );
+
+    foreach my $element (keys %$elements) {
+        my @components = $self->get_element_name_as_array (element => $element);
+        #my @so_far;
+        my @prev_names = ();
+        #for (my $i = 0; $i <= $#components; $i++) {
+        foreach my $i (0 .. $#components) {
+            #$so_far[$i] = $components[$i];
+            my $node_name = $self->list2csv (
+                csv_object  => $csv_obj,
+                list        => [@components[0..$i]],
+            );
+            $node_name = $self->dequote_element (
+                element    => $node_name,
+                quote_char => $quotes,
+            );
+
+            my $parent_name = $i ? $prev_names[$i-1] : undef;  #  no parent if at highest level
+
+            if (not $tree->node_is_in_tree (node => $node_name)) {
+                my $node = $tree->add_node (
+                    name   => $node_name,
+                    length => 1,
+                );
+
+                if ($parent_name) {
+                    my $parent_node = $tree->get_node_ref (node => $parent_name);
+                    #  create the parent if need be - SHOULD NOT HAPPEN
+                    #if (not defined $parent_node) {
+                    #    $parent_node = $tree->add_node (name => $parent_name, length => 1);
+                    #}
+                    #  now add the child with the element as the name so we can link properly to the basedata in labels tab
+                    $node->set_parent (parent => $parent_node);
+                    $parent_node->add_children (children => [$node]);
+                }
+            }
+            #push @so_far, $node_name;
+            $prev_names[$i] = $node_name;
+        }
+    }
+
+    #  set a master root node of length zero if we have more than one.
+    #  All the current root nodes will be its children
+    my $root_nodes = $tree->get_root_node_refs;
+    my $root_node  = $tree->add_node (name => '0___', length => 0);
+    $root_node->add_children (children => [@$root_nodes]);
+    foreach my $node (@$root_nodes) {
+        $node->set_parent (parent => $root_node);
+    }
+
+    $tree->set_parents_below;  #  run a clean up just in case
+    return $tree;
+}
+
+sub get_element_count {
+    my $self = shift;
+    my $el_hash = $self->{ELEMENTS};
+    return scalar keys %$el_hash;
+}
+
+sub get_element_list {
+    my $self = shift;
+    my $el_hash = $self->{ELEMENTS};
+    return wantarray ? keys %$el_hash : [keys %$el_hash];
+}
+
+sub sort_by_axes {
+    my $self = shift;
+    my $item_a = shift;
+    my $item_b = shift;
+
+    my $axes = $self->get_cell_sizes;
+    my $res = 0;
+    my $a_array = $self->get_element_name_as_array (element => $item_a);
+    my $b_array = $self->get_element_name_as_array (element => $item_b);
+    foreach my $i (0 .. $#$axes) {
+        $res = $axes->[$i] < 0
+            ? $a_array->[$i] cmp $b_array->[$i]
+            : $a_array->[$i] <=> $b_array->[$i];
+
+        return $res if $res;
+    }
+
+    return $res;
+};
+
+#  get a list sorted by the axes
+sub get_element_list_sorted {
+    my $self = shift;
+    my %args = @_;
+
+    my @list = $args{list} ? @{$args{list}} : $self->get_element_list;
+    my @array = sort {$self->sort_by_axes ($a, $b)} @list;
+
+    return wantarray ? @array : \@array;
+}
+
+sub get_element_hash {
+    my $self = shift;
+
+    my $elements = $self->{ELEMENTS};
+
+    return wantarray ? %$elements : $elements;
+}
+
+sub get_element_name_as_array_aa {
+    my ($self, $element) = @_;
+
+    return $self->get_array_list_values_aa ($element, '_ELEMENT_ARRAY');
+}
+
+sub get_element_name_as_array {
+    my $self = shift;
+    my %args = @_;
+
+    my $element = $args{element} //
+      croak "element not specified\n";
+
+    return $self->get_array_list_values (
+        element => $element,
+        list    => '_ELEMENT_ARRAY',
+    );
+}
+
+#  get a list of the unique values for one axis
+sub get_unique_element_axis_values {
+    my $self = shift;
+    my %args = @_;
+
+    my $axis = $args{axis};
+    croak "get_unique_element_axis_values: axis arg not defined\n"
+      if !defined $axis;
+
+    my %values;
+
+    ELEMENT:
+    foreach my $element ($self->get_element_list) {
+        my $coord_array
+          = $self->get_element_name_as_array (element => $element);
+
+        croak "not enough axes\n" if !exists ($coord_array->[$axis]);
+
+        $values{$coord_array->[$axis]} ++;
+    }
+
+    return wantarray ? keys %values : [keys %values];
+}
+
+#  get a coordinate for the element
+#  allows us to handle text axes for display
+sub get_element_name_coord {
+    my $self = shift;
+    my %args = @_;
+    defined $args{element} || croak "element not specified\n";
+    my $element = $args{element};
+
+    my $values = eval {
+        $self->get_array_list_values (element => $element, list => '_ELEMENT_COORD');
+    };
+    if (Biodiverse::BaseStruct::ListDoesNotExist->caught) {  #  doesn't exist, so generate it 
+        $self->generate_element_coords;
+        $values = $self->get_element_name_coord (element => $element);
+    }
+    #croak $EVAL_ERROR if $EVAL_ERROR;  #  need tests before putting this in.  
+
+    return wantarray ? @$values : $values;
+}
+
+#  generate the coords
+sub generate_element_coords {
+    my $self = shift;
+
+    $self->delete_param ('AXIS_LIST_ORDER');  #  force recalculation for first one
+
+    #my @is_text;
+    foreach my $element ($self->get_element_list) {
+        my $element_coord = [];  #  make a copy
+        my $cell_sizes = $self->get_cell_sizes;
+        #my $element_array = $self->get_array_list_values (element => $element, list => '_ELEMENT_ARRAY');
+        my $element_array = eval {$self->get_element_name_as_array (element => $element)};
+        if ($EVAL_ERROR) {
+            print "PRIBBLEMMS";
+            say Data::Dumper::Dump $self->{ELEMENTS}{$element};
+        }
+        
+
+        foreach my $i (0 .. $#$cell_sizes) {
+            if ($cell_sizes->[$i] >= 0) {
+                $element_coord->[$i] = $element_array->[$i];
+            }
+            else {
+                $element_coord->[$i] = $self->get_text_axis_as_coord (
+                    axis => $i,
+                    text => $element_array->[$i] // '',
+                );
+            }
+        }
+        $self->{ELEMENTS}{$element}{_ELEMENT_COORD} = $element_coord;
+    }
+
+    return 1;
+}
+
+sub get_text_axis_as_coord {
+    my $self = shift;
+    my %args = @_;
+    my $axis = $args{axis};
+    my $text = $args{text};
+    croak 'Argument "text" is undefined' if !defined $text;
+
+    #  store the axes as an array of hashes with value being the coord
+    my $lists = $self->get_param ('AXIS_LIST_ORDER') || [];
+
+    if (! $args{recalculate} and defined $lists->[$axis]) {  #  we've already done it, so return what we have
+        return $lists->[$axis]{$text};
+    }
+
+    my %this_axis;
+    #  go through and get a list of all the axis text
+    foreach my $element (sort $self->get_element_list) {
+        my $axes = $self->get_element_name_as_array (element => $element);
+        $this_axis{$axes->[$axis] // ''}++;
+    }
+    #  assign a number based on the sort order.  "z" will be lowest, "a" will be highest
+    use Sort::Naturally;
+    @this_axis{reverse nsort keys %this_axis}
+      = (0 .. scalar keys %this_axis);
+    $lists->[$axis] = \%this_axis;
+
+    $self->set_param (AXIS_LIST_ORDER => $lists);
+
+    return $lists->[$axis]{$text};
+}
+
+sub get_sub_element_list {
+    my $self = shift;
+    my %args = @_;
+
+    no autovivification;
+
+    my $element = $args{element} // croak "argument 'element' not specified\n";
+
+    my $el_hash = $self->{ELEMENTS}{$element}{SUBELEMENTS}
+      // return;
+
+    return wantarray ?  keys %$el_hash : [keys %$el_hash];
+}
+
+sub get_sub_element_hash {
+    my $self = shift;
+    my %args = @_;
+
+    no autovivification;
+    
+    my $element = $args{element}
+      // croak "argument 'element' not specified\n";
+
+    #  Ideally we should throw an exception, but at the moment too many other
+    #  things need a result and we aren't testing for them.
+    my $hash = $self->{ELEMENTS}{$element}{SUBELEMENTS} // {};
+      #// Biodiverse::NoSubElementHash->throw (
+      #      message => "Element $element does not exist or has no SUBELEMENT hash\n",
+      #  );
+
+    #  No explicit return statement used here.  
+    #  This is a hot path when called from Biodiverse::Indices::_calc_abc
+    #  and perl versions pre 5.20 do not optimise the return.
+    #  End result is ~30% faster for this line, although that might not
+    #  translate to much in real terms when it works at millions of iterations per second
+    #  (hence the lack of further optimisations on this front for now).
+    wantarray ? %$hash : $hash;
+}
+
+sub get_sub_element_hash_aa {
+    my ($self, $element) = @_;
+
+    no autovivification;
+
+    croak "argument 'element' not specified\n"
+      if !defined $element;
+
+    #  Ideally we should throw an exception, but at the moment too many other
+    #  things need a result and we aren't testing for them.
+    my $hash = $self->{ELEMENTS}{$element}{SUBELEMENTS} // {};
+
+    wantarray ? %$hash : $hash;
+}
+
+sub get_subelement_count {
+    my $self = shift;
+
+    my %args = @_;
+    my $element = $args{element};
+    croak "argument 'element' not defined\n" if ! defined $element;
+
+    my $sub_element = $args{sub_element};
+    croak "argument 'sub_element' not defined\n" if ! defined $sub_element;
+
+    if (exists $self->{ELEMENTS}{$element} && exists $self->{ELEMENTS}{$element}{SUBELEMENTS}{$sub_element}) {
+        return $self->{ELEMENTS}{$element}{SUBELEMENTS}{$sub_element};
+    }
+
+    return;
+}
+
+#  pre-assign the hash buckets to avoid rehashing larger structures
+sub _set_elements_hash_key_count {
+    my $self = shift;
+    my %args = @_;
+
+    my $count = $args{count} // 'undef';
+
+    #  do nothing if undef, zero or negative
+    croak "Invalid count argument $count\n"
+      if !looks_like_number $count || $count < 0;
+
+    my $href = $self->{ELEMENTS};
+
+    return if $count <= scalar keys %$href;  #  needed?
+
+    return keys %$href = $count;
+}
+
+
+#  add an element to a baseStruct object
+sub add_element {  
+    my $self = shift;
+    my %args = @_;
+
+    my $element = $args{element} //
+      croak "element not specified\n";
+
+    #  don't re-create the element array
+    return if $self->{ELEMENTS}{$element}{_ELEMENT_ARRAY};
+
+    my $quote_char = $self->get_param('QUOTES');
+    my $element_list_ref = $self->csv2list(
+        string     => $element,
+        sep_char   => $self->get_param('JOIN_CHAR'),
+        quote_char => $quote_char,
+        csv_object => $args{csv_object},
+    );
+
+    if (scalar @$element_list_ref == 1) {
+        $element_list_ref->[0] //= ($quote_char . $quote_char)
+    }
+    else {
+        for my $el (@$element_list_ref) {
+            $el //= $EMPTY_STRING;
+        }
+    }
+
+    $self->{ELEMENTS}{$element}{_ELEMENT_ARRAY} = $element_list_ref;
+
+    return;
+}
+
+sub add_sub_element {  #  add a subelement to a BaseStruct element.  create the element if it does not exist
+    my $self = shift;
+    my %args = (count => 1, @_);
+
+    no autovivification;
+
+    my $element = $args{element} //
+      croak "element not specified\n";
+
+    my $sub_element = $args{subelement} //
+      croak "subelement not specified\n";
+
+    my $elts_ref = $self->{ELEMENTS};
+
+    if (! exists $elts_ref->{$element}) {
+        $self->add_element (
+            element    => $element,
+            csv_object => $args{csv_object},
+        );
+    }
+
+    #  previous base_stats invalid - clear them if needed
+    #if (exists $self->{ELEMENTS}{$element}{BASE_STATS}) {
+        delete $elts_ref->{$element}{BASE_STATS};
+    #}
+
+    $elts_ref->{$element}{SUBELEMENTS}{$sub_element} += $args{count};
+
+    return;
+}
+
+#  array args version for high frequency callers
+sub add_sub_element_aa {
+    my ($self, $element, $sub_element, $count, $csv_object) = @_;
+
+    #no autovivification;
+
+    croak "element not specified\n"    if !defined $element;
+    croak "subelement not specified\n" if !defined $sub_element;
+
+    my $elts_ref = $self->{ELEMENTS};
+
+    if (! exists $elts_ref->{$element}) {
+        $self->add_element (
+            element    => $element,
+            csv_object => $csv_object,
+        );
+    }
+
+    #  previous base_stats invalid - clear them if needed
+    delete $elts_ref->{$element}{BASE_STATS};
+
+    $elts_ref->{$element}{SUBELEMENTS}{$sub_element} += ($count // 1);
+
+    return;
+}
+
+sub rename_element {
+    my $self = shift;
+    my %args = @_;
+    
+    my $element  = $args{element};
+    my $new_name = $args{new_name};
+
+    croak "element does not exist\n"
+      if !$self->exists_element (element => $element);
+    croak "argument 'new_name' is undefined\n"
+      if !defined $new_name;
+
+    my @sub_elements =
+        $self->get_sub_element_list (element => $element);
+
+    my $el_hash = $self->{ELEMENTS};
+    
+    #  increment the subelements
+    if ($self->exists_element (element => $new_name)) {
+        my $sub_el_hash_target = $self->{ELEMENTS}{$new_name}{SUBELEMENTS};
+        my $sub_el_hash_source = $self->{ELEMENTS}{$element}{SUBELEMENTS};
+        foreach my $sub_element (keys %$sub_el_hash_source) {
+            #if (exists $sub_el_hash_target->{$sub_element} {
+                $sub_el_hash_target->{$sub_element} += $sub_el_hash_source->{$sub_element};
+            #}
+        }
+    }
+    else {
+        $self->add_element (element => $new_name);
+        my $el_array = $el_hash->{$new_name}{_ELEMENT_ARRAY};
+        $el_hash->{$new_name} = $el_hash->{$element};
+        #  reinstate the _EL_ARRAY since it will be overwritten bythe previous line
+        $el_hash->{$new_name}{_ELEMENT_ARRAY} = $el_array;
+        #  the coord will need to be recalculated
+        delete $el_hash->{$new_name}{_ELEMENT_COORD};
+    }
+    delete $el_hash->{$element};
+
+    return wantarray ? @sub_elements : \@sub_elements;
+}
+
+sub rename_subelement {
+    my $self = shift;
+    my %args = @_;
+    
+    my $element     = $args{element};
+    my $sub_element = $args{sub_element};
+    my $new_name    = $args{new_name};
+    
+    croak "element does not exist\n"
+      if ! exists $self->{ELEMENTS}{$element};
+
+    my $sub_el_hash = $self->{ELEMENTS}{$element}{SUBELEMENTS};
+
+    croak "sub_element does not exist\n"
+      if !exists $sub_el_hash->{$sub_element};
+
+    $sub_el_hash->{$new_name} += $sub_el_hash->{$sub_element};
+    delete $sub_el_hash->{$sub_element};
+
+    return;
+}
+
+#  delete the element, return a list of fully cleansed elements
+sub delete_element {  
+    my $self = shift;
+    my %args = @_;
+
+    croak "element not specified\n" if ! defined $args{element};
+
+    my $element = $args{element};
+
+    my @deleted_sub_elements =
+        $self->get_sub_element_list(element => $element);
+
+    %{$self->{ELEMENTS}{$element}{SUBELEMENTS}} = ();
+    %{$self->{ELEMENTS}{$element}} = ();
+    delete $self->{ELEMENTS}{$element};
+
+    return wantarray ? @deleted_sub_elements : \@deleted_sub_elements;
+}
+
+#  remove a sub element label or group from within
+#  a group or label element.
+#  Usually called when deleting a group or label element
+#  in a related object.
+sub delete_sub_element {  
+    my $self = shift;
+    my %args = (@_);
+
+    #croak "element not specified\n" if ! defined $args{element};
+    #croak "subelement not specified\n" if ! defined $args{subelement};
+    my $element     = $args{element} // croak "element not specified\n";
+    my $sub_element = $args{subelement} // croak "subelement not specified\n";
+
+    return if ! exists $self->{ELEMENTS}{$element};
+
+    my $href = $self->{ELEMENTS}{$element};
+
+    if (exists $href->{BASE_STATS}) {
+        delete $href->{BASE_STATS}{REDUNDANCY};  #  gets recalculated if needed
+        delete $href->{BASE_STATS}{VARIETY};
+        if (exists $href->{BASE_STATS}{SAMPLECOUNT}) {
+            $href->{BASE_STATS}{SAMPLECOUNT} -= $href->{SUBELEMENTS}{$sub_element};
+        }
+    }
+    if (exists $href->{SUBELEMENTS}) {
+        delete $href->{SUBELEMENTS}{$sub_element};
+    }
+
+    1;
+}
+
+#  array args version to avoid the args hash creation
+#  (benchmarking indicates it takes a meaningful slab of time)
+sub delete_sub_element_aa {
+    my ($self, $element, $sub_element) = @_;
+    
+    croak "element not specified\n" if !defined $element;
+    croak "subelement not specified\n" if !defined $sub_element;
+
+    no autovivification;
+
+    my $href = $self->{ELEMENTS}{$element}
+     // return;
+
+    if (exists $href->{BASE_STATS}) {
+        delete $href->{BASE_STATS}{REDUNDANCY};  #  gets recalculated if needed
+        delete $href->{BASE_STATS}{VARIETY};
+        if (exists $href->{BASE_STATS}{SAMPLECOUNT}) {
+            $href->{BASE_STATS}{SAMPLECOUNT} -= $href->{SUBELEMENTS}{$sub_element};
+        }
+    }
+    delete $href->{SUBELEMENTS}{$sub_element};
+
+    scalar keys %{$href->{SUBELEMENTS}};
+}
+
+sub exists_element {
+    my $self = shift;
+    my %args = @_;
+
+    my $el = $args{element}
+      // croak "element not specified\n";
+
+    #  no explicit return for speed under pre-5.20 perls
+    exists $self->{ELEMENTS}{$el};
+}
+
+sub exists_sub_element {
+    my $self = shift;
+
+    #return if ! $self->exists_element (@_);  #  no point going further if element doesn't exist
+
+    my %args = @_;
+
+    #defined $args{element} || croak "Argument 'element' not specified\n";
+    #defined $args{subelement} || croak "Argument 'subelement' not specified\n";
+    my $element = $args{element}
+      // croak "Argument 'element' not specified\n";
+    my $subelement = $args{subelement}
+      // croak "Argument 'subelement' not specified\n";
+
+    no autovivification;
+    exists $self->{ELEMENTS}{$element}{SUBELEMENTS}{$subelement};
+}
+
+#  array args variant, with no testing of args - let perl warn as needed
+sub exists_sub_element_aa {
+    my ($self, $element, $subelement) = @_;
+
+    no autovivification;
+    exists $self->{ELEMENTS}{$element}{SUBELEMENTS}{$subelement};
+}
+
+sub add_values {  #  add a set of values and their keys to a list in $element
+    my $self = shift;
+    my %args = @_;
+
+    my $element = $args{element}
+      // croak "element not specified\n";
+    delete $args{element};
+
+    my $el_ref = $self->{ELEMENTS}{$element};
+    #  we could assign it directly, but this ensures everything is uppercase
+    #  {is uppercase necessary?}
+    foreach my $key (keys %args) {
+        $el_ref->{uc($key)} = $args{$key};
+    }
+
+    return;
+}
+
+#  increment a set of values and their keys to a list in $element
+sub increment_values {
+    my $self = shift;
+    my %args = @_;
+
+    my $element = $args{element}
+      // croak "element not specified";
+    delete $args{element};
+
+    #  we could assign it directly, but this ensures everything is uppercase
+    foreach my $key (keys %args) {  
+        $self->{ELEMENTS}{$element}{uc($key)} += $args{$key};
+    }
+
+    return;
+}
+
+#  get a list from an element
+#  returns a direct ref in scalar context
+sub get_list_values {
+    my $self = shift;
+    my %args = @_;
+
+    no autovivification;
+
+    my $element = $args{element}
+      // croak "element not specified\n";
+    my $list = $args{list}
+      // croak "List not defined\n";
+
+    my $element_ref = $self->{ELEMENTS}{$element}
+     // croak "Element $element does not exist in BaseStruct\n";
+
+    return if ! exists $element_ref->{$list};
+    return $element_ref->{$list} if ! wantarray;
+
+    #  need to return correct type in list context
+    return %{$element_ref->{$list}}
+      if is_hashref($element_ref->{$list});
+
+    return @{$element_ref->{$list}}
+      if is_arrayref($element_ref->{$list});
+
+    return;
+}
+
+sub get_hash_list_values {
+    my $self = shift;
+    my %args = @_;
+
+    my $element = $args{element};
+    croak "element not specified\n" if not defined $element;
+
+    my $list = $args{list};
+    croak  "list not specified\n" if not defined $list;
+
+    croak "element does not exist\n" if ! exists $self->{ELEMENTS}{$element};
+
+    return if ! exists $self->{ELEMENTS}{$element}{$list};
+
+    croak "list is not a hash\n"
+        if !is_hashref($self->{ELEMENTS}{$element}{$list});
+
+    return wantarray
+        ? %{$self->{ELEMENTS}{$element}{$list}}
+        : $self->{ELEMENTS}{$element}{$list};
+}
+
+#  array args version for speed
+sub get_array_list_values_aa {
+    my ($self, $element, $list) = @_;
+
+    no autovivification;
+
+    #$element // croak "Element not specified\n";
+    #$list    // croak "List not specified\n";
+
+    my $list_ref = $self->{ELEMENTS}{$element}{$list}
+      // Biodiverse::BaseStruct::ListDoesNotExist->throw (
+            message => "Element $element does not exist or does not have a list ref for $list\n",
+        );
+
+    #  does this need to be tested for?  Maybe caller beware is needed?
+    croak "List is not an array\n"
+      if reftype ($list_ref) ne 'ARRAY';
+
+    return wantarray ? @$list_ref : $list_ref;
+}
+
+
+sub get_array_list_values {
+    my $self = shift;
+    my %args = @_;
+
+    no autovivification;
+
+    my $element = $args{element} // croak "Element not specified\n";
+    my $list    = $args{list}    // croak "List not specified\n";
+
+    #croak "Element $element does not exist.  Do you need to rebuild the spatial index?\n"
+    #  if ! exists $self->{ELEMENTS}{$element};
+
+#if (!$self->{ELEMENTS}{$element}{$list}) {
+#    print "PRIBLEMS with list $list in element $element";
+#    say Data::Dumper::Dumper $self->{ELEMENTS}{$element};
+#}
+
+    my $list_ref = $self->{ELEMENTS}{$element}{$list}
+      // Biodiverse::BaseStruct::ListDoesNotExist->throw (
+            message => "Element $element does not exist or does not have a list ref for $list\n",
+        );
+
+    #  does this need to be tested for?  Maybe caller beware is needed?
+    croak "List is not an array\n"
+      if reftype ($list_ref) ne 'ARRAY';
+
+    return wantarray ? @$list_ref : $list_ref;
+}
+
+#  does a list exist in an element?
+#  if so then return its type
+sub exists_list {
+    my $self = shift;
+    my %args = @_;
+
+    croak "element not specified\n" if not defined $args{element};
+    croak "list not specified\n" if not defined $args{list};
+
+    if (exists $self->{ELEMENTS}{$args{element}}{$args{list}}) {
+        return ref $self->{ELEMENTS}{$args{element}}{$args{list}};
+    }
+
+    return;
+}
+
+sub add_lists {
+    my $self = shift;
+    my %args = @_;
+
+    croak "element not specified\n" if not defined $args{element};
+
+    my $element = $args{element};
+
+    delete $args{element};
+    @{$self->{ELEMENTS}{$element}}{keys %args} = values %args;
+
+    return;
+}
+
+sub add_to_array_lists {
+    my $self = shift;
+    my %args = @_;
+    croak "element not specified\n" if not defined $args{element};
+
+    my $element = $args{element};
+
+    delete $args{element};
+    foreach my $key (keys %args) {
+        push @{$self->{ELEMENTS}{$element}{$key}}, @{$args{$key}};
+    }
+
+    return;
+}
+
+sub add_to_hash_list {
+    my $self = shift;
+    my %args = @_;
+
+    croak "element not specified\n" if not defined $args{element};
+    my $element = $args{element};
+
+    defined $args{list} || croak "List not specified\n"; 
+    my $list = $args{list};
+
+    delete @args{qw /list element/};
+    #  create it if not already there
+    $self->{ELEMENTS}{$element}{$list} //= {};
+
+    #  now add to it
+    $self->{ELEMENTS}{$element}{$list}
+      = {%{$self->{ELEMENTS}{$element}{$list}}, %args};
+
+    return;
+}
+
+sub add_to_lists {  #  add to a list, create if not already there.
+    my $self = shift;
+    my %args = @_;
+
+    croak "element not specified\n" if not defined $args{element};
+    my $element = $args{element};
+    delete $args{element};
+
+    my $use_ref = $args{use_ref};  #  set a direct ref?  currently overrides any previous values so take care
+    delete $args{use_ref};  #  should it be in its own sub?
+
+    foreach my $list_name (keys %args) {
+        my $list_values = $args{$list_name};
+        if ($use_ref) {
+            $self->{ELEMENTS}{$element}{$list_name} = $list_values;
+        }
+        elsif (is_hashref($list_values)) {  #  slice assign
+            my $listref = ($self->{ELEMENTS}{$element}{$list_name} //= {});
+            @$listref{keys %$list_values} = values %$list_values;
+        }
+        elsif (is_arrayref($list_values)) {
+            my $listref = ($self->{ELEMENTS}{$element}{$list_name} //= []);
+            push @$listref, @$list_values;
+        }
+        else {
+            croak "no valid list ref passed to add_to_lists, %args\n";
+        }
+    }
+
+    return;
+}
+
+sub delete_lists {
+    my $self = shift;
+    my %args = @_;
+
+    croak "element not specified\n" if not defined $args{element};
+    croak "argument 'lists' not specified\n" if not defined $args{lists};
+
+    my $element = $args{element};
+    my $lists   = $args{lists};
+    croak "argument 'lists' is not an array ref\n" if !is_arrayref($lists);
+
+    foreach my $list (@$lists) {
+        delete $self->{ELEMENTS}{$element}{$list};
+    }
+
+    return;
+}
+
+sub get_lists {
+    my $self = shift;
+    my %args = @_;
+
+    croak "[BaseStruct] element not specified\n"
+      if not defined $args{element};
+    croak "[BaseStruct] element $args{element} does not exist\n"
+      if !$self->exists_element (@_);
+
+    my $element = $args{element};
+
+    my @list;
+    foreach my $tmp (keys %{$self->{ELEMENTS}{$element}}) {
+        push @list, $tmp if (is_arrayref($self->{ELEMENTS}{$element}{$tmp}) 
+                            || is_hashref($self->{ELEMENTS}{$element}{$tmp}));
+    }
+
+    return @list if wantarray;
+    return \@list;
+}
+
+#  should just return the stats object
+sub get_list_value_stats {
+    my $self = shift;
+    my %args = @_;
+    my $list = $args{list};
+    croak "List not specified\n" if not defined $list;
+    my $index = $args{index};
+    croak "Index not specified\n" if not defined $index ;
+
+    my @data;
+    foreach my $element ($self->get_element_list) {
+        my $list_ref = $self->get_list_ref (
+            element    => $element,
+            list       => $list,
+            autovivify => 0,
+        );
+        next if ! defined $list_ref;
+        next if ! exists  $list_ref->{$index};
+        next if ! defined $list_ref->{$index};  #  skip undef values
+
+        push @data, $list_ref->{$index};
+    }
+
+    my %stats_hash = (
+        MAX    => undef,
+        MIN    => undef,
+        MEAN   => undef,
+        SD     => undef,
+        PCT025 => undef,
+        PCT975 => undef,
+        PCT05  => undef,
+        PCT95  => undef,
+    );
+
+    if (scalar @data) {  #  don't bother if they are all undef
+        my $stats = $stats_class->new;
+        $stats->add_data (\@data);
+
+        %stats_hash = (
+            MAX    => $stats->max,
+            MIN    => $stats->min,
+            MEAN   => $stats->mean,
+            SD     => $stats->standard_deviation,
+            PCT025 => scalar $stats->percentile (2.5),
+            PCT975 => scalar $stats->percentile (97.5),
+            PCT05  => scalar $stats->percentile (5),
+            PCT95  => scalar $stats->percentile (95),
+        );
+    }
+
+    return wantarray ? %stats_hash : \%stats_hash;
+}
+
+sub clear_lists_across_elements_cache {
+    my $self = shift;
+    my $keys = $self->get_cached_value_keys;
+    my @keys_to_delete = grep {$_ =~ /^LISTS_ACROSS_ELEMENTS/} @$keys;
+    $self->delete_cached_values (keys => \@keys_to_delete);
+    return;
+}
+
+sub get_array_lists_across_elements {
+    my $self = shift;
+    return $self->get_lists_across_elements (list_method => 'get_array_lists');
+}
+
+sub get_hash_lists_across_elements {
+    my $self = shift;
+    return $self->get_lists_across_elements (list_method => 'get_hash_lists');
+}
+
+
+#  get a list of all the lists in all the elements
+#  up to $args{max_search}
+sub get_lists_across_elements {
+    my $self = shift;
+    my %args = @_;
+    my $max_search = $args{max_search} || $self->get_element_count;
+    my $no_private = $args{no_private} // 0;
+    my $rerun = $args{rerun};
+    my $list_method = $args{list_method} || 'get_hash_lists';
+
+    croak "max_search arg is negative\n" if $max_search < 0;
+
+    #  get from cache
+    my $cache_name_listnames   = "LISTS_ACROSS_ELEMENTS_${list_method}_${no_private}";
+    my $cache_name_last_update = "LISTS_ACROSS_ELEMENTS_MAX_SEARCH_${list_method}_${no_private}";
+    my $cache_name_max_search  = "LISTS_ACROSS_ELEMENTS_LAST_UPDATE_TIME_${list_method}_${no_private}";
+
+    my $cached_list = $self->get_cached_value ($cache_name_listnames);
+    my $cached_list_max_search
+        = $self->get_cached_value ($cache_name_max_search);
+
+    my $last_update_time = $self->get_last_update_time;
+
+    if (!defined $last_update_time) {  #  store for next time
+        $self->set_last_update_time (time - 10); # ensure older given time precision
+    }
+
+    my $last_cache_time
+        = $self->get_cached_value ($cache_name_last_update)
+          || time;
+
+    my $time_diff = defined $last_update_time
+                    ? $last_cache_time - $last_update_time
+                    : -1;
+
+    if (1 
+        && defined $cached_list                     #  return cache
+        && ! $rerun
+        && defined $cached_list_max_search          #  if it exists and
+        && $time_diff > 0                           #  was updated after $self
+        && $cached_list_max_search >= $max_search   #  the max search was
+        ) {                                         #  the same or bigger
+
+        #print "[BASESTRUCT] Using cached list items\n";
+        return (wantarray ? @$cached_list : $cached_list);   
+    }
+
+    my $elements = $self->get_element_hash;
+
+    my %tmp_hash;
+    my $count = 0;
+
+    SEARCH_FOR_LISTS:
+    foreach my $elt (keys %$elements) {
+
+        my $list = $self->$list_method (element => $elt);
+        if (scalar @$list) {
+            @tmp_hash{@$list} = undef;  #  we only care about the keys
+        }
+        $count++;
+        last SEARCH_FOR_LISTS if $count > $max_search;
+    }
+
+    #  remove private lists if needed - should just use a grep
+    if ($no_private) {
+        foreach my $key (keys %tmp_hash) {
+            if ($key =~ /^_/) {  #  not those starting with an underscore
+                delete $tmp_hash{$key};
+            }
+        }
+    }
+    my @lists = keys %tmp_hash;
+
+    #  cache
+    $self->set_cached_values (
+        $cache_name_listnames   => \@lists,
+        $cache_name_max_search  => $max_search,
+        $cache_name_last_update => $last_cache_time,
+    );
+
+    return wantarray ? @lists : \@lists;
+}
+
+#  get a list of hash lists with numeric values in them
+#  ignores undef values
+sub get_numeric_hash_lists {  
+    my $self = shift;
+    my %args = @_;
+    croak "element not specified\n" if not defined $args{element};
+    my $element = $args{element};
+
+    my %lists;
+    LIST:
+    foreach my $list ($self->get_hash_lists (element => $element)) {
+        $lists{$list} = 1;
+        foreach my $value (values %{$self->get_list_values(element => $element, list => $list)}) {
+            next if ! defined $value ;
+            if (! looks_like_number ($value)) {
+                $lists{$list} = 0;
+                next LIST;
+            }
+        }
+    }
+
+    return wantarray ? %lists : \%lists;
+}
+
+sub get_array_lists {
+    my $self = shift;
+    my %args = @_;
+
+    my $element = $args{element}
+      // croak "Element not specified, get_array_lists\n";
+
+    no autovivification;
+
+    my $el_ref = $self->{ELEMENTS}{$element}
+      // croak "Element $element does not exist, cannot get hash list\n";
+
+    my @list = grep {is_arrayref($el_ref->{$_})} keys %$el_ref;
+
+    return wantarray ? @list : \@list;
+}
+
+sub get_hash_lists {
+    my $self = shift;
+    my %args = @_;
+
+    my $element = $args{element}
+      // croak "Element not specified, get_hash_lists\n";
+
+    no autovivification;
+
+    my $el_ref = $self->{ELEMENTS}{$element}
+      // croak "Element $element does not exist, cannot get hash list\n";
+
+    my @list = grep {is_hashref ($el_ref->{$_})} keys %$el_ref;
+
+    return wantarray ? @list : \@list;
+}
+
+sub get_hash_list_keys_across_elements {
+    my $self = shift;
+    my %args = @_;
+
+    my $list_name = $args{list};
+
+    my $elements = $self->get_element_hash() || {};
+
+    my %hash_keys;
+
+    ELEMENT:
+    foreach my $elt (keys %$elements) {
+        my $hash = $self->get_list_ref (
+            element    => $elt,
+            list       => $list_name,
+            autovivify => 0,
+        );
+        next ELEMENT if ! $hash;
+        next ELEMENT if ! (is_hashref($hash));
+
+        if (scalar keys %$hash) {
+            @hash_keys{keys %$hash} = undef; #  no need for values and assigning undef is faster
+        }
+    }
+    my @sorted_keys = sort keys %hash_keys;
+    
+    return wantarray ? @sorted_keys : [@sorted_keys];
+}
+
+#  return a reference to the specified list
+#  - allows for direct operation on its values
+sub get_list_ref {
+    my $self = shift;
+    my %args = (
+        autovivify => 1,
+        @_,
+    );
+
+    my $list    = $args{list}
+      // croak "Argument 'list' not defined\n";
+    my $element = $args{element}
+      // croak "Argument 'element' not defined\n";
+
+    #croak "Element $args{element} does not exist\n"
+    #  if ! $self->exists_element (element => $element);
+
+    no autovivification;
+
+    my $el = $self->{ELEMENTS}{$element}
+      // croak "Element $args{element} does not exist\n";
+
+    if (! exists $el->{$list}) {
+        return if ! $args{autovivify};  #  should croak?
+        $el->{$list} = {};  #  should we default to a hash?
+    }
+    return $el->{$list};
+}
+
+sub rename_list {
+    my $self = shift;
+    my %args = @_;
+
+    no autovivification;
+
+    my $list = $args{list};
+    my $new_name = $args{new_name};
+    my $element  = $args{element};
+    
+    my $el = $self->{ELEMENTS}{$element}
+      // croak "Element $args{element} does not exist\n";
+
+    #croak "element $element does not contain a list called $list"
+    return if !exists $el->{$list};
+
+    $el->{$new_name} = $el->{$list};
+    delete $el->{$list};
+
+    return;
+}
+
+sub get_sample_count {
+    my $self = shift;
+    my %args = @_;
+
+    no autovivification;
+
+    my $element = $args{element}
+      // croak "element not specified\n";
+
+    my $href = $self->{ELEMENTS}{$element}{SUBELEMENTS}
+      // return;  #  should croak? 
+
+    my $count = sum (0, values %$href);
+
+    return $count;
+}
+
+sub get_variety {
+    my ($self, %args) = @_;
+
+    no autovivification;
+
+    my $element = $args{element} //
+      croak "element not specified\n";
+
+    my $href = $self->{ELEMENTS}{$element}{SUBELEMENTS}
+      // return;  #  should croak? 
+
+    #  no explicit return - minor speedup prior to perl 5.20
+    scalar keys %$href;
+}
+
+sub get_variety_aa {
+    no autovivification;
+
+    my $href = $_[0]->{ELEMENTS}{$_[1]}{SUBELEMENTS}
+      // return;  #  should croak? 
+
+    #  no explicit return - minor speedup prior to perl 5.20
+    scalar keys %$href;
+}
+
+sub get_redundancy {
+    my $self = shift;
+    my %args = @_;
+    croak "element not specified\n" if not defined $args{element};
+    my $element = $args{element};
+
+    return if ! $self->exists_element (element => $args{element});
+
+    my $redundancy = eval {
+        1 - $self->get_variety (element => $element)
+          / $self->get_sample_count (element => $element)
+    };
+
+    return $redundancy;
+}
+
+#  calculate basestats for all elements - poss redundant now there are indices that do this
+sub get_base_stats_all {
+    my $self = shift;
+
+    foreach my $element ($self->get_element_list) {
+        $self->add_lists (
+            element    => $element,
+            BASE_STATS => $self->calc_base_stats(element => $element)
+        );
+    }
+
+    return;
+}
+
+sub binarise_subelement_sample_counts {
+    my $self = shift;
+
+    foreach my $element ($self->get_element_list) {
+        my $list_ref = $self->get_list_ref (element => $element, list => 'SUBELEMENTS');
+        foreach my $val (values %$list_ref) {
+            $val = 1;
+        }
+        $self->delete_lists(element => $element, lists => ['BASE_STATS']);
+    }
+
+    $self->delete_cached_values;
+
+    return;
+}
+
+#  are the sample counts floats or ints?
+#  Could use Scalar::Util::Numeric::isfloat here if speed becomes an issue
+sub sample_counts_are_floats {
+    my $self = shift;
+
+    my $cached_val = $self->get_cached_value('SAMPLE_COUNTS_ARE_FLOATS');
+    return $cached_val if defined $cached_val;
+    
+    foreach my $element ($self->get_element_list) {
+        my $count = $self->get_sample_count (element => $element);
+
+        next if !(fmod ($count, 1));
+
+        $cached_val = 1;
+        $self->set_cached_value(SAMPLE_COUNTS_ARE_FLOATS => 1);
+
+        return $cached_val;
+    }
+
+    $self->set_cached_value(SAMPLE_COUNTS_ARE_FLOATS => 0);
+
+    return $cached_val;
+}
+
+
+sub get_metadata_get_base_stats {
+    my $self = shift;
+
+    #  types are for GUI's benefit - should really add a guessing routine instead
+    my $sample_type = eval {$self->sample_counts_are_floats} 
+        ? 'Double'
+        : 'Uint';
+
+    my $types = [
+        {VARIETY    => 'Int'},
+        {SAMPLES    => $sample_type},
+        {REDUNDANCY => 'Double'},
+    ];
+
+    my $property_keys = $self->get_element_property_keys;
+    foreach my $property (sort @$property_keys) {
+        push @$types, {$property => 'Double'};
+    }
+
+    return $self->metadata_class->new({types => $types});
+}
+
+sub get_base_stats {  #  calculate basestats for a single element
+    my $self = shift;
+    my %args = @_;
+
+    defined $args{element} || croak "element not specified\n";
+
+    my $element = $args{element};
+
+    my %stats = (
+        VARIETY    => $self->get_variety      (element => $element),
+        SAMPLES    => $self->get_sample_count (element => $element),
+        REDUNDANCY => $self->get_redundancy   (element => $element),
+    );
+
+    #  get all the user defined properties
+    my $props = $self->get_list_ref (
+        element    => $element,
+        list       => 'PROPERTIES',
+        autovivify => 0,
+    );
+
+    PROP:
+    foreach my $prop (keys %$props) {
+        $stats{$prop} = $props->{$prop};
+    }
+
+    return wantarray ? %stats : \%stats;
+}
+
+sub get_element_property_keys {
+    my $self = shift;
+
+    my $keys = $self->get_cached_value ('ELEMENT_PROPERTY_KEYS');
+
+    return wantarray ? @$keys : $keys if $keys;
+
+    my @keys = $self->get_hash_list_keys_across_elements (list => 'PROPERTIES');
+
+    $self->set_cached_value ('ELEMENT_PROPERTY_KEYS' => \@keys);
+
+    return wantarray ? @keys : \@keys;
+}
+
+sub get_element_properties {
+    my $self = shift;
+    my %args = @_;
+
+    my $element = $args{element};
+    croak "element argument not given\n" if ! defined $element;
+
+    my $props = $self->get_list_ref (
+        element    => $element,
+        list       => 'PROPERTIES',
+        autovivify => 0,
+    )
+    || {};  # or a blank hash
+
+    my %p = %$props;  #  make a copy;
+    delete @p{qw /INCLUDE EXCLUDE/};  #  don't want these
+
+    return wantarray ? %p : \%p;
+}
+
+sub get_element_properties_summary_stats {
+    my $self = shift;
+    my %args = @_;
+
+    my $bd = $self->get_basedata_ref;
+    if (Biodiverse::MissingBasedataRef->caught) {
+        $bd = undef;
+    }
+
+    my $range_weighted = defined $bd ? $args{range_weighted} : undef;
+
+    my %results;
+
+    my %stats_data;
+    foreach my $prop_name ($self->get_element_property_keys) {
+        $stats_data{$prop_name} = [];
+    }
+
+    foreach my $element ($self->get_element_list) {    
+        my %p = $self->get_element_properties(element => $element);
+        while (my ($prop, $data) = each %stats_data) {
+            next if ! defined $p{$prop};
+            my $weight = $range_weighted ? $bd->get_range (element => $element) : 1;
+            push @$data, ($p{$prop}) x $weight;
+        }
+    }
+
+    while (my ($prop, $data) = each %stats_data) {
+        next if not scalar @$data;
+
+        my $stats_object = $stats_class->new;
+        $stats_object->add_data($data);
+        foreach my $stat (qw /mean sum standard_deviation count/) { 
+            $results{$prop}{$stat} = $stats_object->$stat;
+        }
+    }
+
+    return wantarray ? %results : \%results;
+}
+
+sub has_element_properties {
+    my $self = shift;
+    
+    my @keys = $self->get_element_property_keys;
+    
+    return scalar @keys;
+}
+
+#  return true if the labels are all numeric
+sub elements_are_numeric {
+    my $self = shift;
+    foreach my $element ($self->get_element_list) {
+        return 0 if ! looks_like_number($element);
+    }
+    return 1;  # if we get this far then they must all be numbers
+}
+
+#  like elements_are_numeric, but checks each axis
+#  this is all or nothing
+sub element_arrays_are_numeric {
+    my $self = shift;
+    foreach my $element ($self->get_element_list) {
+        my $array = $self->get_element_name_as_array (element => $element);
+        foreach my $iter (@$array) {
+            return 0 if ! looks_like_number($iter);
+        }
+    }
+    return 1;  # if we get this far then they must all be numbers
+}
+
+
+sub DESTROY {
+    my $self = shift;
+    #my $name = $self->get_param ('NAME');
+    #print "DESTROYING BASESTRUCT $name\n";
+    #undef $name;
+    my $success = $self->set_param (BASEDATA_REF => undef);
+
+    #$self->_delete_params_all;
+
+    foreach my $key (sort keys %$self) {  #  clear all the top level stuff
+        #print "Deleting BS $key\n";
+        #$self->{$key} = undef;
+        delete $self->{$key};
+    }
+    undef %$self;
+
+    #  let perl handle the rest
+    return;
+}
+
+1;
+
+__END__
+
+=head1 NAME
+
+Biodiverse::BaseStruct
+
+=head1 SYNOPSIS
+
+  use Biodiverse::BaseStruct;
+  $object = Biodiverse::BaseStruct->new();
+
+=head1 DESCRIPTION
+
+TO BE FILLED IN
+
+=head1 METHODS
+
+=over
+
+=item INSERT METHODS
+
+=back
+
+=head1 REPORTING ERRORS
+
+Use the issue tracker at http://www.purl.org/biodiverse
+
+=head1 COPYRIGHT
+
+Copyright (c) 2010 Shawn Laffan. All rights reserved.  
+
+=head1 LICENSE
+
+This program is free software: you can redistribute it and/or modify
+it under the terms of the GNU General Public License as published by
+the Free Software Foundation, either version 3 of the License, or
+(at your option) any later version.
+
+This program is distributed in the hope that it will be useful,
+but WITHOUT ANY WARRANTY; without even the implied warranty of
+MERCHANTABILITY or FITNESS FOR A PARTICULAR PURPOSE.  See the
+GNU General Public License for more details.
+
+For a full copy of the license see <http://www.gnu.org/licenses/>.
+
+=cut
+