package Biodiverse::GUI::MatrixImport;
use 5.010;
use strict;
use warnings;
use File::Basename;
use Carp;
use Ref::Util qw { :all };
use File::BOM qw / :subs /;

use Gtk2;

our $VERSION = '1.99_006';

use Biodiverse::GUI::Project;
use Biodiverse::GUI::BasedataImport
  ;    #  needed for the remap dialogue - should shift that to its own package
use Biodiverse::ElementProperties;
use Biodiverse::Common;

##################################################
# High-level procedure
##################################################

sub run {
    my $gui          = shift;
    my $max_hdr_cols = shift
      // 50;    #  too many slows the GUI, and are typically redundant

    #########
    #  We are using the "normal" approach from here on
    #
    # 1. Get the matrix name & filename
    #########

    my ( $name, $filename ) = Biodiverse::GUI::OpenDialog::Run(
        'Import Matrix',
        [ 'csv', 'txt' ],
        'csv', 'txt', '*'
    );

    return if !( $filename && defined $name );

    #  should we use a sparse or normal format
    my $response = run_combo_sparse_normal();

    return if !$response;

    my $use_sparse_format = $response eq 'sparse' ? 1 : 0;

    return import_sparse_format( $name, $filename, $gui, $max_hdr_cols )
      if $use_sparse_format;

    # Get header columns
    say "[GUI] Discovering columns from $filename";

    my $line;

    open( my $fh, '<:via(File::BOM)', $filename )
      || croak "Unable to open $filename\n";

  BY_LINE:
    while ( $line = <$fh> ) {    # get first non-blank line
        $line =~ s/[\r\n]*$//;    #  handle mixed line endings
        last BY_LINE if $line;
    }
    my $header = $line;

#  run line tests on the second line as the header can sometimes have one column
    $line = <$fh>;

    my $sep_char = $gui->get_project->guess_field_separator( string => $line );
    my $eol = $gui->get_project->guess_eol( string => $line );
    my @headers = $gui->get_project->csv2list(
        string   => $header,
        sep_char => $sep_char,
        eol      => $eol
    );

    # Add non-blank columns
    # check for empty fields in header and replace with generic
    my $col_num = 0;
    while ( $col_num <= $#headers ) {
        $headers[$col_num] = $headers[$col_num] // "anon_col$col_num";
        $col_num++;
        last if $col_num >= $max_hdr_cols;
    }

    # check data, if additional lines in data, append in column list.
    my $checklines = 5;    # arbitrary, but should be sufficient
    my $donelines  = 0;
  LINE:
    while ( my $thisline = <$fh> ) {
        last if $col_num >= $max_hdr_cols;    #  already maxed out

        $donelines++;

        last if $donelines > $checklines;

        my @thisline_cols = $gui->get_project->csv2list(
            string => $thisline,

            #quote_char  => $quotes,
            sep_char => $sep_char,
            eol      => $eol,
        );

        next LINE if $col_num >= $#thisline_cols;

        while ( $col_num <= $#thisline_cols ) {
            $headers[$col_num] = "anon_col$col_num";
            $col_num++;
        }
    }

    $fh->close;

    #  should really take care of this above
    if ( scalar @headers > $max_hdr_cols ) {
        @headers = @headers[ 0 .. $max_hdr_cols ];
    }

    #########
    # 2. Get column types
    #########

    my ( $dlg, $col_widgets ) =
      make_columns_dialog_normal( \@headers, $gui->get_object('wndMain') );
    my ($column_settings);

  GET_RESPONSE:
    while (1)
    { # Keep showing dialog until have at least one label & one matrix-start column
        $response = $dlg->run();

        last GET_RESPONSE if $response ne 'ok';

        $column_settings = get_column_settings( $col_widgets, \@headers );
        my $num_labels = @{ $column_settings->{labels} };
        my $num_start  = @{ $column_settings->{start} };

        last GET_RESPONSE if $num_start == 1 && $num_labels > 0;

        #  try again if we get to here
        my $msg = Gtk2::MessageDialog->new(
            undef,
            'modal',
            'error',
            'close',
'Please select at least one label and only one start-of-matrix column',
        );
        $msg->run();
        $msg->destroy();
        $column_settings = undef;
    }

    $dlg->destroy();

    return if !$column_settings;


    # run the remap gui, get all their decisions in one go
    my $remapper           = Biodiverse::GUI::RemapGUI->new();
    my $remap_dlg_results  = $remapper->run_remap_gui(gui => $gui);

    # will be 'auto' 'manual' or 'none'
    my $remap_type = $remap_dlg_results->{remap_type};
    
    my $remap;
    if ( $remap_type eq "manual" ) {
        my %remap_data;

        %remap_data = Biodiverse::GUI::BasedataImport::get_remap_info(
            gui          => $gui,
            type         => 'remap',
            get_dir_from => $filename,
        );


        #  now do something with them...
        if ( $remap_data{file} ) {

            #my $file = $remap_data{file};
            $remap = Biodiverse::ElementProperties->new;
            $remap->import_data(%remap_data);
        }
    }

    #########
    # 3. Add the matrix
    #########
    my $matrix_ref = Biodiverse::Matrix->new( NAME => $name );

    # Set parameters
    my @label_columns;
    my $matrix_start_column;

    foreach my $col ( @{ $column_settings->{labels} } ) {
        push( @label_columns, $col->{id} );
        say "[Matrix import] label column is $col->{id}";
    }
    $matrix_start_column = $column_settings->{start}[0]->{id};
    say "[Matrix import] start column is $matrix_start_column";

    $matrix_ref->set_param( 'ELEMENT_COLUMNS', \@label_columns );
    $matrix_ref->set_param( 'MATRIX_STARTCOL', $matrix_start_column );

    # Load file
    $matrix_ref->load_data(
        file               => $filename,
        element_properties => $remap,

        #input_quotes       => $quotes,
        sep_char => $sep_char,
    );

    # if they wanted to auto remap, do that now
    if ($remap_type eq "auto") {
        $remap_dlg_results->{gui} = $gui;
        $remap_dlg_results->{old_source} = $remap_dlg_results->{datasource_choice};
        $remap_dlg_results->{new_source} = $matrix_ref;
                
        $remapper->perform_remap($remap_dlg_results);
    }

    $gui->get_project->add_matrix($matrix_ref);

    return $matrix_ref;
}

##################################################
# Extracting information from widgets
##################################################

# Extract column types and sizes into lists that can be passed to the reorder dialog
#  NEED TO GENERALISE TO HANDLE ANY NUMBER
sub get_column_settings {
    my $cols    = shift;
    my $headers = shift;
    my $num     = @$cols;
    my ( @labels, @start );

    foreach my $i ( 0 .. ( $num - 1 ) ) {
        my $widgets = $cols->[$i];

        # widgets[0] - Ignore
        # widgets[1] - Label
        # widgets[2] - Matrix start

        if ( $widgets->[1]->get_active() ) {
            push( @labels, { name => $headers->[$i], id => $i } );

        }
        elsif ( $widgets->[2]->get_active() ) {
            push( @start, { name => $headers->[$i], id => $i } );
        }

    }

    return { start => \@start, labels => \@labels };
}

##################################################
# Column selection dialog
##################################################

# We have to dynamically generate the choose columns dialog since
# the number of columns is unknown
sub make_columns_dialog_normal {
    my $header       = shift;    # ref to column header array
    my $wnd_main     = shift;
    my $type_options = shift;    #  array of types

<<<<<<< HEAD
    if ( not defined $type_options or ( ref $type_options ) !~ /ARRAY/ ) {
        $type_options = [ 'Ignore', 'Label', 'Matrix Start' ];
=======
    if (not defined $type_options or !is_arrayref($type_options)) {
        $type_options = ['Ignore', 'Label', 'Matrix Start'];
>>>>>>> 5bb12a60
    }

    my $num_columns = @$header;
    say "[GUI] Generating make columns dialog for $num_columns columns";

    # Make dialog
    my $dlg = Gtk2::Dialog->new(
        'Choose columns',
        $wnd_main, 'modal',
        'gtk-cancel' => 'cancel',
        'gtk-ok'     => 'ok',
    );

    my $label = Gtk2::Label->new(
        "<b>Select column types</b>\n(choose only one start matrix column)");
    $label->set_use_markup(1);
    $dlg->vbox->pack_start( $label, 0, 0, 0 );

    # Make table
    my $table = Gtk2::Table->new( 4, $num_columns + 1 );
    $table->set_row_spacings(5);

    #$table->set_col_spacings(20);

    # Make scroll window for table
    my $scroll = Gtk2::ScrolledWindow->new;
    $scroll->add_with_viewport($table);
    $scroll->set_policy( 'automatic', 'never' );
    $dlg->vbox->pack_start( $scroll, 1, 1, 5 );

    # Make header column
    $label = Gtk2::Label->new("<b>Column</b>");
    $label->set_use_markup(1);
    $label->set_alignment( 1, 0.5 );
    $table->attach_defaults( $label, 0, 1, 0, 1 );

    my $iter = 0;
    foreach my $type (@$type_options) {
        $iter++;
        $label = Gtk2::Label->new($type);
        $label->set_alignment( 1, 0.5 );
        $table->attach_defaults( $label, 0, 1, $iter, $iter + 1 );
    }

    # Add columns
    # use col_widgets to store the radio buttons, spinboxes
    my $col_widgets = [];
    foreach my $i ( 0 .. ( $num_columns - 1 ) ) {
        my $header_txt = "<i>$header->[$i]</i>";
        add_column( $col_widgets, $table, $i, $header_txt );
    }

    $dlg->set_resizable(1);
    $dlg->set_default_size( 500, 0 );
    $dlg->show_all();

    return ( $dlg, $col_widgets );
}

sub add_column {
    my ( $col_widgets, $table, $col_id, $header ) = @_;

    # Column header
    #say "setting header '$header'";
    my $label = Gtk2::Label->new("<tt>$header</tt>");
    $label->set_use_markup(1);
    $label->set_padding( 2, 0 );

    # Type radio button
    my $radio1 = Gtk2::RadioButton->new( undef,   '' );    # Ignore
    my $radio2 = Gtk2::RadioButton->new( $radio1, '' );    # Label
    my $radio3 = Gtk2::RadioButton->new( $radio2, '' );    # Matrix start
    $radio1->set( 'can-focus', 0 );
    $radio2->set( 'can-focus', 0 );
    $radio3->set( 'can-focus', 0 );

    # Attach to table
    $table->attach_defaults( $label, $col_id + 1, $col_id + 2, 0, 1 );
    $table->attach(
        $radio1,
        $col_id + 1,
        $col_id + 2,
        1, 2, 'shrink', 'shrink', 0, 0
    );
    $table->attach(
        $radio2,
        $col_id + 1,
        $col_id + 2,
        2, 3, 'shrink', 'shrink', 0, 0
    );
    $table->attach(
        $radio3,
        $col_id + 1,
        $col_id + 2,
        3, 4, 'shrink', 'shrink', 0, 0
    );

    # Store widgets
    $col_widgets->[$col_id] = [ $radio1, $radio2, $radio3 ];
}

sub import_sparse_format {
    my ( $name, $filename, $gui, $max_hdr_cols ) = @_;

    return if !( $filename && defined $name );

    my $column_settings = Biodiverse::GUI::BasedataImport::get_remap_info(
        gui              => $gui,
        type             => 'matrix',
        get_dir_from     => $filename,
        filename         => $filename,
        other_properties => [qw/Row Column Value/],
        column_overrides => [qw/Row Column Value/],
        required_cols    => [qw/Row Column Value/],
    );

    #  nothing selected
    return if !scalar keys %$column_settings;

    #  do we need a remap table?
    my $remap;
    my $remap_response = Biodiverse::GUI::YesNoCancel->run(
        {
            title => 'Remap option',
            text  => 'Remap element names and set include/exclude?'
        }
    );

    return if lc $remap_response eq 'cancel';

    if ( lc $remap_response eq 'yes' ) {
        my %remap_data = Biodiverse::GUI::BasedataImport::get_remap_info(
            gui          => $gui,
            type         => 'remap',
            get_dir_from => $filename,
        );

        #  now do something with them...
        if ( $remap_data{file} ) {

            #my $file = $remap_data{file};
            $remap = Biodiverse::ElementProperties->new;
            $remap->import_data(%remap_data);
        }
    }

    #########
    # 3. Add the matrix
    #########
    my $matrix_ref = Biodiverse::Matrix->new( NAME => $name );

    # Set parameters

    my %mapping = (
        label_row_columns => 'row',
        label_col_columns => 'column',
        value_column      => 'value',
    );

    my %import_args;
    foreach my $coltype ( keys %mapping ) {
        my $option = $mapping{$coltype};
<<<<<<< HEAD
        my $aref   = $import_args{$coltype} = [];
        my $cols   = $column_settings->{$option};
        if ( !reftype $cols) {
            $cols = [$cols];
=======
        my $aref = $import_args{$coltype} = [];
        my $cols = $column_settings->{$option};
        if (!is_ref($cols)) {
            $cols = [$cols]
>>>>>>> 5bb12a60
        }
        foreach my $col (@$cols) {
            push( @$aref, $col );
        }
    }

    # Load file
    $matrix_ref->import_data_sparse(
        file               => $filename,
        element_properties => $remap,

        #csv_object         => $csv_object,
        %import_args,
    );

    $gui->get_project->add_matrix($matrix_ref);

    return $matrix_ref;
}

sub run_combo_sparse_normal {

    my $combo = Gtk2::ComboBox->new_text;
    $combo->append_text('normal');
    $combo->append_text('sparse');
    $combo->set_active(0);
    $combo->show_all;
    $combo->set_tooltip_text(
'Normal is an n by n symmetric matric while sparse is one row/column pair per line'
    );

    my $label = Gtk2::Label->new('Input file format');

    my $dlg = Gtk2::Dialog->new_with_buttons(
        'Input file format',
        undef,
        'modal',
        'gtk-cancel' => 'cancel',
        'gtk-ok'     => 'ok',
    );

    my $vbox = $dlg->get_content_area;
    $vbox->pack_start( $label, 0, 0, 0 );
    $vbox->pack_start( $combo, 0, 0, 0 );

    $dlg->show_all;

    my $response = $dlg->run();
    $dlg->destroy();

    return if lc($response) ne 'ok';

    return $combo->get_active_text;
}

1;<|MERGE_RESOLUTION|>--- conflicted
+++ resolved
@@ -270,13 +270,8 @@
     my $wnd_main     = shift;
     my $type_options = shift;    #  array of types
 
-<<<<<<< HEAD
-    if ( not defined $type_options or ( ref $type_options ) !~ /ARRAY/ ) {
-        $type_options = [ 'Ignore', 'Label', 'Matrix Start' ];
-=======
     if (not defined $type_options or !is_arrayref($type_options)) {
         $type_options = ['Ignore', 'Label', 'Matrix Start'];
->>>>>>> 5bb12a60
     }
 
     my $num_columns = @$header;
@@ -439,17 +434,10 @@
     my %import_args;
     foreach my $coltype ( keys %mapping ) {
         my $option = $mapping{$coltype};
-<<<<<<< HEAD
-        my $aref   = $import_args{$coltype} = [];
-        my $cols   = $column_settings->{$option};
-        if ( !reftype $cols) {
-            $cols = [$cols];
-=======
         my $aref = $import_args{$coltype} = [];
         my $cols = $column_settings->{$option};
         if (!is_ref($cols)) {
             $cols = [$cols]
->>>>>>> 5bb12a60
         }
         foreach my $col (@$cols) {
             push( @$aref, $col );
