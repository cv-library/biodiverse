--- conflicted
+++ resolved
@@ -1,419 +1,404 @@
-package Biodiverse::GUI::Callbacks;
-
-use strict;
-use warnings;
-
-use English ( -no_match_vars );
-
-<<<<<<< HEAD
-=======
-use Browser::Open qw( open_browser );  #  needed for the about dialogue
-
->>>>>>> ef7f1385
-our $VERSION = '0.99_008';
-
-use constant FALSE => 0;
-use constant TRUE  => 1;
-
-use Gtk2;
-use Data::Dumper;
-require Biodiverse::GUI::GUIManager;
-require Biodiverse::GUI::Help;
-#require Biodiverse::GUI::ParamEditor;
-require Biodiverse::GUI::Tabs::Spatial;
-require Biodiverse::GUI::Tabs::Clustering;
-require Biodiverse::GUI::Tabs::Labels;
-require Biodiverse::GUI::Tabs::Randomise;
-require Biodiverse::GUI::Tabs::RegionGrower;
-require Biodiverse::GUI::Tabs::SpatialMatrix;
-
-##########################################################
-# Quitting
-##########################################################
-sub on_wnd_main_delete_event {
-    if (Biodiverse::GUI::GUIManager->instance->close_project()) {
-        Gtk2->main_quit();
-        return FALSE;
-    }
-    else {
-        # Don't quit!
-        return TRUE;
-    }
-}
-
-sub on_quit_activate {
-    on_wnd_main_delete_event();
-    
-    return;
-}
-
-##########################################################
-# Factory method to generate the callbacks
-# Adapted from Statistics::Descriptive _make_accessors method
-##########################################################
-sub _make_callbacks {
-    my ($pkg, %args) = @_;
-
-    no strict 'refs';
-    while (my ($callback, $call_args) = each %args) {
-        my $method    = $call_args->{METHOD};
-        my $meth_args = $call_args->{ARGS} || {};
-
-        *{$pkg."::".$callback} =
-            do {
-                sub {
-                    eval {
-                        my $gui = Biodiverse::GUI::GUIManager->instance;
-                        $gui->$method (%$meth_args);
-                    };
-                    if ($EVAL_ERROR) {
-                        report_error ($EVAL_ERROR);
-                    }
-                };
-            };
-    }
-
-    return;
-}
-
-##########################################################
-# Help
-##########################################################
-
-my %help_funcs = (
-    on_help_viewer_activate => {
-        METHOD => 'help_show_link_to_web_help',
-    },
-    on_menu_list_calculations_and_indices_activate => {
-        METHOD => 'help_show_calculations_and_indices',
-    },
-    on_menu_list_spatial_conditions_activate => {
-        METHOD => 'help_show_calculations_and_indices',
-    },
-    on_menu_list_spatial_conditions_activate => {
-        METHOD => 'help_show_spatial_conditions',
-    },
-    on_menu_release_notes_activate => {
-        METHOD => 'help_show_release_notes',
-    },
-    on_menu_help_citation_activate => {
-        METHOD => 'help_show_citation',
-    },
-    on_menu_check_for_updates => {
-        METHOD => 'help_show_check_for_updates',
-    },
-    on_menu_mailing_list_activate => {
-        METHOD => 'help_show_mailing_list',
-    },
-    on_menu_blog_activate => {
-        METHOD => 'help_show_blog',
-    },
-);
-
-
-__PACKAGE__->_make_callbacks( %help_funcs );
-
-
-sub on_about_activate {
-    my $dlg = Gtk2::AboutDialog->new();
-    my $gui = Biodiverse::GUI::GUIManager->instance;
-
-<<<<<<< HEAD
-    $dlg->set(
-        authors  => ['Shawn Laffan', 'Eugene Lubarsky', 'Dan Rosauer'],
-=======
-    my $url = 'http://www.purl.org/biodiverse';
-
-    $dlg->set(
-        authors  => ['Shawn Laffan', 'Eugene Lubarsky', 'Dan Rosauer', 'Michael Zhou', 'Anthony Knittel'],
->>>>>>> ef7f1385
-        comments => 'A tool for the spatial analysis of diversity.',
-        name     => 'Biodiverse',
-        program_name => 'Biodiverse',
-        version => $gui->get_version(),
-        license => $Biodiverse::Config::license,
-<<<<<<< HEAD
-        website => 'http://www.purl.org/biodiverse',
-        #locale  => $locale_text,
-    );
-
-=======
-        website => $url,
-        #locale  => $locale_text,
-    );
-
-    #  Need to override the default URL handler, on Windows at least
-    $dlg->signal_connect ('activate-link' => sub {
-        if ($OSNAME eq 'MSWin32') {
-            system ('start', $url);
-        }
-        else {
-            my $check_open = open_browser ($url);
-        }
-        return 1;
-    });
-
->>>>>>> ef7f1385
-    #  Locale stuff should go into its own section - need to add a button
-    #use POSIX qw(locale_h);
-    #my $locale_text = "\n\n(Current perl numeric locale is: " . setlocale(LC_ALL) . ")\n";
-    #$dlg->add_button ('locale' => -20);  #  this goes on the end, not what we want
-    
-    $dlg->signal_connect (response => sub { $_[0]->destroy; 1 });
-
-    $dlg->run();
-}
-
-##########################################################
-# Opening/Saving files
-##########################################################
-
-my %open_funcs = (
-    on_open_activate => {
-        METHOD => 'do_open',
-    },
-    on_new_activate => {
-        METHOD => 'do_new',
-    },
-    on_save_activate => {
-        METHOD => 'do_save',
-    },
-    on_save_as_activate => {
-        METHOD => 'do_save_as',
-    },
-);
-
-__PACKAGE__->_make_callbacks( %open_funcs );
-
-
-#
-##########################################################
-# Basedata, Matrices, Phylogenies
-##########################################################
-
-#  these methods need to be standardised so they can be autogenerated
-#  using loops, thus shortening the code
-my %data_funcs = (
-    on_basedata_import => {
-        METHOD => 'do_import',
-    },
-    on_matrix_import => {
-        METHOD => 'do_add_matrix',
-    },
-    on_phylogeny_import => {
-        METHOD => 'do_add_phylogeny',
-    },
-    on_basedata_delete => {
-        METHOD => 'do_delete_basedata',
-    },
-    on_basedata_rename => {
-        METHOD => 'do_rename_basedata',
-    },
-    on_matrix_rename => {
-        METHOD => 'do_rename_matrix',
-    },
-    on_phylogeny_rename => {
-        METHOD => 'do_rename_phylogeny',
-    },
-    on_matrix_delete => {
-        METHOD => 'do_delete_matrix',
-    },
-    on_phylogeny_delete => {
-        METHOD => 'do_delete_phylogeny',
-    },
-    on_basedata_save => {
-        METHOD => 'do_save_basedata',
-    },
-    on_basedata_describe => {
-        METHOD => 'do_describe_basedata',
-    },
-    on_matrix_describe => {
-        METHOD => 'do_describe_matrix',
-    },
-    on_phylogeny_describe => {
-        METHOD => 'do_describe_phylogeny',
-    },
-    on_basedata_duplicate => {
-        METHOD => 'do_duplicate_basedata',
-    },
-    on_basedata_duplicate_no_outputs => {
-        METHOD => 'do_duplicate_basedata',
-        ARGS   => {no_outputs => 1,}
-    },
-    on_basedata_export_groups => {
-        METHOD => 'do_export_groups',
-    },
-    on_rename_basedata_labels => {
-        METHOD => 'do_rename_basedata_labels',
-    },
-    on_binarise_basedata_elements => {
-        METHOD => 'do_binarise_basedata_elements',
-    },
-    on_basedata_export_labels => {
-        METHOD => 'do_export_labels',
-    },
-    on_basedata_extract_embedded_trees => {
-        METHOD => 'do_basedata_extract_embedded_trees',
-    },
-    on_basedata_extract_embedded_matrices => {
-        METHOD => 'do_basedata_extract_embedded_matrices',
-    },
-    on_basedata_trim_to_match_tree => {
-        METHOD => 'do_basedata_trim_to_tree',
-        ARGS   => {option => 'keep'},
-    },
-    on_basedata_trim_to_match_matrix => {
-        METHOD => 'do_basedata_trim_to_matrix',
-        ARGS   => {option => 'keep'},
-    },
-    on_basedata_trim_using_tree => {
-        METHOD => 'do_basedata_trim_to_tree',
-        ARGS   => {option => 'trim'},
-    },
-    on_basedata_trim_using_matrix => {
-        METHOD => 'do_basedata_trim_to_matrix',
-        ARGS   => {option => 'trim'},
-    },
-    on_basedata_attach_properties => {
-        METHOD => 'do_basedata_attach_properties',
-    },
-    on_basedata_attach_label_abundances_as_properties => {
-        METHOD => 'do_basedata_attach_label_abundances_as_properties',
-    },
-    on_basedata_attach_ranges_as_properties => {
-        METHOD => 'do_basedata_attach_label_ranges_as_properties',
-    },
-    on_matrix_save => {
-        METHOD => 'do_save_matrix',
-    },
-    on_phylogeny_save => {
-        METHOD => 'do_save_phylogeny',
-    },
-    on_basedata_open => {
-        METHOD => 'do_open_basedata',
-    },
-    on_matrix_open => {
-        METHOD => 'do_open_matrix',
-    },
-    on_phylogeny_open => {
-        METHOD => 'do_open_phylogeny',
-    },
-    on_combo_basedata_changed => {
-        METHOD => 'do_basedata_changed',
-    },
-    on_combo_matrices_changed => {
-        METHOD => 'do_matrix_changed',
-    },
-    on_combo_phylogenies_changed => {
-        METHOD => 'do_phylogeny_changed',
-    },
-    on_convert_labels_to_phylogeny => {
-        METHOD => 'do_convert_labels_to_phylogeny',
-    },
-    on_convert_matrix_to_phylogeny => {
-        METHOD => 'do_convert_matrix_to_phylogeny',
-    },
-    on_convert_phylogeny_to_matrix => {
-        METHOD => 'do_convert_phylogeny_to_matrix',
-    },
-    on_transpose_basedata => {
-        METHOD => 'do_transpose_basedata',
-    },
-    on_basedata_reorder_axes => {
-        METHOD => 'do_basedata_reorder_axes',
-    },
-    on_trim_tree_to_basedata => {
-        METHOD => 'do_trim_tree_to_basedata',
-    },
-    on_trim_matrix_to_basedata => {
-        METHOD => 'do_trim_matrix_to_basedata',
-    },
-    on_range_weight_tree => {
-        METHOD => 'do_range_weight_tree',
-    },
-    on_tree_equalise_branch_lengths => {
-        METHOD => 'do_tree_equalise_branch_lengths',
-    },
-    on_matrix_export => {
-        METHOD => 'do_export_matrix',
-    },
-    on_phylogeny_export => {
-        METHOD => 'do_export_phylogeny',
-    },
-    on_phylogeny_delete_cached_values => {
-        METHOD => 'do_phylogeny_delete_cached_values',
-    },
-);
-
-__PACKAGE__->_make_callbacks( %data_funcs );
-
-
-##########################################################
-# Tabs
-##########################################################
-
-sub _make_tab_callbacks {
-    my ($pkg, %args) = @_;
-
-    no strict 'refs';
-    while (my ($callback, $class) = each %args) {
-
-        *{$pkg.'::'.$callback} =
-            do {
-                sub {
-                    eval {
-                        $class->new();
-                    };
-                    if ($EVAL_ERROR) {
-                        Biodiverse::GUI::GUIManager->instance->report_error ($EVAL_ERROR);
-                    }
-                };
-            };
-    }
-
-    return;
-}
-
-my %tabs = (
-    on_spatial_activate        => 'Biodiverse::GUI::Tabs::Spatial',
-    on_cluster_activate        => 'Biodiverse::GUI::Tabs::Clustering',
-    on_region_grower_activate  => 'Biodiverse::GUI::Tabs::RegionGrower',
-    on_randomise_activate      => 'Biodiverse::GUI::Tabs::Randomise',
-    on_view_labels_activate    => 'Biodiverse::GUI::Tabs::Labels',
-);
-
-__PACKAGE__->_make_tab_callbacks (%tabs);
-
-
-
-##########################################################
-# Misc dialogs
-##########################################################
-
-my %misc_dialogs = (
-    on_run_exclusions_activate => {
-        METHOD => 'do_run_exclusions',
-    },
-    on_set_working_directory_activate => {
-        METHOD => 'do_set_working_directory',
-    },
-    on_index_activate => {
-        METHOD => 'show_index_dialog',
-    },
-    on_index_delete => {
-        METHOD => 'delete_index',
-    },
-);
-
-__PACKAGE__->_make_callbacks (%misc_dialogs);
-
-#  error reporting shouldn't be autogenerated as it isn't a callback
-
-sub report_error {
-    my $error = shift;
-    my $gui = Biodiverse::GUI::GUIManager->instance();
-    $gui -> report_error ($error);
-}
-
-1;
-
+package Biodiverse::GUI::Callbacks;
+
+use strict;
+use warnings;
+
+use English ( -no_match_vars );
+
+use Browser::Open qw( open_browser );  #  needed for the about dialogue
+
+our $VERSION = '0.99_008';
+
+use constant FALSE => 0;
+use constant TRUE  => 1;
+
+use Gtk2;
+use Data::Dumper;
+require Biodiverse::GUI::GUIManager;
+require Biodiverse::GUI::Help;
+#require Biodiverse::GUI::ParamEditor;
+require Biodiverse::GUI::Tabs::Spatial;
+require Biodiverse::GUI::Tabs::Clustering;
+require Biodiverse::GUI::Tabs::Labels;
+require Biodiverse::GUI::Tabs::Randomise;
+require Biodiverse::GUI::Tabs::RegionGrower;
+require Biodiverse::GUI::Tabs::SpatialMatrix;
+
+##########################################################
+# Quitting
+##########################################################
+sub on_wnd_main_delete_event {
+    if (Biodiverse::GUI::GUIManager->instance->close_project()) {
+        Gtk2->main_quit();
+        return FALSE;
+    }
+    else {
+        # Don't quit!
+        return TRUE;
+    }
+}
+
+sub on_quit_activate {
+    on_wnd_main_delete_event();
+    
+    return;
+}
+
+##########################################################
+# Factory method to generate the callbacks
+# Adapted from Statistics::Descriptive _make_accessors method
+##########################################################
+sub _make_callbacks {
+    my ($pkg, %args) = @_;
+
+    no strict 'refs';
+    while (my ($callback, $call_args) = each %args) {
+        my $method    = $call_args->{METHOD};
+        my $meth_args = $call_args->{ARGS} || {};
+
+        *{$pkg."::".$callback} =
+            do {
+                sub {
+                    eval {
+                        my $gui = Biodiverse::GUI::GUIManager->instance;
+                        $gui->$method (%$meth_args);
+                    };
+                    if ($EVAL_ERROR) {
+                        report_error ($EVAL_ERROR);
+                    }
+                };
+            };
+    }
+
+    return;
+}
+
+##########################################################
+# Help
+##########################################################
+
+my %help_funcs = (
+    on_help_viewer_activate => {
+        METHOD => 'help_show_link_to_web_help',
+    },
+    on_menu_list_calculations_and_indices_activate => {
+        METHOD => 'help_show_calculations_and_indices',
+    },
+    on_menu_list_spatial_conditions_activate => {
+        METHOD => 'help_show_calculations_and_indices',
+    },
+    on_menu_list_spatial_conditions_activate => {
+        METHOD => 'help_show_spatial_conditions',
+    },
+    on_menu_release_notes_activate => {
+        METHOD => 'help_show_release_notes',
+    },
+    on_menu_help_citation_activate => {
+        METHOD => 'help_show_citation',
+    },
+    on_menu_check_for_updates => {
+        METHOD => 'help_show_check_for_updates',
+    },
+    on_menu_mailing_list_activate => {
+        METHOD => 'help_show_mailing_list',
+    },
+    on_menu_blog_activate => {
+        METHOD => 'help_show_blog',
+    },
+);
+
+
+__PACKAGE__->_make_callbacks( %help_funcs );
+
+
+sub on_about_activate {
+    my $dlg = Gtk2::AboutDialog->new();
+    my $gui = Biodiverse::GUI::GUIManager->instance;
+
+    my $url = 'http://www.purl.org/biodiverse';
+
+    $dlg->set(
+        authors  => ['Shawn Laffan', 'Eugene Lubarsky', 'Dan Rosauer', 'Michael Zhou', 'Anthony Knittel'],
+        comments => 'A tool for the spatial analysis of diversity.',
+        name     => 'Biodiverse',
+        program_name => 'Biodiverse',
+        version => $gui->get_version(),
+        license => $Biodiverse::Config::license,
+        website => $url,
+        #locale  => $locale_text,
+    );
+
+    #  Need to override the default URL handler, on Windows at least
+    $dlg->signal_connect ('activate-link' => sub {
+        if ($OSNAME eq 'MSWin32') {
+            system ('start', $url);
+        }
+        else {
+            my $check_open = open_browser ($url);
+        }
+        return 1;
+    });
+
+    #  Locale stuff should go into its own section - need to add a button
+    #use POSIX qw(locale_h);
+    #my $locale_text = "\n\n(Current perl numeric locale is: " . setlocale(LC_ALL) . ")\n";
+    #$dlg->add_button ('locale' => -20);  #  this goes on the end, not what we want
+    
+    $dlg->signal_connect (response => sub { $_[0]->destroy; 1 });
+
+    $dlg->run();
+}
+
+##########################################################
+# Opening/Saving files
+##########################################################
+
+my %open_funcs = (
+    on_open_activate => {
+        METHOD => 'do_open',
+    },
+    on_new_activate => {
+        METHOD => 'do_new',
+    },
+    on_save_activate => {
+        METHOD => 'do_save',
+    },
+    on_save_as_activate => {
+        METHOD => 'do_save_as',
+    },
+);
+
+__PACKAGE__->_make_callbacks( %open_funcs );
+
+
+#
+##########################################################
+# Basedata, Matrices, Phylogenies
+##########################################################
+
+#  these methods need to be standardised so they can be autogenerated
+#  using loops, thus shortening the code
+my %data_funcs = (
+    on_basedata_import => {
+        METHOD => 'do_import',
+    },
+    on_matrix_import => {
+        METHOD => 'do_add_matrix',
+    },
+    on_phylogeny_import => {
+        METHOD => 'do_add_phylogeny',
+    },
+    on_basedata_delete => {
+        METHOD => 'do_delete_basedata',
+    },
+    on_basedata_rename => {
+        METHOD => 'do_rename_basedata',
+    },
+    on_matrix_rename => {
+        METHOD => 'do_rename_matrix',
+    },
+    on_phylogeny_rename => {
+        METHOD => 'do_rename_phylogeny',
+    },
+    on_matrix_delete => {
+        METHOD => 'do_delete_matrix',
+    },
+    on_phylogeny_delete => {
+        METHOD => 'do_delete_phylogeny',
+    },
+    on_basedata_save => {
+        METHOD => 'do_save_basedata',
+    },
+    on_basedata_describe => {
+        METHOD => 'do_describe_basedata',
+    },
+    on_matrix_describe => {
+        METHOD => 'do_describe_matrix',
+    },
+    on_phylogeny_describe => {
+        METHOD => 'do_describe_phylogeny',
+    },
+    on_basedata_duplicate => {
+        METHOD => 'do_duplicate_basedata',
+    },
+    on_basedata_duplicate_no_outputs => {
+        METHOD => 'do_duplicate_basedata',
+        ARGS   => {no_outputs => 1,}
+    },
+    on_basedata_export_groups => {
+        METHOD => 'do_export_groups',
+    },
+    on_rename_basedata_labels => {
+        METHOD => 'do_rename_basedata_labels',
+    },
+    on_binarise_basedata_elements => {
+        METHOD => 'do_binarise_basedata_elements',
+    },
+    on_basedata_export_labels => {
+        METHOD => 'do_export_labels',
+    },
+    on_basedata_extract_embedded_trees => {
+        METHOD => 'do_basedata_extract_embedded_trees',
+    },
+    on_basedata_extract_embedded_matrices => {
+        METHOD => 'do_basedata_extract_embedded_matrices',
+    },
+    on_basedata_trim_to_match_tree => {
+        METHOD => 'do_basedata_trim_to_tree',
+        ARGS   => {option => 'keep'},
+    },
+    on_basedata_trim_to_match_matrix => {
+        METHOD => 'do_basedata_trim_to_matrix',
+        ARGS   => {option => 'keep'},
+    },
+    on_basedata_trim_using_tree => {
+        METHOD => 'do_basedata_trim_to_tree',
+        ARGS   => {option => 'trim'},
+    },
+    on_basedata_trim_using_matrix => {
+        METHOD => 'do_basedata_trim_to_matrix',
+        ARGS   => {option => 'trim'},
+    },
+    on_basedata_attach_properties => {
+        METHOD => 'do_basedata_attach_properties',
+    },
+    on_basedata_attach_label_abundances_as_properties => {
+        METHOD => 'do_basedata_attach_label_abundances_as_properties',
+    },
+    on_basedata_attach_ranges_as_properties => {
+        METHOD => 'do_basedata_attach_label_ranges_as_properties',
+    },
+    on_matrix_save => {
+        METHOD => 'do_save_matrix',
+    },
+    on_phylogeny_save => {
+        METHOD => 'do_save_phylogeny',
+    },
+    on_basedata_open => {
+        METHOD => 'do_open_basedata',
+    },
+    on_matrix_open => {
+        METHOD => 'do_open_matrix',
+    },
+    on_phylogeny_open => {
+        METHOD => 'do_open_phylogeny',
+    },
+    on_combo_basedata_changed => {
+        METHOD => 'do_basedata_changed',
+    },
+    on_combo_matrices_changed => {
+        METHOD => 'do_matrix_changed',
+    },
+    on_combo_phylogenies_changed => {
+        METHOD => 'do_phylogeny_changed',
+    },
+    on_convert_labels_to_phylogeny => {
+        METHOD => 'do_convert_labels_to_phylogeny',
+    },
+    on_convert_matrix_to_phylogeny => {
+        METHOD => 'do_convert_matrix_to_phylogeny',
+    },
+    on_convert_phylogeny_to_matrix => {
+        METHOD => 'do_convert_phylogeny_to_matrix',
+    },
+    on_transpose_basedata => {
+        METHOD => 'do_transpose_basedata',
+    },
+    on_basedata_reorder_axes => {
+        METHOD => 'do_basedata_reorder_axes',
+    },
+    on_trim_tree_to_basedata => {
+        METHOD => 'do_trim_tree_to_basedata',
+    },
+    on_trim_matrix_to_basedata => {
+        METHOD => 'do_trim_matrix_to_basedata',
+    },
+    on_range_weight_tree => {
+        METHOD => 'do_range_weight_tree',
+    },
+    on_tree_equalise_branch_lengths => {
+        METHOD => 'do_tree_equalise_branch_lengths',
+    },
+    on_matrix_export => {
+        METHOD => 'do_export_matrix',
+    },
+    on_phylogeny_export => {
+        METHOD => 'do_export_phylogeny',
+    },
+    on_phylogeny_delete_cached_values => {
+        METHOD => 'do_phylogeny_delete_cached_values',
+    },
+);
+
+__PACKAGE__->_make_callbacks( %data_funcs );
+
+
+##########################################################
+# Tabs
+##########################################################
+
+sub _make_tab_callbacks {
+    my ($pkg, %args) = @_;
+
+    no strict 'refs';
+    while (my ($callback, $class) = each %args) {
+
+        *{$pkg.'::'.$callback} =
+            do {
+                sub {
+                    eval {
+                        $class->new();
+                    };
+                    if ($EVAL_ERROR) {
+                        Biodiverse::GUI::GUIManager->instance->report_error ($EVAL_ERROR);
+                    }
+                };
+            };
+    }
+
+    return;
+}
+
+my %tabs = (
+    on_spatial_activate        => 'Biodiverse::GUI::Tabs::Spatial',
+    on_cluster_activate        => 'Biodiverse::GUI::Tabs::Clustering',
+    on_region_grower_activate  => 'Biodiverse::GUI::Tabs::RegionGrower',
+    on_randomise_activate      => 'Biodiverse::GUI::Tabs::Randomise',
+    on_view_labels_activate    => 'Biodiverse::GUI::Tabs::Labels',
+);
+
+__PACKAGE__->_make_tab_callbacks (%tabs);
+
+
+
+##########################################################
+# Misc dialogs
+##########################################################
+
+my %misc_dialogs = (
+    on_run_exclusions_activate => {
+        METHOD => 'do_run_exclusions',
+    },
+    on_set_working_directory_activate => {
+        METHOD => 'do_set_working_directory',
+    },
+    on_index_activate => {
+        METHOD => 'show_index_dialog',
+    },
+    on_index_delete => {
+        METHOD => 'delete_index',
+    },
+);
+
+__PACKAGE__->_make_callbacks (%misc_dialogs);
+
+#  error reporting shouldn't be autogenerated as it isn't a callback
+
+sub report_error {
+    my $error = shift;
+    my $gui = Biodiverse::GUI::GUIManager->instance();
+    $gui -> report_error ($error);
+}
+
+1;
+