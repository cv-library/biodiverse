--- conflicted
+++ resolved
@@ -14,13 +14,8 @@
 use Glib;
 use Text::Wrapper;
 use File::BOM qw / :subs /;
-<<<<<<< HEAD
-use Scalar::Util qw /reftype looks_like_number blessed/;
+use Scalar::Util qw /looks_like_number blessed/;
 use Geo::ShapeFile 2.54;    #  min version we neeed is 2.54
-=======
-use Scalar::Util qw /looks_like_number blessed/;
-use Geo::ShapeFile 2.54;  #  min version we neeed is 2.54
->>>>>>> 5bb12a60
 use List::Util qw /all min/;
 use List::MoreUtils qw /first_index/;
 use Spreadsheet::Read 0.60;
@@ -28,8 +23,7 @@
 
 
 
-no warnings
-  'redefine';    #  getting redefine warnings, which aren't a problem for us
+no warnings 'redefine';  #  getting redefine warnings, which aren't a problem for us
 
 use Biodiverse::GUI::Project;
 use Biodiverse::ElementProperties;
@@ -973,15 +967,9 @@
         }
         else {
             # initialise
-<<<<<<< HEAD
-            if ( not exists $rest_of_options{$type}
-                or reftype( $rest_of_options{$type} ) eq 'ARRAY' )
-            {
-=======
             if (not exists $rest_of_options{$type}
                 or is_arrayref($rest_of_options{$type})
                 ) {
->>>>>>> 5bb12a60
                 $rest_of_options{$type} = [];
             }
             my $array_ref = $rest_of_options{$type};
@@ -1667,20 +1655,6 @@
 
     $header //= q{};
 
-<<<<<<< HEAD
-    if ( ( ref $row_options ) !~ /ARRAY/ or scalar @$row_options == 0 ) {
-        $row_options = [
-            qw /
-              Ignore
-              Label
-              Group
-              Text_group
-              Sample_counts
-              Include_columns
-              Exclude_columns
-              /
-        ];
-=======
     if (!is_arrayref($row_options) or scalar @$row_options == 0) {
         $row_options = [qw /
             Ignore
@@ -1691,7 +1665,6 @@
             Include_columns
             Exclude_columns
         /];
->>>>>>> 5bb12a60
     }
 
     #  column number
