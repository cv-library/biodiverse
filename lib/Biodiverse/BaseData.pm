package Biodiverse::BaseData;

#  package containing methods to access and store a Biodiverse BaseData object
use 5.010;

use Carp;
use strict;
use warnings;
use Data::Dumper;
use POSIX qw {fmod};
use Scalar::Util qw /looks_like_number blessed reftype/;
use List::Util 1.33 qw /max min sum any all none notall pairs/;
use IO::File;
use File::BOM qw /:subs/;
use Path::Class;
use POSIX qw /floor/;
use Geo::Converter::dms2dd qw {dms2dd};
use Regexp::Common qw /number/;
use Ref::Util qw { :all };

use Spreadsheet::Read 0.60;

#  these are here for PAR purposes to ensure they get packed
#  Spreadsheet::Read calls them as needed
#  (not sure we need all of them, though)
require Spreadsheet::ReadSXC;
require Spreadsheet::ParseExcel;
require Spreadsheet::ParseXLSX;

#require Spreadsheet::XLSX;  latest version does not install

use English qw { -no_match_vars };

#use Math::Random::MT::Auto qw /rand srand shuffle/;

use
  Biodiverse::BaseStruct; #  main output goes to a Biodiverse::BaseStruct object
use Biodiverse::Cluster;  #  we use methods to control the cluster objects
use Biodiverse::Spatial;
use Biodiverse::RegionGrower;
use Biodiverse::Index;
use Biodiverse::Randomise;
use Biodiverse::Progress;
use Biodiverse::Indices;

#  needs to be after anything which calls Biodiverse::Config, as that adds the paths needed on windows
use Geo::GDAL;

use Biodiverse::Metadata::Parameter;
my $parameter_metadata_class = 'Biodiverse::Metadata::Parameter';

our $VERSION = '1.99_006';

use parent qw {Biodiverse::Common};

#  how much input file to read in one go
our $input_file_chunk_size   = 10000000;
our $lines_to_read_per_chunk = 50000;

our $EMPTY_STRING = q{};
our $bytes_per_MB = 1056784;

sub new {
    my $class = shift;

    #my %self;

    #my $self = {};
    my $self = bless {}, $class;

    my %args = @_;

    # try to load from a file if the file arg is given
    if ( defined $args{file} ) {
        my $file_loaded;
        $file_loaded = $self->load_file(@_);
        return $file_loaded;
    }

    #  we got this far, so create a new and empty object

    my %exclusion_hash = (
        LABELS => {
            minVariety    => undef,
            maxVariety    => undef,
            minSamples    => undef,
            maxSamples    => undef,
            minRedundancy => undef,
            maxRedundancy => undef,
            min_range     => undef,
            max_range     => undef,
        },
        GROUPS => {
            minVariety    => undef,
            maxVariety    => undef,
            minSamples    => undef,
            maxSamples    => undef,
            minRedundancy => undef,
            maxRedundancy => undef,
        },
    );

    my %PARAMS = (    #  default parameters to load.
                      #  These will be overwritten if needed.
                      #  those commented out are redundant
                      #NAME  =>  "BASEDATA",
        OUTSUFFIX => __PACKAGE__->get_file_suffix,

        #OUTSUFFIX_XML      => 'bdx',
        OUTSUFFIX_YAML                 => __PACKAGE__->get_file_suffix_yaml,
        LAST_FILE_SERIALISATION_FORMAT => undef,
        INPFX                          => q{.},
        QUOTES            => q{'},    #  for Dan
        OUTPUT_QUOTE_CHAR => q{"},
        JOIN_CHAR         => q{:},    #  used for labels
        NODATA            => undef,
        PARAM_CHANGE_WARN => undef,
    );

    my %args_for = ( %PARAMS, @_ );
    $self->set_params(%args_for);

    #  check the cell sizes
    my $cell_sizes = $self->get_cell_sizes;
    croak 'CELL_SIZES parameter not specified'
      if !defined $cell_sizes;
    croak 'CELL_SIZES parameter is not an array ref'
      if (!is_arrayref($cell_sizes));

    foreach my $size (@$cell_sizes) {
        croak
          "Cell size $size is not numeric, you might need to check the locale\n"
          . "(one that uses a . as the decimal place works best)\n"
          if !looks_like_number($size);
    }

    my $cell_origins = $self->get_cell_origins;
    croak 'CELL_ORIGINS do not align with CELL_SIZES'
      if scalar @$cell_origins != scalar @$cell_sizes;

    #  create the groups and labels
    my %params_hash = $self->get_params_hash;
    my $name = $self->get_param('NAME') // $EMPTY_STRING;
    $self->{GROUPS} = Biodiverse::BaseStruct->new(
        %params_hash,
        TYPE         => 'GROUPS',
        NAME         => $name . "_GROUPS",
        BASEDATA_REF => $self,
    );
    $self->{LABELS} = Biodiverse::BaseStruct->new(
        %params_hash,
        TYPE         => 'LABELS',
        NAME         => $name . "_LABELS",
        BASEDATA_REF => $self,
    );
    $self->{CLUSTER_OUTPUTS} = {};
    $self->{SPATIAL_OUTPUTS} = {};
    $self->{MATRIX_OUTPUTS}  = {};

    $self->set_param( EXCLUSION_HASH => \%exclusion_hash );

    %params_hash = ();    #  (vainly) hunting memory leaks

    return $self;
}

sub get_file_suffix {
    return 'bds';
}

sub get_file_suffix_yaml {
    return 'bdy';
}

sub binarise_sample_counts {
    my $self = shift;

    die "Cannot binarise a basedata with existing outputs\n"
      if $self->get_output_ref_count;

    my $gp = $self->get_groups_ref;
    my $lb = $self->get_labels_ref;

    $gp->binarise_subelement_sample_counts;
    $lb->binarise_subelement_sample_counts;
    $self->delete_cached_values;
}

sub set_group_hash_key_count {
    my $self = shift;
    my %args = @_;

    my $ref = $self->get_groups_ref;
    return $ref->_set_elements_hash_key_count( count => $args{count} );
}

sub set_label_hash_key_count {
    my $self = shift;
    my %args = @_;

    my $ref = $self->get_labels_ref;
    return $ref->_set_elements_hash_key_count( count => $args{count} || 1 );
}

sub rename {
    my $self = shift;
    my %args = @_;

    $args{name} //= $args{new_name};

    croak "[BASEDATA] rename: argument name not supplied\n"
      if not defined $args{name};

    my $name = $self->get_param('NAME');
    print "[BASEDATA] Renaming $name to $args{name}\n";

    $self->set_param( NAME => $args{name} );

    return;
}

sub rename_output {
    my $self = shift;
    my %args = @_;

    my $object = $args{output};
    croak 'Argument "output" not defined'
      if !defined $object;

    my $new_name = $args{new_name};
    my $name     = $object->get_name;

    my $class = ( blessed $object) // $EMPTY_STRING;

    my $o_type =
        $class =~ /Spatial/                   ? 'SPATIAL_OUTPUTS'
      : $class =~ /Cluster|RegionGrower|Tree/ ? 'CLUSTER_OUTPUTS'
      : $class =~ /Matrix/                    ? 'MATRIX_OUTPUTS'
      : $class =~ /Randomise/                 ? 'RANDOMISATION_OUTPUTS'
      :                                         undef;

    croak "[BASEDATA] Cannot rename this type of output: $class\n"
      if !$o_type;

    my $hash_ref = $self->{$o_type};

    my $type = $class;
    $type =~ s/.*://;
    say "[BASEDATA] Renaming output $name to $new_name, type is $type";

    # only if it exists in this basedata
    if ( exists $hash_ref->{$name} ) {

        croak
"Cannot rename $type output $name to $new_name.  Name is already in use\n"
          if exists $hash_ref->{$new_name};

        $hash_ref->{$new_name} = $object;
        $hash_ref->{$name}     = undef;
        delete $hash_ref->{$name};

        $object->rename( new_name => $new_name );
    }
    else {
        warn "[BASEDATA] Cannot locate object with name $name\n"
          . 'Currently have '
          . join( ' ', sort keys %$hash_ref ) . "\n";
    }

    $object = undef;
    return;
}

#  deletion of randomisations is more complex than spatial and cluster outputs
sub do_rename_randomisation_lists {
    my $self = shift;
    my %args = @_;

    my $object   = $args{output};
    my $name     = $object->get_name;
    my $new_name = $args{new_name};

    croak "Argument new_name not defined\n"
      if !defined $new_name;

    #  loop over the spatial outputs and rename the lists
  BY_SPATIAL_OUTPUT:
    foreach my $sp_output ( $self->get_spatial_output_refs ) {
        my @lists =
          grep { $_ =~ /^$name>>/ } $sp_output->get_lists_across_elements;

        foreach my $list (@lists) {
            my $new_list_name = $list;
            $new_list_name =~ s/^$name>>/$new_name>>/;
            foreach my $element ( $sp_output->get_element_list ) {
                $sp_output->rename_list(
                    list     => $list,
                    element  => $element,
                    new_name => $new_list_name,
                );
            }
        }
        $sp_output->delete_cached_values;
    }

    #  and now the cluster outputs
    my @node_lists = ( $name, $name . '_ID_LDIFFS', $name . '_DATA', );

  BY_CLUSTER_OUTPUT:
    foreach my $cl_output ( $self->get_cluster_output_refs ) {
        my @lists = grep { $_ =~ /^$name>>/ } $cl_output->get_list_names_below;
        my @lists_to_rename = ( @node_lists, @lists );

        foreach my $list (@lists_to_rename) {
            my $new_list_name = $list;
            $new_list_name =~ s/^$name/$new_name/;

            foreach my $node_ref ( $cl_output->get_node_refs ) {
                $node_ref->rename_list(
                    list     => $list,
                    new_name => $new_list_name,
                );
            }
        }
        $cl_output->delete_cached_values;
    }

    return;
}

#  define our own clone method for more control over what is cloned.
#  use the SUPER method (should be from Biodiverse::Common) for the components.
sub clone {
    my $self = shift;
    my %args = @_;
    my $cloneref;

    if ( $args{no_outputs} ) {    #  clone all but the outputs

       #  temporarily override the outputs - this is so much cleaner than before
        local $self->{SPATIAL_OUTPUTS}       = {};
        local $self->{CLUSTER_OUTPUTS}       = {};
        local $self->{RANDOMISATION_OUTPUTS} = {};
        local $self->{MATRIX_OUTPUTS}        = {};
        $cloneref = $self->SUPER::clone();

    }
    elsif ( $args{no_elements} ) {

        #  temporarily override the groups and labels so they aren't cloned
        local $self->{GROUPS}{ELEMENTS} =
          {}; # very dirty - basedata should not know about basestruct internals
        local $self->{LABELS}{ELEMENTS}      = {};
        local $self->{SPATIAL_OUTPUTS}       = {};
        local $self->{CLUSTER_OUTPUTS}       = {};
        local $self->{RANDOMISATION_OUTPUTS} = {};
        local $self->{MATRIX_OUTPUTS}        = {};
        $cloneref = $self->SUPER::clone();

    }
    else {
        $cloneref = $self->SUPER::clone(%args);
    }

    #my $clone2 = $cloneref;  #  for testing purposes
    return $cloneref;
}

sub _describe {
    my $self = shift;

    my @description = ( 'TYPE: ' . blessed $self, );

    my @keys = qw /
      NAME
      CELL_SIZES
      CELL_ORIGINS
      JOIN_CHAR
      QUOTES
      NUMERIC_LABELS
      /;    #/

    foreach my $key (@keys) {
        my $desc = $self->get_param ($key);
        if (is_arrayref($desc)) {
            $desc = join q{, }, @$desc;
        }
        push @description, "$key: $desc";
    }

    my $gp_count = $self->get_group_count;
    my $lb_count = $self->get_label_count;
    my $sp_count = scalar @{ $self->get_spatial_output_refs };
    my $cl_count = scalar @{ $self->get_cluster_output_refs };
    my $rd_count = scalar @{ $self->get_randomisation_output_refs };
    my $mx_count = scalar @{ $self->get_matrix_output_refs };

    push @description, "Group count: $gp_count";
    push @description, "Label count: $lb_count";
    push @description, "Spatial outputs: $sp_count";
    push @description, "Cluster outputs: $cl_count";
    push @description, "Randomisation outputs: $rd_count";
    push @description, "Matrix outputs: $mx_count";

    push @description,
      'Using spatial index: '
      . ( $self->get_param('SPATIAL_INDEX') ? 'yes' : 'no' );

    my $ex_count = $self->get_param('EXCLUSION_COUNT') || 0;
    push @description, "Run exclusions count: $ex_count";

    my $bounds  = $self->get_coord_bounds;
    my $bnd_max = $bounds->{MAX};
    my $bnd_min = $bounds->{MIN};
    push @description, 'Group coord minima: ' . ( join q{, }, @$bnd_min );
    push @description, 'Group coord maxima: ' . ( join q{, }, @$bnd_max );

    my $description = join "\n", @description;

    #foreach my $row (@description) {
    #    #$description .= join "\t", @$row;
    #    $description .= $row;
    #    $description .= "\n";
    #}

    return wantarray ? @description : $description;
}

sub get_coord_bounds {
    my $self = shift;

    #  do we use numeric or string comparison?
    my @numeric_comp;
    my @string_comp;
    my $cellsizes = $self->get_cell_sizes;
    my $i         = 0;
    foreach my $size (@$cellsizes) {
        if ( $size < 0 ) {
            push @string_comp, $i;
        }
        else {
            push @numeric_comp, $i;
        }
        $i++;
    }

    my ( @min, @max );

    my $gp = $self->get_groups_ref;

    my $group_hash = $gp->get_element_hash;

    return wantarray ? () : {}
      if !scalar keys %$group_hash;

    my $progress = Biodiverse::Progress->new();
    my $to_do    = scalar keys %$group_hash;

    $i = -1;
  GROUP:
    foreach my $gp_name ( keys %$group_hash ) {
        $i++;
        my $coord = $gp->get_element_name_as_array( element => $gp_name );

        if ( !$i ) {    #  first one
            my $j = 0;
            foreach my $axis (@$coord) {
                $min[$j] = $axis;
                $max[$j] = $axis;
                $j++;
            }
            next GROUP;
        }

        $progress->update( "Getting coord bounds\n($i of $to_do)",
            $i / $to_do );

        if (@string_comp) {    #  rarer than numeric
            foreach my $j (@string_comp) {
                my $axis = $coord->[$j];
                if ( $axis lt $min[$j] ) {
                    $min[$j] = $axis;
                }
                elsif ( $axis gt $max[$j] ) {
                    $max[$j] = $axis;
                }
            }
        }
        foreach my $j (@numeric_comp) {
            my $axis = $coord->[$j];
            if ( $axis < $min[$j] ) {
                $min[$j] = $axis;
            }
            elsif ( $axis > $max[$j] ) {
                $max[$j] = $axis;
            }
        }

    }

    my %bounds = (
        MIN => \@min,
        MAX => \@max,
    );

    return wantarray ? %bounds : \%bounds;
}

#  return a new BaseData object with transposed GROUPS and LABELS.
#  all other results are ignored, as they will no longer make sense
sub transpose {
    my $self = shift;
    my %args = @_;

    #  create the new object.         retain the the current params
    my $params = $self->clone(    #  but clone to avoid ref clash problems
        data => scalar $self->get_params_hash
    );

    my $new = Biodiverse::BaseData->new(%$params);
    my $name = $args{name} // ( $new->get_param('NAME') . "_T" );

    $new->set_param( NAME => $name );

    #  get refs for the current object
    my $groups = $self->get_groups_ref->clone;
    my $labels = $self->get_labels_ref->clone;

    #  assign the transposed groups and labels
    #  no need to worry about parent refs, as they don't have any (yet)
    $new->{GROUPS} = $labels;
    $new->{LABELS} = $groups;

    #  set the correct cell sizes.
    #  The default is just in case, and may cause trouble later on
    my $cell_sizes = $labels->get_param('CELL_SIZES') || [-1];
    $new->set_param( CELL_SIZES => [@$cell_sizes] );    #  make sure it's a copy

    return $new;
}

#  create a tree object from the labels
sub to_tree {
    my $self = shift;
    return $self->get_labels_ref->to_tree(@_);
}

#  get the embedded trees used in the outputs
sub get_embedded_trees {
    my $self = shift;

    my $outputs = $self->get_output_refs;
    my %tree_hash;    #  index by ref to allow for duplicates

  OUTPUT:
    foreach my $output (@$outputs) {
        next OUTPUT if !$output->can('get_embedded_tree');

        my $tree = $output->get_embedded_tree;
        if ($tree) {
            $tree_hash{$tree} = $tree;
        }
    }

    return wantarray ? values %tree_hash : [ values %tree_hash ];
}

#  get the embedded trees used in the outputs
sub get_embedded_matrices {
    my $self = shift;

    my $outputs = $self->get_output_refs;
    my %mx_hash;    #  index by ref to allow for duplicates

  OUTPUT:
    foreach my $output (@$outputs) {
        next OUTPUT if !$output->can('get_embedded_tree');

        my $mx = $output->get_embedded_matrix;
        if ($mx) {
            $mx_hash{$mx} = $mx;
        }
    }

    return wantarray ? values %mx_hash : [ values %mx_hash ];
}

#  weaken all the child refs to this basedata object
#  otherwise they are not properly deleted when this is deleted
sub weaken_child_basedata_refs {
    my $self = shift;
    foreach my $sub_ob ( $self->get_spatial_output_refs,
        $self->get_cluster_output_refs )
    {
        $sub_ob->weaken_basedata_ref;
    }
    foreach my $sub_ob ( $self->get_cluster_output_refs ) {
        $sub_ob
          ->weaken_parent_refs;  #  loop through tree and weaken the parent refs
    }

    #print $EMPTY_STRING;

    return;
}

#  get the basestats from the groups (or labels)
sub get_base_stats {
    my $self = shift;
    my %args = @_;
    my $type = uc( $args{type} ) || 'GROUPS';
    $type = 'GROUPS' if ( $type !~ /GROUPS|LABELS/ );

    return $self->{$type}->get_base_stats(@_);
}

sub get_metadata_get_base_stats {
    my $self = shift;
    my %args = @_;

    #  probably not needed, but doesn't hurt...
    my $type = uc( $args{type} ) || 'GROUPS';

    $type = 'GROUPS' if ( $type !~ /GROUPS|LABELS/ );

    return $self->{$type}->get_metadata_get_base_stats(@_);
}

sub get_metadata_import_data_common {
    my $self = shift;

    my @parameters = (
        {
            name       => 'allow_empty_labels',
            label_text => 'Allow labels with no groups?',
            tooltip    => "Retain labels with no groups.\n"
              . "Requires a sample count column with value zero\n"
              . "(undef/empty is treated as 1).",
            type    => 'boolean',
            default => 0,
        },
        {
            name       => 'allow_empty_groups',
            label_text => 'Allow empty groups?',
            tooltip    => "Retain groups with no labels.\n"
              . "Requires a sample count column with value zero\n"
              . "(undef/empty is treated as 1).",
            type    => 'boolean',
            default => 0,
        },
        {
            name       => 'data_in_matrix_form',
            label_text => 'Data are in matrix form?',
            tooltip => 'Are the data in a form like a site by species matrix?',
            type    => 'boolean',
            default => 0,
        },
        {
            name       => 'skip_lines_with_undef_groups',
            label_text => 'Skip lines with undef groups?',
            tooltip    => 'Turn on if some records have undefined/blank/NA '
              . 'group values and should be skipped.  '
              . 'Import will otherwise fail if they are found.',
            type    => 'boolean',
            default => 1,
        },
        {
            name       => 'binarise_counts',
            label_text => 'Convert sample counts to binary?',
            tooltip    => 'Any non-zero sample count will be '
              . "converted to a value of 1.  \n"
              . 'Applies to each record, not to groups.',
            type    => 'boolean',
            default => 0,
        },
    );
    for (@parameters) {
        bless $_, $parameter_metadata_class;
    }

    #  these parameters are only for the GUI, so are not a full set
    my %arg_hash = ( parameters => \@parameters, );

    return wantarray ? %arg_hash : \%arg_hash;
}

sub get_metadata_import_data_text {
    my $self = shift;

    my @sep_chars = my @separators =
      defined $ENV{BIODIVERSE_FIELD_SEPARATORS}
      ? @$ENV{BIODIVERSE_FIELD_SEPARATORS}
      : ( q{,}, 'tab', q{;}, 'space', q{:} );
    my @input_sep_chars = ( 'guess', @sep_chars );

    my @quote_chars =
      qw /" ' + $/;    # " (comment just catching runaway quote in eclipse)
    my @input_quote_chars = ( 'guess', @quote_chars );

    my @parameters = (

        #{ name => 'input_files', type => 'file' }, # not for the GUI
        {
            name       => 'input_sep_char',
            label_text => 'Input field separator',
            tooltip    => 'Select character',
            type       => 'choice',
            choices    => \@input_sep_chars,
            default    => 0,
        },
        {
            name       => 'input_quote_char',
            label_text => 'Input quote character',
            tooltip    => 'Select character',
            type       => 'choice',
            choices    => \@input_quote_chars,
            default    => 0,
        },
    );
    for (@parameters) {
        bless $_, $parameter_metadata_class;
    }

    #  these parameters are only for the GUI, so are not a full set
    my %arg_hash = ( parameters => \@parameters, );

    return wantarray ? %arg_hash : \%arg_hash;
}

sub get_metadata_import_data_raster {
    my $self = shift;

#my @sep_chars = my @separators = defined $ENV{BIODIVERSE_FIELD_SEPARATORS}
#              ? @$ENV{BIODIVERSE_FIELD_SEPARATORS}
#              : (q{,}, 'tab', q{;}, 'space', q{:});
#my @input_sep_chars = ('guess', @sep_chars);
#
#my @quote_chars = qw /" ' + $/;      # " (comment just catching runaway quote in eclipse)
#my @input_quote_chars = ('guess', @quote_chars);

    my @parameters = (
        {
            name       => 'labels_as_bands',
            label_text => 'Read bands as labels?',
            tooltip => 'When reading raster data, does each band represent a '
              . 'label (eg species)?',
            type    => 'boolean',
            default => 1,
        },
        {
            name       => 'strip_file_extensions_from_names',
            label_text => 'Strip file extensions from names?',
            tooltip =>
              'Strip any file extensions from label names when treating '
              . 'band names as labels',
            type    => 'boolean',
            default => 1,
        },
        {
            name       => 'raster_cellsize_e',
            label_text => 'Cell size east/long',
            tooltip    => 'Size of group cells (Eastings/Longitude)',
            type       => 'float',
            default    => 100000,
            digits     => 10,
        },
        {
            name       => 'raster_cellsize_n',
            label_text => 'Cell size north/lat',
            tooltip    => 'Size of group cells (Northings/Latitude)',
            type       => 'float',
            default    => 100000,
            digits     => 10,
        },
        {
            name       => 'raster_origin_e',
            label_text => 'Cell origin east/long',
            tooltip    => 'Origin of group cells (Eastings/Longitude)',
            type       => 'float',
            default    => 0,
            digits     => 10,
        },
        {
            name       => 'raster_origin_n',
            label_text => 'Cell origin north/lat',
            tooltip    => 'Origin of group cells (Northings/Latitude)',
            type       => 'float',
            default    => 0,
            digits     => 10,
        },
    );

    #  these parameters are only for the GUI, so are not a full set
    my %arg_hash = ( parameters => \@parameters, );

    return wantarray ? %arg_hash : \%arg_hash;
}

*load_data = \&import_data;

#  import data from a delimited text file
sub import_data {
    my $self = shift;
    my %args = @_;

    my $progress_bar = Biodiverse::Progress->new( gui_only => 1 );

    croak "input_files array not provided\n"
      if !$args{input_files} || (!is_arrayref($args{input_files}));

    $args{label_columns} //= $self->get_param('LABEL_COLUMNS');
    $args{group_columns} //= $self->get_param('GROUP_COLUMNS');

    if ( $args{data_in_matrix_form} ) {    #  clunky but needed for lower down
        $args{label_columns} //= [];
    }

    $args{cell_is_lat} =
         $self->get_param('CELL_IS_LAT')
      || $args{cell_is_lat}
      || [];

    $args{cell_is_lon} =
         $self->get_param('CELL_IS_LON')
      || $args{cell_is_lon}
      || [];

    $args{sample_count_columns} //= [];

    my $labels_ref = $self->get_labels_ref;
    my $groups_ref = $self->get_groups_ref;

    say "[BASEDATA] Loading from files "
      . join( q{ }, @{ $args{input_files} } );

    my @label_columns        = @{ $args{label_columns} };
    my @group_columns        = @{ $args{group_columns} };
    my @cell_sizes           = $self->get_cell_sizes;
    my @cell_origins         = $self->get_cell_origins;
    my @cell_is_lat_array    = @{ $args{cell_is_lat} };
    my @cell_is_lon_array    = @{ $args{cell_is_lon} };
    my @sample_count_columns = @{ $args{sample_count_columns} };
    my $exclude_columns      = $args{exclude_columns};
    my $include_columns      = $args{include_columns};
    my $binarise_counts = $args{binarise_counts};   #  make sample counts 1 or 0
    my $data_in_matrix_form = $args{data_in_matrix_form};
    my $allow_empty_groups  = $args{allow_empty_groups};
    my $allow_empty_labels  = $args{allow_empty_labels};

    my $skip_lines_with_undef_groups =
      exists $args{skip_lines_with_undef_groups}
      ? $args{skip_lines_with_undef_groups}
      : 1;

    #  check the exclude and include args
    $exclude_columns //= [];
    $include_columns //= [];
    croak "exclude_columns argument is not an array reference"
      if !is_arrayref($exclude_columns);
    croak "include_columns argument is not an array reference"
      if !is_arrayref($include_columns);

    #  clear out any undef columns
    $exclude_columns = [ grep { defined $_ } @$exclude_columns ];
    $include_columns = [ grep { defined $_ } @$include_columns ];

    #  croak if we have differing array lengths
    croak
"Number of group columns differs from cellsizes ($#group_columns != $#cell_sizes)"
      if scalar @group_columns != scalar @cell_sizes;

    my @half_cellsize = map { $_ / 2 } @cell_sizes;

    my $quotes = $self->get_param('QUOTES');      #  for storage, not import
    my $el_sep = $self->get_param('JOIN_CHAR');

    #  for parsing lines to element components
    my %line_parse_args = (
        label_columns        => \@label_columns,
        group_columns        => \@group_columns,
        cell_sizes           => \@cell_sizes,
        half_cellsize        => \@half_cellsize,
        cell_origins         => \@cell_origins,
        sample_count_columns => \@sample_count_columns,
        exclude_columns      => $exclude_columns,
        include_columns      => $include_columns,
        allow_empty_groups   => $allow_empty_groups,
        allow_empty_labels   => $allow_empty_labels,
    );

    my $line_count_all_input_files = 0;
    my $orig_group_count           = $self->get_group_count;
    my $orig_label_count           = $self->get_label_count;

#print "[BASEDATA] Input files to load are ", join (" ", @{$args{input_files}}), "\n";
    foreach my $file ( @{ $args{input_files} } ) {
        $file = Path::Class::file($file)->absolute;
        say "[BASEDATA] INPUT FILE: $file";
        my $file_base = $file->basename;

        my $file_handle = IO::File->new;

        if ( -e $file and -r $file ) {
            $file_handle->open( $file, '<:via(File::BOM)' );
        }
        else {
            croak
"[BASEDATA] $file DOES NOT EXIST OR CANNOT BE READ - CANNOT LOAD DATA\n";
        }

        my $file_size_Mb = $self->set_precision(
            precision => "%.3f",
            value     => ( -s $file )
          ) /
          $bytes_per_MB;

        #  for progress bar stuff
        my $size_comment =
          $file_size_Mb > 10
          ? "This could take a while\n"
          . "(it is still working if the progress bar is not moving)"
          : $EMPTY_STRING;

        my $input_binary = $args{binary}
          // 1;    #  a boolean flag for Text::CSV_XS
        my $input_quote_char = $args{input_quote_char};
        my $sep              = $args{input_sep_char};

        my $in_csv = $self->get_csv_object_using_guesswork(
            fname      => $file,
            sep_char   => $sep,
            quote_char => $input_quote_char,
            binary     => $input_binary,
        );
        my $out_csv = $self->get_csv_object(
            sep_char   => $el_sep,
            quote_char => $quotes,
        );

        my $lines = $self->get_next_line_set(
            file_handle       => $file_handle,
            file_name         => $file,
            target_line_count => $lines_to_read_per_chunk,
            csv_object        => $in_csv,
        );

        #  Get the header line, assumes no binary chars in it.
        #  If there are then there is something really wrong with the file.
        my $header = shift @$lines;

        #  parse the header line if we are using a matrix format file
        my $matrix_label_col_hash = {};
        if ($data_in_matrix_form) {
            my $label_start_col = $args{label_start_col};
            my $label_end_col   = $args{label_end_col};

            #  if we've been passed an array then
            #  use the first one for the start and the last for the end
            #  - this can happen due to the way GUI::BasedataImport
            #  handles options and is something we need to clean
            #  up with better metadata
            if ( ref $label_start_col ) {
                $label_start_col = $label_start_col->[0];
            }
            if ( ref $label_end_col ) {
                $label_end_col = $label_end_col->[-1];
            }
            my $header_array = $header;
            $matrix_label_col_hash = $self->get_label_columns_for_matrix_import(
                csv_object      => $out_csv,
                label_array     => $header_array,
                label_start_col => $label_start_col,
                label_end_col   => $label_end_col,
                %line_parse_args,
            );
        }

        my $line_count =
          scalar @$lines + 1;    # count number of lines, incl header
        my $line_count_used_this_file = 1;    #  allow for headers
        my $line_num_end_prev_chunk   = 1;

        my $line_num = 0;

        #my $line_num_end_last_chunk = 0;
        my $chunk_count = 0;

    #my $total_chunk_text = $self->get_param_as_ref ('IMPORT_TOTAL_CHUNK_TEXT');
        my $total_chunk_text = '>0';
        my %gp_lb_hash;
        my %args_for_add_elements_collated = (
            csv_object         => $out_csv,
            binarise_counts    => $binarise_counts,
            allow_empty_groups => $allow_empty_groups,
            allow_empty_labels => $allow_empty_labels,
        );

        say '[BASEDATA] Line number: 1';
        say "[BASEDATA]  Chunk size $line_count lines";

        #  destroy @lines as we go, saves a bit of memory for big files
        #  keep going if we have lines to process or haven't hit the end of file
      BYLINE:
        while ( scalar @$lines or not( eof $file_handle ) ) {
            $line_num++;

            #  read next chunk if needed.
            #  section must be here in case we have an
            #  exclude on or near the last line of the chunk
            if ( scalar @$lines == 0 ) {
                $lines = $self->get_next_line_set(
                    progress          => $progress_bar,
                    file_handle       => $file_handle,
                    file_name         => $file,
                    target_line_count => $lines_to_read_per_chunk,
                    csv_object        => $in_csv,
                );

                $line_num_end_prev_chunk = $line_count;
                $line_count += scalar @$lines;

                $chunk_count++;
                $total_chunk_text =
                  $file_handle->eof ? $chunk_count : ">$chunk_count";

                #  add the collated data
                $self->add_elements_collated(
                    data => \%gp_lb_hash,
                    %args_for_add_elements_collated,
                );
                %gp_lb_hash = ();    #  clear the collated list
            }

            if ( $line_num % 1000 == 0 ) {    # progress information

                my $line_count_text =
                  eof($file_handle)
                  ? " $line_count"
                  : ">$line_count";

                my $frac = eval {
                    ( $line_num - $line_num_end_prev_chunk ) /
                      ( $line_count - $line_num_end_prev_chunk );
                };
                $progress_bar->update(
                    "Loading $file_base\n"
                      . "Line $line_num of $line_count_text\n"
                      . "Chunk #$chunk_count",
                    $frac
                );

                if ( $line_num % 10000 == 0 ) {
                    print "Loading $file_base line "
                      . "$line_num of $line_count_text, "
                      . "chunk $chunk_count\n";
                }
            }

            my $fields_ref = shift @$lines;

            #  skip blank lines or those that failed
            next BYLINE if !defined $fields_ref or !scalar @$fields_ref;

            #  should we explicitly exclude or include this record?
            next BYLINE
              if scalar @$exclude_columns
              && any { $fields_ref->[$_] } @$exclude_columns;
            next BYLINE
              if scalar @$include_columns
              && none { $fields_ref->[$_] } @$include_columns;

            #  get the group for this row
            my @group;
            my $i = 0;
            foreach my $column (@group_columns) {    #  build the list of groups
                my $coord = $fields_ref->[$column];

                if ( $cell_sizes[$i] >= 0 ) {
                    next BYLINE
                      if $skip_lines_with_undef_groups
                      && ( !defined $coord || $coord eq 'NA' || $coord eq '' );

                    if ( $cell_is_lat_array[$i] ) {
                        my $lat_args = {
                            value  => $coord,
                            is_lat => 1,
                        };
                        $coord = eval { dms2dd($lat_args) };
                        croak $EVAL_ERROR if $EVAL_ERROR;
                    }
                    elsif ( $cell_is_lon_array[$i] ) {
                        my $lon_args = {
                            value  => $coord,
                            is_lon => 1,
                        };
                        $coord = eval { dms2dd($lon_args) };
                        croak $EVAL_ERROR if $EVAL_ERROR;
                    }
                    if ( !looks_like_number($coord) ) {

                        #next BYLINE if $skip_lines_with_undef_groups;
<<<<<<< HEAD
                        croak
                          "[BASEDATA] Non-numeric group field in column $column"
                          . " ($coord), check your data or cellsize arguments.\n"
                          . "near line $line_num of file $file\n";
=======
                        my $one_based_column = $column + 1;
                        
                        croak "[BASEDATA] Non-numeric group field in column $column"
                             . " ($coord) \n(column count starts at 0,"
                             . " you may need to check column $one_based_column)."
                             . " Check your data or cellsize arguments.\n"
                             . "near line $line_num of file $file\n";
>>>>>>> cfaae92c
                    }
                }

                if ( $cell_sizes[$i] > 0 ) {

                    #  allow for different snap value - shift before aggregation
                    my $tmp = $coord - $cell_origins[$i];

                    #  how many cells away from the origin are we?
                    #  snap to 10dp precision to avoid cellsize==0.1 issues
                    my $tmp_prec =
                      $self->set_precision_aa( $tmp / $cell_sizes[$i],
                        '%.10f' );

                    my $offset = floor($tmp_prec);

                    #  which cell are we?
                    my $gp_val = $offset * $cell_sizes[$i];

                    #  now assign the centre of the cell we are in
                    $gp_val += $half_cellsize[$i];

                    #  now shift the aggregated cell back to where it should be
                    $group[$i] = $gp_val + $cell_origins[$i];
                }
                else {
#  commented next check - don't trap undef text fields as they can be useful
#croak "Null field value for text field, column $i, line $line_num of file $file\n$_"
#        if ! defined $fields_ref->[$column];

                    #  negative cell sizes denote non-numeric groups,
                    #  zero means keep the original values
                    $group[$i] = $coord;
                }
                $i++;
            }

            my $group = $self->list2csv(
                list       => \@group,
                csv_object => $out_csv,
            );
            if ( scalar @group == 1 ) {
                $group = $self->dequote_element(
                    element    => $group,
                    quote_char => $quotes,
                );
            }

            my %elements;
            if ($data_in_matrix_form) {
                %elements = $self->get_labels_from_line_matrix(
                    fields_ref     => $fields_ref,
                    csv_object     => $out_csv,
                    line_num       => $line_num,
                    file           => $file,
                    label_col_hash => $matrix_label_col_hash,
                    %line_parse_args,
                );
            }
            else {
                %elements = $self->get_labels_from_line(
                    fields_ref => $fields_ref,
                    csv_object => $out_csv,
                    line_num   => $line_num,
                    file       => $file,
                    %line_parse_args,
                );
            }

          ADD_ELEMENTS:
            while ( my ( $el, $count ) = each %elements ) {
                if ( defined $count ) {
                    next ADD_ELEMENTS if $count eq 'NA';

                    next ADD_ELEMENTS
                      if $data_in_matrix_form
                      && $count eq $EMPTY_STRING;

                    next ADD_ELEMENTS
                      if !$count and !$allow_empty_groups;
                }
                else {    #  don't allow undef counts in matrices
                    next ADD_ELEMENTS
                      if $data_in_matrix_form;
                }

        #  single label col or matrix form data need extra quotes to be stripped
        #  should clean up mx form on first pass
        #  or do as a post-processing step
                if ( scalar @label_columns <= 1 ) {
                    $el = $self->dequote_element(
                        element    => $el,
                        quote_char => $quotes,
                    );
                }

                #  collate them so we can add them in a batch later
                if ( looks_like_number $count) {
                    $gp_lb_hash{$group}{$el} += $count;
                }
                else {
                    #  don't override existing counts with undef
                    $gp_lb_hash{$group}{$el} //= $count;
                }
            }

            $line_count_used_this_file++;
            $line_count_all_input_files++;
        }

        #  add the last set
        $self->add_elements_collated(
            data => \%gp_lb_hash,
            %args_for_add_elements_collated,
        );

        $file_handle->close;
        say "\tDONE (used $line_count_used_this_file of $line_count lines)";
    }

    $self->run_import_post_processes(
        %line_parse_args,
        orig_group_count => $orig_group_count,
        orig_label_count => $orig_label_count,
    );

    return 1;    #  success
}

# subroutine to read a data file using GDAL library.  arguments
# input_files: list of files to read(?)
# labels_as_bands: if true, read each band as a label, and each cell value as count.
#   otherwise read a single raster band (?), and interpret numeric values as labels
# further questions: interpreting coordinates, assume values are UTM? provide other options?
sub import_data_raster {
    my $self = shift;
    my %args = @_;

    my $orig_group_count = $self->get_group_count;
    my $orig_label_count = $self->get_label_count;

    my $progress_bar_files = Biodiverse::Progress->new( gui_only => 1 );
    my $progress_bar       = Biodiverse::Progress->new( gui_only => 0 );

    croak "Input files array not provided\n"
      if !$args{input_files} || (!is_arrayref($args{input_files}));
    my $labels_as_bands = exists $args{labels_as_bands} ? $args{labels_as_bands} : 1;
    my $strip_file_extensions_from_names
      = exists $args{strip_file_extensions_from_names}
        ? $args{strip_file_extensions_from_names}
        : 1;
    my $cellorigin_e    = $args{raster_origin_e};
    my $cellorigin_n    = $args{raster_origin_n};
    my $cellsize_e      = $args{raster_cellsize_e};
    my $cellsize_n      = $args{raster_cellsize_n};
    my $given_label     = $args{given_label};

    my $labels_ref = $self->get_labels_ref;
    my $groups_ref = $self->get_groups_ref;

    say "[BASEDATA] Loading from files as GDAL "
      . join( q{ }, @{ $args{input_files} } );

    # hack, set parameters here? using local ref arrays?
    my @cell_sizes   = $self->get_cell_sizes;
    my @cell_origins = $self->get_cell_origins;
    if ( !@cell_sizes ) {
        @cell_sizes   = ( $cellsize_e,   $cellsize_n );
        @cell_origins = ( $cellorigin_e, $cellorigin_n );
        $self->set_param( CELL_SIZES   => \@cell_sizes );
        $self->set_param( CELL_ORIGINS => \@cell_origins );
    }
    else {
        croak "Unable to import more than two axes from raster data"
          if @cell_sizes > 2;

        $cellsize_e   = $cell_sizes[0];
        $cellsize_n   = $cell_sizes[1];
        $cellorigin_e = $cell_origins[0];
        $cellorigin_n = $cell_origins[1];
    }

    my @half_cellsize  = map { $_ / 2 } @cell_sizes;
    my $halfcellsize_e = $half_cellsize[0];
    my $halfcellsize_n = $half_cellsize[1];

    my $quotes = $self->get_param('QUOTES');      #  for storage, not import
    my $el_sep = $self->get_param('JOIN_CHAR');

    my $out_csv = $self->get_csv_object(
        sep_char   => $el_sep,
        quote_char => $quotes,
    );

    my %args_for_add_elements_collated = (
        csv_object => $out_csv,
        %args,                                    #  we can finesse this later
    );

  # load each file, using same arguments/parameters
  #say "[BASEDATA] Input files to load are ", join (" ", @{$args{input_files}});
    my $file_iter      = 0;
    my $input_file_arr = $args{input_files};
    my $file_count     = scalar @$input_file_arr;

    foreach my $file (@$input_file_arr) {
        $file_iter++;
        if ( scalar @$input_file_arr > 1 ) {
            $progress_bar_files->update(
                "Raster file $file_iter of $file_count\n",
                $file_iter / $file_count,
            );
        }

        $file = Path::Class::file($file)->absolute;
        my $file_base = Path::Class::File->new($file)->basename();
        say "[BASEDATA] INPUT FILE: $file";

        croak
"[BASEDATA] $file DOES NOT EXIST OR CANNOT BE READ - CANNOT LOAD DATA\n"
          if !( -e $file and -r $file );

        # process using GDAL library
        my $data = Geo::GDAL::Open( $file->stringify(), 'ReadOnly' );

        croak "[BASEDATA] Failed to read $file with GDAL\n"
          if !defined $data;

        say '[BASEDATA] Driver: ', $data->GetDriver()->{ShortName}, '/',
          $data->GetDriver()->{LongName};
        say '[BASEDATA] Size is ', $data->{RasterXSize}, ' x ',
          $data->{RasterXSize}, ' x ', $data->{RasterCount};
        say '[BASEDATA] Projection is ', $data->GetProjection();

        my @tf = $data->GetGeoTransform();
        say '[BASEDATA] Transform is ', join( ' ', @tf );
        say "[BASEDATA] Origin = ($tf[0], $tf[3])";
        say "[BASEDATA] Pixel Sizes = ($tf[1], $tf[2], $tf[4], $tf[5])"
          ;    #  $tf[5] is negative to allow for line order
               #  avoid repeated array lookups below
        my ( $tf_0, $tf_1, $tf_2, $tf_3, $tf_4, $tf_5 ) = @tf;

#  does not allow for rotations, but not sure that it should sinec Biodiverse doesn't either.
        $cellsize_e ||= abs $tf_1;
        $cellsize_n ||= abs $tf_5;

        # iterate over each band
        foreach my $b ( 1 .. $data->{RasterCount} ) {
            my $band = $data->Band($b);
            my ( $blockw, $blockh, $maxw, $maxh );
            my ( $wpos, $hpos ) = ( 0, 0 );
            my $nodata_value = $band->GetNoDataValue;
            my $this_label;

            say "Band $b, type ", $band->{DataType};
            if ( defined $given_label ) {
                $this_label = $given_label;
            }
            elsif ($labels_as_bands) {

                # if single band, set label as filename
                if ( $data->{RasterCount} == 1 ) {
                    $this_label =
                      Path::Class::File->new( $file->stringify )->basename();
                    if ($strip_file_extensions_from_names) {
                        $this_label =~ s/\.\w+$//;    #  should use fileparse?
                    }
                }
                else {
                    $this_label = "band$b";
                }
            }
            if ( defined $this_label ) {
                $this_label = $self->dequote_element(
                    element    => $this_label,
                    quote_char => $quotes,
                );
            }

            # get category names for this band, which will attempt
            # to be used as labels based on cell values (if ! labels_as_bands)
            my @catnames = $band->CategoryNames();
            my %catname_hash;
            @catname_hash{ ( 0 .. $#catnames ) } = @catnames;

# record if numeric values are being used for labels
# CHECK CHECK CHECK - should be set later, as we might be adding to an existing basedata
#if (scalar @catnames == 0 && ! $labels_as_bands) {
#    $labels_ref->{element_arrays_are_numeric} = 1;
#}

            # read as preferred size blocks?
            ( $blockw, $blockh ) = $band->GetBlockSize();
            say
"Block size ($blockw, $blockh), full size ($data->{RasterXSize}, $data->{RasterYSize})";

            my $target_count    = $data->{RasterXSize} * $data->{RasterYSize};
            my $processed_count = 0;

            # read a "block" at a time
            # assume @cell_sizes is ($xsize, $ysize)
            $hpos = 0;
            while ( $hpos < $data->{RasterYSize} ) {

                # progress bar stuff
                my $frac = $hpos / $data->{RasterYSize};
                $progress_bar->update(
                    "Loading $file_base\n"
                      . "Cell $processed_count of $target_count\n",
                    $frac
                );

                if ( $hpos % 10000 == 0 ) {
                    say "Loading $file_base "
                      . "Cell $processed_count of $target_count\n",
                      $frac;
                }

                #  temporary store for groups and labels so
                #  we can reduce the calls to add_element
                my %gp_lb_hash;

                $wpos = 0;
                while ( $wpos < $data->{RasterXSize} ) {
                    $maxw = min( $data->{RasterXSize}, $wpos + $blockw );
                    $maxh = min( $data->{RasterYSize}, $hpos + $blockh );

            #say "reading tile at origin ($wpos, $hpos), to max ($maxw, $maxh)";
                    my $lr = $band->ReadTile(
                        $wpos, $hpos,
                        $maxw - $wpos,
                        $maxh - $hpos
                    );
                    my @tile  = @$lr;
                    my $gridy = $hpos;

                  ROW:
                    foreach my $lineref (@tile) {
                        my ( $ngeo, $ncell, $grpn, $grpstring );
                        if ( !$tf_4 )
                        {    #  no transform so constant y for this line
                            $ngeo = $tf_3 + $gridy * $tf_5;
                            $ncell =
                              floor( ( $ngeo - $cellorigin_n ) / $cellsize_n );
                            $grpn =
                              $cellorigin_n +
                              $ncell * $cellsize_n -
                              $halfcellsize_n;
                        }

                        my $gridx = $wpos - 1;
                        my $prev_x =
                          $tf_0 - 100; #  just need something west of the origin

                      COLUMN:
                        foreach my $entry (@$lineref) {
                            $gridx++;

            # need to add check for empty groups when it is added as an argument
                            next COLUMN
                              if defined $nodata_value
                              && $entry == $nodata_value;

# data points are 0,0 at top-left of data, however grid coordinates used
# for transformation start at bottom-left corner (transform handled by following
# affine transformation, with y-pixel size = -1).

# find transformed position (see GDAL specs)
#Egeo = GT(0) + Xpixel*GT(1) + Yline*GT(2)
#Ngeo = GT(3) + Xpixel*GT(4) + Yline*GT(5)
#  then calculate "group" from this position. (defined as csv string of central points of group)
# note "geo" coordinates are the top-left of the cell (NW)
                            my $egeo = $tf_0 + $gridx * $tf_1 + $gridy * $tf_2;
                            my $ecell =
                              floor( ( $egeo - $cellorigin_e ) / $cellsize_e );
                            my $grpe =
                              $cellorigin_e +
                              $ecell * $cellsize_e +
                              $halfcellsize_e;

                            my $new_gp;
                            if ($tf_4) {    #  need to transform the y coords
                                $ngeo = $tf_3 + $gridx * $tf_4 + $gridy * $tf_5;
                                $ncell = floor(
                                    ( $ngeo - $cellorigin_n ) / $cellsize_n );

                           # subtract half cell width since position is top-left
                                $grpn =
                                  $cellorigin_n +
                                  $ncell * $cellsize_n -
                                  $halfcellsize_n;

                #  cannot guarantee constant groups for rotated/transformed data
                #  so we need a new group name
                                $new_gp = 1;
                            }
                            else {
          #  if $grpe has not changed then we can re-use the previous group name
                                $new_gp = $prev_x != $grpe;
                            }

                            if ($new_gp) {

                    #  build a new group name if needed
                    #  no need to dequote since these will always be numbers
                    #$grpstring = $self->list2csv (
                    #    list        => [$grpe, $grpn],
                    #    csv_object  => $out_csv,
                    #);
                    #  no need to even use the csv object to stick them together
                    #  (this was a bottleneck due to all the csv calls)
                                $grpstring = join $el_sep, ( $grpe, $grpn );
                            }

                            # set label if determined at cell level
                            my $count = 1;
                            if ( $labels_as_bands || defined $given_label ) {

              # set count to cell value if using band as label or provided label
                                $count = $entry;
                            }
                            else {
                                # set label from cell value or category if valid
                                $this_label =
                                  exists $catname_hash{$entry}
                                  && $catname_hash{$entry}
                                  ? $catname_hash{$entry}
                                  : $entry;
                            }

                            #  collate the data
                            $gp_lb_hash{$grpstring}{$this_label} += $count;

                            $prev_x = $grpe;

                        }    # each entry on line

                        $gridy++;
                        $processed_count +=
                          scalar @$lineref;    #  saves incrementing in the loop

                    }    # each line in block

                    $wpos += $blockw;
                }    # each block in width

                $hpos += $blockh;

                $self->add_elements_collated( %args_for_add_elements_collated,
                    data => \%gp_lb_hash, );

            }    # each block in height
        }    # each raster band

        $progress_bar->update( 'Done', 1 );

    }    # each file

    $self->run_import_post_processes(
        %args,
        label_axis_count => 1,    #  FIXME - might change if we have a remap
        orig_group_count => $orig_group_count,
        orig_label_count => $orig_label_count,
    );

    return 1;                     #  success
}

# subroutine to read a data file as shapefile.  arguments
# input_files: list of files to read(?)
# label_fields: fields which are read as labels (from ('x','y','z','m'))
# group_fields: fields which are read as labels (from ('x','y','z','m'))
# use_dbf_label: looks for label entry in dbf record, use for labels (supercedes label fields)
sub import_data_shapefile {
    my $self = shift;
    my %args = @_;

    my $orig_group_count = $self->get_group_count;
    my $orig_label_count = $self->get_label_count;

    my $progress_bar = Biodiverse::Progress->new();

    croak "Input files array not provided\n"
      if !$args{input_files} || (!is_arrayref($args{input_files}));

    my $skip_lines_with_undef_groups =
      exists $args{skip_lines_with_undef_groups}
      ? $args{skip_lines_with_undef_groups}
      : 1;

    my @group_field_names =
      @{ $args{group_fields} // $args{group_field_names} };
    my @label_field_names =
      @{ $args{label_fields} // $args{label_field_names} };
    my @smp_count_field_names = @{ $args{sample_count_col_names} // [] };
    my $is_lat_field          = $args{is_lat_field};
    my $is_lon_field          = $args{is_lon_field};

    my @group_origins = $self->get_cell_origins;
    my @group_sizes   = $self->get_cell_sizes;

    my $labels_ref = $self->get_labels_ref;
    my $groups_ref = $self->get_groups_ref;

    say '[BASEDATA] Loading from files as shapefile '
      . join( q{ }, @{ $args{input_files} } );

    # needed to construct the groups and labels
    my $quotes  = $self->get_param('QUOTES');      #  for storage, not import
    my $el_sep  = $self->get_param('JOIN_CHAR');
    my $out_csv = $self->get_csv_object(
        sep_char   => $el_sep,
        quote_char => $quotes,
    );
    my %args_for_add_elements_collated = (
        csv_object         => $out_csv,
        binarise_counts    => $args{binarise_counts},
        allow_empty_groups => $args{allow_empty_groups},
        allow_empty_labels => $args{allow_empty_labels},
    );

    # load each file, using same arguments/parameters
    foreach my $file ( @{ $args{input_files} } ) {
        $file = Path::Class::file($file)->absolute;
        say "[BASEDATA] INPUT FILE: $file";

        # open as shapefile
        my $fnamebase = $file->stringify;

#$fnamebase =~ s/\.[^.]*//;  #  don't strip extensions - causes grief with dirs with dots
        my $shapefile = Geo::ShapeFile->new($fnamebase);

        #say "have $shapefile";

        croak "[BASEDATA] Failed to read $file with ShapeFile\n"
          if !defined $shapefile;    # assuming not defined on fail

        my $shape_type = $shapefile->type( $shapefile->shape_type );
        croak '[BASEDATA] Import of non-point shapefiles is not supported.  '
          . "$fnamebase is type $shape_type\n"
          if not $shape_type =~ /Point/;

        my $shape_count = $shapefile->shapes();
        say "have $shape_count shapes";

        #  some validation
        my %db_rec1 = $shapefile->get_dbf_record(1);
        foreach my $key (@label_field_names) {
            croak "Shapefile $file does not have a field called $key\n"
              if !exists $db_rec1{$key};
        }

        my %gp_lb_hash;

        # iterate over shapes
      SHAPE:
        foreach my $cnt ( 1 .. $shapefile->shapes() ) {
            my $shape = $shapefile->get_shp_record($cnt);

            # Get database record for this shape.
            # Same for all features in the shape.
            my %db_rec = $shapefile->get_dbf_record($cnt);

            #say "read shape, label $dbf_label, count $dbf_count";

            my $has_z = defined $shape->z_min;
            my $has_m = defined $shape->m_min;

            # just get all the points from the shape.
            my @ptlist = $shape->points();

            # read over all points in the shape
            foreach my $point (@ptlist) {

                #  add the coords to the db_rec hash
                $db_rec{':shape_x'} = $point->X;
                $db_rec{':shape_y'} = $point->Y;
                if ($has_z) {
                    $db_rec{':shape_z'} = $point->Z;
                }
                if ($has_m) {
                    $db_rec{':shape_m'} = $point->M;
                }

                my @these_labels;
                my $this_count =
                  scalar @smp_count_field_names
                  ? sum 0, @db_rec{@smp_count_field_names}
                  : 1;

#  need to implement this
#if ($args{use_dbf_label}) {
#  this should be use_matrix_format, and implemented consistent with the text parser
#my $this_label = $dbf_label;
#my $this_count = $dbf_count;
#}
#else {
                my @lb_fields  = @db_rec{@label_field_names};
                my $this_label = $self->list2csv(
                    list       => \@lb_fields,
                    csv_object => $out_csv
                );
                push @these_labels, $this_label;

                #}

# form group text from group fields (defined as csv string of central points of group)
# Needs to process the data in the same way as for text imports - refactoring is in order.
                my @group_field_vals = @db_rec{@group_field_names};
                my @gp_fields;
                my $i = -1;
                foreach my $val (@group_field_vals) {
                    $i++;

                    if ( $val eq '-1.79769313486232e+308' ) {
                        next SHAPE if $skip_lines_with_undef_groups;
                        croak "record $cnt has an undefined coordinate\n";
                    }

                    my $origin = $group_origins[$i];
                    my $g_size = $group_sizes[$i];

                    #  refactor this - duplicated from spreadsheet read
                    if ( $g_size >= 0 ) {
                        if (   $is_lat_field
                            && $is_lat_field->{ $group_field_names[$i] } )
                        {
                            $val = dms2dd( { value => $val, is_lat => 1 } );
                        }
                        elsif ($is_lon_field
                            && $is_lon_field->{ $group_field_names[$i] } )
                        {
                            $val = dms2dd( { value => $val, is_lon => 1 } );
                        }

                        croak "$val is not numeric\n"
                          if !looks_like_number $val;

                        if ( $g_size > 0 ) {
                            my $cell = floor( ( $val - $origin ) / $g_size );
                            my $grp_centre =
                              $origin + $cell * $g_size + ( $g_size / 2 );
                            push @gp_fields, $grp_centre;
                        }
                        else {
                            push @gp_fields, $val;
                        }
                    }
                }
                my $grpstring = $self->list2csv(
                    list       => \@gp_fields,
                    csv_object => $out_csv,
                );

                foreach my $this_label (@these_labels) {

   #print "adding point label $this_label group $grpstring count $this_count\n";

                    if ( scalar @label_field_names <= 1 ) {
                        $this_label = $self->dequote_element(
                            element    => $this_label,
                            quote_char => $quotes,
                        );
                    }

            #  collate the groups and labels so we can add them in a batch later
                    if ( looks_like_number $this_count) {
                        $gp_lb_hash{$grpstring}{$this_label} += $this_count;
                    }
                    else {
                        #  don't override existing counts with undef
                        $gp_lb_hash{$grpstring}{$this_label} //= $this_count;
                    }
                }
            }    # each point

            # progress bar stuff
            my $frac = $cnt / $shape_count;
            $progress_bar->update(
                "Loading $file\n" . "Shape $cnt of $shape_count\n", $frac );

        }    # each shape

        #  add the collated data
        $self->add_elements_collated(
            data => \%gp_lb_hash,
            %args_for_add_elements_collated,
        );
        %gp_lb_hash = ();    #  clear the collated list

        $progress_bar->update( 'Done', 1 );
    }    # each file

    $self->run_import_post_processes(
        %args,
        label_axis_count => scalar @label_field_names,
        orig_group_count => $orig_group_count,
        orig_label_count => $orig_label_count,
    );

    return 1;    #  success
}

sub import_data_spreadsheet {
    my $self = shift;
    my %args = @_;

    my $orig_group_count    = $self->get_group_count;
    my $orig_label_count    = $self->get_label_count;
    my $data_in_matrix_form = $args{data_in_matrix_form};
    my $allow_empty_groups  = $args{allow_empty_groups};
    my $allow_empty_labels  = $args{allow_empty_labels};

    my $progress_bar = Biodiverse::Progress->new();

    croak "Input files array not provided\n"
      if !$args{input_files} || (!is_arrayref($args{input_files}));

    my $skip_lines_with_undef_groups =
      exists $args{skip_lines_with_undef_groups}
      ? $args{skip_lines_with_undef_groups}
      : 1;

    my @group_field_names =
      @{ $args{group_fields} // $args{group_field_names} };
    my @label_field_names = @{ $data_in_matrix_form ? [] : $args{label_fields}
          // $args{label_field_names} };
    my @smp_count_field_names = @{ $args{sample_count_col_names} // [] };
    my $is_lat_field          = $args{is_lat_field};
    my $is_lon_field          = $args{is_lon_field};

    my @group_origins = $self->get_cell_origins;
    my @group_sizes   = $self->get_cell_sizes;

    my $labels_ref = $self->get_labels_ref;
    my $groups_ref = $self->get_groups_ref;

    say '[BASEDATA] Loading from files as spreadsheet: '
        . join (q{, },
            map {(is_ref ($_) && !blessed ($_)) ? '<<preloaded book>>' : $_}
            map {$_ // 'undef'}
            @{$args{input_files}}
        );

    # needed to construct the groups and labels
    my $quotes  = $self->get_param('QUOTES');      #  for storage, not import
    my $el_sep  = $self->get_param('JOIN_CHAR');
    my $out_csv = $self->get_csv_object(
        sep_char   => $el_sep,
        quote_char => $quotes,
    );
    my %args_for_add_elements_collated = (
        csv_object         => $out_csv,
        binarise_counts    => $args{binarise_counts},
        allow_empty_groups => $args{allow_empty_groups},
        allow_empty_labels => $args{allow_empty_labels},
    );

    my @label_axes       = $self->get_labels_ref->get_cell_sizes;
    my $label_axis_count = scalar @label_axes;

    #  could use a hash, but this allows open books to be passed
    my @sheet_array = @{ $args{sheet_ids} // [] };

    # load each file, using same arguments/parameters
    my $file_i = -1;
    foreach my $book ( @{ $args{input_files} } ) {
        $file_i++;

        croak
"[BASEDATA] Undefined input_file array item passed to import_data_spreadsheet\n"
          if !defined $book;    # assuming undef on fail

        if ( blessed $book || !ref $book ) {    #  we have a file name
            my $file = Path::Class::file($book)->absolute;
            say "[BASEDATA] INPUT FILE: $file";

            # open as spreadsheet
            my $fnamebase = $file->stringify;
            $book = ReadData($fnamebase);

            croak "[BASEDATA] Failed to read $file with SpreadSheet\n"
              if !defined $book;                # assuming undef on fail
        }

        my $sheet_id = $sheet_array[$file_i] // 1;
        if ( !looks_like_number $sheet_id) {    #  must be a named sheet
            $sheet_id = $book->[0]{sheet}{$sheet_id};
        }

        my @rows   = Spreadsheet::Read::rows( $book->[$sheet_id] );
        my $header = shift @rows;

        #  some validation (and get the col numbers)
        my $i = -1;
        my %db_rec1 = map { $_ => ++$i } @$header;
        foreach my $key (@label_field_names) {
            croak
"Spreadsheet does not have a field called $key in book $sheet_id\n"
              if !exists $db_rec1{$key};
        }
        foreach my $key (@group_field_names) {
            croak
"Spreadsheet does not have a field called $key in book $sheet_id\n"
              if !exists $db_rec1{$key};
        }

        #  parse the header line if we are using a matrix format file
        my $matrix_label_col_hash = {};
        if ($data_in_matrix_form) {
            my $label_start_col = $args{label_start_col};
            my $label_end_col   = $args{label_end_col};

            #  if we've been passed an array then
            #  use the first one for the start and the last for the end
            #  - this can happen due to the way GUI::BasedataImport
            #  handles options and is something we need to clean
            #  up with better metadata
            if ( ref $label_start_col ) {
                $label_start_col = $label_start_col->[0];
            }
            if ( ref $label_end_col ) {
                $label_end_col = $label_end_col->[-1];
            }
            $matrix_label_col_hash = $self->get_label_columns_for_matrix_import(
                csv_object      => $out_csv,
                label_array     => $header,
                label_start_col => $label_start_col,
                label_end_col   => $label_end_col,

                #%line_parse_args,
            );
        }

        my %gp_lb_hash;

        my $count     = 0;
        my $row_count = scalar @rows;

        # iterate over rows
      ROW:
        foreach my $row (@rows) {
            $count++;

            my %db_rec;
            @db_rec{@$header} = @$row
              ; #  inefficient - we should get the row numbers and slice on them

# form group text from group fields (defined as csv string of central points of group)
# Needs to process the data in the same way as for text imports - refactoring is in order.
            my @group_field_vals = @db_rec{@group_field_names};
            my @gp_fields;
            my $i = -1;
            foreach my $val (@group_field_vals) {
                $i++;
                if ( !defined $val ) {
                    next ROW if $skip_lines_with_undef_groups;
                    croak "record $count has an undefined coordinate\n";
                }

                my $origin = $group_origins[$i];
                my $g_size = $group_sizes[$i];

                if ( $g_size >= 0 ) {
                    if (   $is_lat_field
                        && $is_lat_field->{ $group_field_names[$i] } )
                    {
                        $val = dms2dd( { value => $val, is_lat => 1 } );
                    }
                    elsif ($is_lon_field
                        && $is_lon_field->{ $group_field_names[$i] } )
                    {
                        $val = dms2dd( { value => $val, is_lon => 1 } );
                    }

                    croak "$val is not numeric\n"
                      if !looks_like_number $val;

                    if ( $g_size > 0 ) {
                        my $cell = floor( ( $val - $origin ) / $g_size );
                        my $grp_centre =
                          $origin + $cell * $g_size + ( $g_size / 2 );
                        push @gp_fields, $grp_centre;
                    }
                    else {
                        push @gp_fields, $val;
                    }
                }
                else {
                    push @gp_fields, $val;
                }
            }
            my $grpstring = $self->list2csv(
                list       => \@gp_fields,
                csv_object => $out_csv,
            );

   #print "adding point label $this_label group $grpstring count $this_count\n";

            my %elements;
            if ($data_in_matrix_form) {
                %elements = $self->get_labels_from_line_matrix(
                    fields_ref => $row,
                    csv_object => $out_csv,

                    #line_num        => $line_num,
                    #file            => $file,
                    label_col_hash => $matrix_label_col_hash,

                    #%line_parse_args,
                );
            }
            else {
                my $this_count =
                  scalar @smp_count_field_names
                  ? sum 0, @db_rec{@smp_count_field_names}
                  : 1;
                my @lb_fields  = @db_rec{@label_field_names};
                my $this_label = $self->list2csv(
                    list       => \@lb_fields,
                    csv_object => $out_csv
                );
                %elements = ( $this_label => $this_count );

                #%elements =
                #    $self->get_labels_from_line (
                #        fields_ref      => $fields_ref,
                #        csv_object      => $out_csv,
                #        line_num        => $line_num,
                #        file            => $file,
                #        #%line_parse_args,
                #    );
            }

          ADD_ELEMENTS:
            while ( my ( $el, $count ) = each %elements ) {
                if ( defined $count ) {
                    next ADD_ELEMENTS if $count eq 'NA';

                    next ADD_ELEMENTS
                      if $data_in_matrix_form
                      && $count eq $EMPTY_STRING;

                    next ADD_ELEMENTS
                      if !$count and !$allow_empty_groups;
                }
                else {    #  don't allow undef counts in matrices
                    next ADD_ELEMENTS
                      if $data_in_matrix_form;
                }

        #  single label col or matrix form data need extra quotes to be stripped
        #  should clean up mx form on first pass
        #  or do as a post-processing step
                if ( $label_axis_count <= 1 || $data_in_matrix_form ) {
                    $el = $self->dequote_element(
                        element    => $el,
                        quote_char => $quotes,
                    );
                }

                #  collate them so we can add them in a batch later
                if ( looks_like_number $count) {
                    $gp_lb_hash{$grpstring}{$el} += $count;
                }
                else {
                    #  don't override existing counts with undef
                    $gp_lb_hash{$grpstring}{$el} //= $count;
                }
            }

            # progress bar stuff
            my $frac = $count / $row_count;
            $progress_bar->update(
                "Loading spreadsheet\n" . "Row $count of $row_count\n", $frac );

        }    # each row

        #  add the collated data
        $self->add_elements_collated(
            data => \%gp_lb_hash,
            %args_for_add_elements_collated,
        );
        %gp_lb_hash = ();    #  clear the collated list

        $progress_bar->update( 'Done', 1 );
    }    # each file

    $self->run_import_post_processes(
        %args,
        label_axis_count => scalar @label_field_names,
        orig_group_count => $orig_group_count,
        orig_label_count => $orig_label_count,
    );

    return 1;    #  success
}

sub run_import_post_processes {
    my $self = shift;
    my %args = @_;

    my $orig_group_count = $args{orig_group_count};
    my $orig_label_count = $args{orig_label_count};

    my $groups_ref = $self->get_groups_ref;
    my $labels_ref = $self->get_labels_ref;

    #  how many label axes do we have?
    #  Assume 1 axis if no labels have yet been set.
    my $labels      = $self->get_labels;
    my $first_label = $labels->[0] // '';
    my $lb_csv_obj  = $labels_ref->get_csv_object(
        quote_char => $labels_ref->get_param('QUOTES'),
        sep_char   => $labels_ref->get_param('JOIN_CHAR'),
    );
    my @components = $self->csv2list(
        string     => $first_label,
        csv_object => $lb_csv_obj,
    );
    my $label_axis_count = scalar @components;

    #  set whatever label properties are in the table
    if ( $args{use_label_properties} ) {
        $self->assign_element_properties(
            type              => 'labels',
            properties_object => $args{label_properties},
        );
    }

    #  add the group properties
    if ( $args{use_group_properties} ) {
        $self->assign_element_properties(
            type              => 'groups',
            properties_object => $args{group_properties},
        );
    }

    # Set CELL_SIZE on the GROUPS BaseStruct
    $groups_ref->set_param( CELL_SIZES => [ $self->get_cell_sizes ] );

    #  check if the labels are numeric (or still numeric)
    #  set flags and cell sizes accordingly
    if ( $self->get_param('NUMERIC_LABELS') // 1 ) {
        my $is_numeric = $labels_ref->elements_are_numeric || 0;
        $self->set_param( NUMERIC_LABELS => ($is_numeric) );
    }

    #  set the labels cell size in case we are transposed at some point
    my $label_cellsize = $labels_ref->element_arrays_are_numeric ? 0 : -1;
    my @label_cell_sizes = ($label_cellsize) x $label_axis_count;
    $labels_ref->set_param( CELL_SIZES => \@label_cell_sizes );

    #  clear some params (should these be cached?)
    $groups_ref->delete_param('RTREE');
    $labels_ref->delete_param('SAMPLE_COUNTS_ARE_FLOATS');
    $groups_ref->delete_param('SAMPLE_COUNTS_ARE_FLOATS');

    if ( $orig_label_count != $self->get_label_count ) {
        $labels_ref->generate_element_coords;
    }

    if ( $orig_group_count != $self->get_group_count ) {
        $groups_ref->generate_element_coords;

        if ( $self->get_param('SPATIAL_INDEX') ) {
            $self->rebuild_spatial_index();
        }
    }

    return 1;
}

#  attach the current ranges as RANGE properties
sub attach_label_ranges_as_properties {
    my $self = shift;

    return $self->_attach_label_ranges_or_counts_as_properties( @_,
        type => 'ranges', );
}

#  attach the current sample counts as ABUNDANCE properties
sub attach_label_abundances_as_properties {
    my $self = shift;

    return $self->_attach_label_ranges_or_counts_as_properties( @_,
        type => 'sample_counts', );
}

sub _attach_label_ranges_or_counts_as_properties {
    my $self = shift;
    my %args = @_;

    my $override = $args{override};
    my $type     = $args{type};

    my ( $method, $key );
    if ( lc $type eq 'sample_counts' ) {
        $method = 'get_label_sample_count';
        $key    = 'ABUNDANCE';
    }
    elsif ( lc $type eq 'ranges' ) {
        $method = 'get_range';
        $key    = 'RANGE';
    }

    my $lb = $self->get_labels_ref;
    $lb->delete_cached_values;

  LABEL:
    foreach my $label ( $args{target_labels} || $self->get_labels ) {

        if ( !$override ) {
            my $list_ref = $lb->get_list_ref(
                element => $label,
                list    => 'PROPERTIES',
            );
            next LABEL
              if exists $list_ref->{$key} && defined $list_ref->{$key};
        }

        my $value = $self->$method( element => $label );
        $lb->add_to_lists(
            element    => $label,
            PROPERTIES => { $key => $value },
        );
    }

    return;
}

sub assign_element_properties {
    my $self = shift;
    my %args = @_;

    my $type = $args{type}
      or croak 'argument "type" not specified';
    my $prop_obj = $args{properties_object}
      or croak 'argument properties_object not given';

    croak "Cannot assign properties to a basedata with existing outputs"
      if $self->get_output_ref_count;

    my $method    = 'get_' . $type . '_ref';
    my $gp_lb_ref = $self->$method;

  #  Clean up in case we add different ones.
  #  We cannot get the list here as we might only be adding a subset of elements
  #$gp_lb_ref->delete_cached_value ('ELEMENT_PROPERTY_KEYS');
    $gp_lb_ref->delete_cached_values;

    my $count = 0;

  ELEMENT_PROPS:
    foreach my $element ( $prop_obj->get_element_list ) {
        next ELEMENT_PROPS
          if !$gp_lb_ref->exists_element( element => $element );

        my %props = $prop_obj->get_element_properties( element => $element );

        #  but don't add these ones
        delete @props{qw /INCLUDE EXCLUDE REMAP/};    #/

        next ELEMENT_PROPS if !scalar keys %props;

        $gp_lb_ref->add_to_lists(
            element    => $element,
            PROPERTIES => \%props,
        );

        $count++;
    }

    return $count;
}

sub rename_labels {
    my $self = shift;
    return $self->_rename_groups_or_labels( @_, type => 'label' );
}

sub rename_groups {
    my $self = shift;
    return $self->_rename_groups_or_labels( @_, type => 'group' );
}

#  should probably wipe the cache if we do rename something
sub _rename_groups_or_labels {
    my $self = shift;
    my %args = @_;

    my $type = $args{type}
      // croak "Need to specify arg type => group or label\n";

    croak "Cannot rename ${type}s when basedata has existing outputs\n"
      if $self->get_output_ref_count;

    my $remap = $args{remap};
    my $labels_are_numeric = $type eq 'label' && $self->labels_are_numeric;
    my $remap_labels_are_all_numeric = 1;
    my $remap_count                  = 0;

    #my %remapped_names;
    my $method = "rename_$type";

  ELEMENT:
    foreach my $label ( $remap->get_element_list ) {
        my $remapped = $remap->get_element_remapped( element => $label );

        next ELEMENT if !defined $remapped;

        $self->$method(
            $type            => $label,
            new_name         => $remapped,
            no_numeric_check => 1,
        );
        $remap_count++;

        #$remapped_names{$remapped}++;

        if ( $type eq 'label' ) {
            $remap_labels_are_all_numeric &&= looks_like_number $remapped;
            if ( $labels_are_numeric && !$remap_labels_are_all_numeric ) {
                $labels_are_numeric = 0;
                $self->set_param( NUMERIC_LABELS => 0 );
            }
        }
    }

    #  trigger a recheck on next call to labels_are_numeric
    if (
           $type eq 'label'
        && !$labels_are_numeric
        && $remap_labels_are_all_numeric

        #&& scalar keys %remapped_names == $self->get_label_count
      )
    {
        $self->set_param( NUMERIC_LABELS => undef );
    }

    return;
}

#  should probably wipe the cache if we do rename something
sub rename_label {
    my $self = shift;
    my %args = @_;

    croak "Argument 'label' not specified\n"
      if !defined $args{label};
    croak "Argument 'new_name' not specified\n"
      if !defined $args{new_name};

    my $lb       = $self->get_labels_ref;
    my $gp       = $self->get_groups_ref;
    my $label    = $args{label};
    my $new_name = $args{new_name};
    my $labels_are_numeric =
      !$args{no_numeric_check} && $self->labels_are_numeric;


    if( $label eq $new_name ) {
        say "[BASEDATA] Tried to rename a label to itself, nothing was done.";
        return;
    }

        
    if ( !$lb->exists_element( element => $label ) ) {
        say "[BASEDATA] Label $label does not exist, not renaming it";
        return;
    }

    my @sub_elements =
      $lb->rename_element( element => $label, new_name => $new_name );
    foreach my $group (@sub_elements) {
        $gp->rename_subelement(
            element     => $group,
            sub_element => $label,
            new_name    => $new_name,
        );
    }
    if ( $labels_are_numeric && !looks_like_number $new_name) {
        $self->set_param( NUMERIC_LABELS => 0 );
    }

    say "[BASEDATA] Renamed $label to $new_name";

    return;
}

#  should combine with rename_label
sub rename_group {
    my $self = shift;
    my %args = @_;

    croak "Argument 'group' not specified\n"
      if !defined $args{group};
    croak "Argument 'new_name' not specified\n"
      if !defined $args{new_name};

    my $lb       = $self->get_labels_ref;
    my $gp       = $self->get_groups_ref;
    my $group    = $args{group};
    my $new_name = $args{new_name};

    if ( !$gp->exists_element( element => $group ) ) {
        say "[BASEDATA] Element $group does not exist, not renaming it";
        return;
    }

    my @sub_elements =
      $gp->rename_element( element => $group, new_name => $new_name );
    foreach my $sub_element (@sub_elements) {
        $lb->rename_subelement(
            element     => $sub_element,
            sub_element => $group,
            new_name    => $new_name,
        );
    }

    say "[BASEDATA] Renamed $group to $new_name";

    return;
}

sub get_labels_from_line {
    my $self = shift;
    my %args = @_;

    #  these assignments look redundant, but this makes for cleaner code
    my $fields_ref           = $args{fields_ref};
    my $csv_object           = $args{csv_object};
    my $label_columns        = $args{label_columns};
    my $sample_count_columns = $args{sample_count_columns};
    my $label_properties     = $args{label_properties};
    my $use_label_properties = $args{use_label_properties};
    my $line_num             = $args{line_num};
    my $file                 = $args{file};

 #  return a set of results that are the label and its corresponding count value
    my %elements;

    #  get the label for this row  using a slice
    my @tmp   = @$fields_ref[@$label_columns];
    my $label = $self->list2csv(
        list       => \@tmp,
        csv_object => $csv_object,
    );

    #  get the sample count
    my $sample_count;
    foreach my $column (@$sample_count_columns) {
        my $col_value = $fields_ref->[$column] // 0;

#  need this check now?  Not sure it worked properly anyway, as it could return early
        if ( $args{allow_empty_groups} or $args{allow_empty_labels} ) {
            return if not defined $col_value;    #  only skip undefined records
        }

        if ( !looks_like_number($col_value) )
        {    #  check the record if we get this far
            croak "[BASEDATA] Field $column in line $line_num "
              . "does not look like a number, File $file\n";
        }
        $sample_count += $col_value;
    }

    #  set default count - should only get valid records if we get this far
    $sample_count //= 1;

    #$elements{$label} = $sample_count if $sample_count;
    $elements{$label} = $sample_count;

    return wantarray ? %elements : \%elements;
}

#  parse a line from a matrix format file and return all the elements in it
sub get_labels_from_line_matrix {
    my $self = shift;
    my %args = @_;

    #return;  #  temporary drop out

    #  these assignments look redundant, but this makes for cleaner code and
    #  the compiler should optimise it all away
    my $fields_ref           = $args{fields_ref};
    my $csv_object           = $args{csv_object};
    my $label_array          = $args{label_array};
    my $label_properties     = $args{label_properties};
    my $use_label_properties = $args{use_label_properties};
    my $line_num             = $args{line_num};
    my $file                 = $args{file};
    my $label_col_hash       = $args{label_col_hash};

#  these are superseded by $label_col_hash
#my $label_start_col     = $args{label_start_col};
#my $label_end_col       = $args{label_end_col} || $#$fields_ref;  #  not yet supported by GUI (03Oct2009)

#  All we need to do is get a hash of the labels with their relevant column values
#  Any processing of null or zero fields is handled by calling subs
#  All label remapping has already been handled by get_label_columns_for_matrix_import (assuming it is not renamed)
#  Could possibly check for zero count values, but that adds another loop which might slow things too much,
#       even if using List::MoreUtils and its XS implementation

    my %elements;
    my @counts = @$fields_ref;

    #my @x = $fields_ref->[values %$label_col_hash];
    @elements{ keys %$label_col_hash } =
      @$fields_ref[ values %$label_col_hash ];

    return wantarray ? %elements : \%elements;

}

#  process the header line and sort out which columns we want, and remap any if needed
sub get_label_columns_for_matrix_import {
    my $self = shift;
    my %args = @_;

    my $csv_object           = $args{csv_object};
    my $label_array          = $args{label_array};
    my $label_properties     = $args{label_properties};
    my $use_label_properties = $args{use_label_properties};

    my $label_start_col = $args{label_start_col};
    my $label_end_col = $args{label_end_col} // $#$label_array;

    my %label_hash;
  LABEL_COLS:
    for my $i ( $label_start_col .. $label_end_col ) {

        #  get the label for this row from the header
        my @tmp   = $label_array->[$i];
        my $label = $self->list2csv(
            list       => \@tmp,
            csv_object => $csv_object,
        );

        $label_hash{$label} = $i;
    }

#  this will be a label/column hash which we can use to slice data from the matrix row arrays
    return wantarray ? %label_hash : \%label_hash;
}

sub labels_are_numeric {
    my $self = shift;

    my $is_numeric = $self->get_param('NUMERIC_LABELS');
    return $is_numeric if defined $is_numeric;

    $is_numeric = $self->get_labels_ref->elements_are_numeric || 0;
    $self->set_param( NUMERIC_LABELS => $is_numeric );
    return $is_numeric;
}

#  are the sample counts floats or ints?
sub sample_counts_are_floats {
    my $self = shift;

    my $lb = $self->get_labels_ref;

    return $lb->sample_counts_are_floats;
}

sub add_element {    #  run some calls to the sub hashes
    my $self = shift;
    my %args = @_;

    my $label = $args{label};
    my $group = $args{group};
    my $count = $args{count} // 1;

    #  make count binary if asked to
    if ( $args{binarise_counts} ) {
        $count = $count ? 1 : 0;
    }

    my $gp_ref = $self->get_groups_ref;
    my $lb_ref = $self->get_labels_ref;

    if ( not defined $label )
    {    #  one of these will break if neither label nor group is defined
        $gp_ref->add_element(
            element    => $group,
            csv_object => $args{csv_object},
        );
        return;
    }
    if ( not defined $group ) {
        $lb_ref->add_element(
            element    => $label,
            csv_object => $args{csv_object},
        );
        return;
    }

    if ($count) {

        #  add the labels and groups as element and subelement
        #  labels is the transpose of groups
        $gp_ref->add_sub_element_aa( $group, $label, $count,
            $args{csv_object} );
        $lb_ref->add_sub_element_aa( $label, $group, $count,
            $args{csv_object} );
    }
    else {
        if ( $args{allow_empty_groups} ) {
            $gp_ref->add_element(
                element    => $group,
                csv_object => $args{csv_object},
            );
        }
        if ( $args{allow_empty_labels} ) {
            $lb_ref->add_element(
                element    => $label,
                csv_object => $args{csv_object},
            );
        }
    }

    return;
}

#  add groups and labels without any of the options in add_element,
#  array args version for speed
sub add_element_simple_aa {
    my ( $self, $label, $group, $count, $csv_object ) = @_;

    $count //= 1;

    my $gp_ref = $self->get_groups_ref;
    if ( not defined $label )
    {    #  one of these will break if neither label nor group is defined
        $gp_ref->add_element(
            element    => $group,
            csv_object => $csv_object,
        );
        return;
    }

    my $lb_ref = $self->get_labels_ref;
    if ( not defined $group ) {
        $lb_ref->add_element(
            element    => $label,
            csv_object => $csv_object,
        );
        return;
    }

    if ($count) {

        #  add the labels and groups as element and subelement
        #  labels is the transpose of groups
        $gp_ref->add_sub_element_aa( $group, $label, $count, $csv_object );
        $lb_ref->add_sub_element_aa( $label, $group, $count, $csv_object );
    }

    1;
}

#  add elements from a collated hash
#  assumes {gps}{labels}{counts}
sub add_elements_collated {
    my $self = shift;
    my %args = @_;

    my $gp_lb_hash = $args{data};
    my $csv_object = $args{csv_object} // croak "csv_object arg not passed\n";

    my $allow_empty_groups = $args{allow_empty_groups};

    #  now add the collated data
    foreach my $gp_lb_pair ( pairs %$gp_lb_hash ) {
        my ( $gp, $lb_hash ) = @$gp_lb_pair;

        if ( $allow_empty_groups && !scalar %$lb_hash ) {
            $self->add_element(
                group              => $gp,
                count              => 0,
                csv_object         => $csv_object,
                allow_empty_groups => 1,
            );
        }
        else {

            foreach my $lb_count_pair ( pairs %$lb_hash ) {
                my ( $lb, $count ) = @$lb_count_pair;

                # add to elements (skipped if the label is nodata)
                $self->add_element(
                    %args,
                    label      => $lb,
                    group      => $gp,
                    count      => $count,
                    csv_object => $csv_object,
                );
            }
        }
    }

    return;
}

#  simplified array args version for speed
sub add_elements_collated_simple_aa {
    my ( $self, $gp_lb_hash, $csv_object, $allow_empty_groups ) = @_;

    croak "csv_object arg not passed\n"
      if !$csv_object;

    #  now add the collated data
    foreach my $gp_lb_pair ( pairs %$gp_lb_hash ) {
        my ( $gp, $lb_hash ) = @$gp_lb_pair;

        if ( $allow_empty_groups && !scalar %$lb_hash ) {
            $self->add_element( undef, $gp, 0, $csv_object );
        }
        else {
            foreach my $lb_count_pair ( pairs %$lb_hash ) {
                my ( $lb, $count ) = @$lb_count_pair;
                $self->add_element_simple_aa( $lb, $gp, $count, $csv_object );
            }
        }
    }

    return;
}

sub add_elements_collated_by_label {
    my $self = shift;
    my %args = @_;

    my $gp_lb_hash = $args{data};
    my $csv = $args{csv_object} // croak "csv_object arg not passed\n";

    #  now add the collated data
    foreach my $gp_lb_pair ( pairs %$gp_lb_hash ) {
        my ( $lb, $gp_hash ) = @$gp_lb_pair;
        foreach my $gp_count_pair ( pairs %$gp_hash ) {
            my ( $gp, $count ) = @$gp_count_pair;

            # add to elements (skipped if the label is nodata)
            $self->add_element(
                %args,
                label      => $lb,
                group      => $gp,
                count      => $count,
                csv_object => $csv,
            );
        }
    }

    return;
}

sub get_group_element_as_array {
    my $self = shift;
    my %args = @_;

    my $element = $args{element};
    croak "element not specified\n"
      if !defined $element;

    return $self->{GROUPS}->get_element_name_as_array( element => $element );
}

sub get_label_element_as_array {
    my $self = shift;
    my %args = @_;

    my $element = $args{element};
    croak "element not specified\n"
      if !defined $element;

    return $self->get_labels_ref->get_element_name_as_array(
        element => $element );
}

#  reorder group and/or label axes
#  Clone the basedata and add the remapped elements
#  This avoids complexities with name clashes that an in-place
#  re-ordering would cause
sub new_with_reordered_element_axes {
    my $self = shift;
    my %args = @_;

    my $group_cols = $args{GROUP_COLUMNS};
    my $label_cols = $args{LABEL_COLUMNS};

    my $csv_object = $self->get_csv_object(
        quote_char => $self->get_param('QUOTES'),
        sep_char   => $self->get_param('JOIN_CHAR')
    );

    #  get the set of reordered labels
    my $lb          = $self->get_labels_ref;
    my $lb_remapped = $lb->get_reordered_element_names(
        reordered_axes => $label_cols,
        csv_object     => $csv_object,
    );

    #  and the set of reordered groups
    my $gp          = $self->get_groups_ref;
    my $gp_remapped = $gp->get_reordered_element_names(
        reordered_axes => $group_cols,
        csv_object     => $csv_object,
    );

    my $new_bd = $self->clone( no_elements => 1 );

    foreach my $group ( $gp->get_element_list ) {
        my $new_group = $gp_remapped->{$group};
        foreach my $label ( $self->get_labels_in_group( group => $group ) ) {
            my $new_label = $lb_remapped->{$label};
            if ( not defined $new_label ) {
                $new_label = $label;
            }

            my $count = $gp->get_subelement_count(
                element     => $group,
                sub_element => $label,
            );

            $new_bd->add_element(
                group      => $new_group,
                label      => $new_label,
                count      => $count,
                csv_object => $csv_object,
            );
        }
    }

    $self->transfer_label_properties(
        %args,
        receiver => $new_bd,
        remap    => $lb_remapped,
    );
    $self->transfer_group_properties(
        %args,
        receiver => $new_bd,
        remap    => $gp_remapped,
    );

    return $new_bd;
}

sub transfer_label_properties {
    my $self = shift;

    return $self->transfer_element_properties( @_, type => 'labels' );
}

sub transfer_group_properties {
    my $self = shift;

    return $self->transfer_element_properties( @_, type => 'groups' );
}

#  sometimes we have element properties defined like species ranges.
#  need to copy these across.
#  Push system - should it be pull (although it's only a semantic difference)
sub transfer_element_properties {
    my $self = shift;
    my %args = @_;

    my $to_bd = $args{receiver} || croak "Missing receiver argument\n";
    my $remap = $args{remap} || {};    #  remap hash

    my $progress_bar = Biodiverse::Progress->new();

    my $type = $args{type};
    croak "argument 'type => $type' is not valid (must be groups or labels)\n"
      if not( $type eq 'groups' or $type eq 'labels' );
    my $get_ref_sub = $type eq 'groups' ? 'get_groups_ref' : 'get_labels_ref';

    my $elements_ref    = $self->$get_ref_sub;
    my $to_elements_ref = $to_bd->$get_ref_sub;

    my $name    = $self->get_param('NAME');
    my $to_name = $to_bd->get_param('NAME');
    my $text    = "Transferring $type properties from $name to $to_name";

    my $total_to_do = $elements_ref->get_element_count;
    print "[BASEDATA] Transferring properties for $total_to_do $type\n";

    my $count = 0;
    my $i     = -1;

  BY_ELEMENT:
    foreach my $element ( $elements_ref->get_element_list ) {
        $i++;
        my $progress = $i / $total_to_do;
        $progress_bar->update( "$text\n" . "(label $i of $total_to_do)",
            $progress );

        #  remap element if needed
        my $to_element =
          exists $remap->{$element} ? $remap->{$element} : $element;

        #  avoid working with those not in the receiver
        next BY_ELEMENT
          if not $to_elements_ref->exists_element( element => $to_element );

        my $props = $elements_ref->get_list_values(
            element => $element,
            list    => 'PROPERTIES'
        );

        next BY_ELEMENT if !defined $props;    #  none there

        $to_elements_ref->add_to_lists(
            element    => $to_element,
            PROPERTIES => {%$props}
            ,    #  make sure it's a copy so bad things don't happen
        );
        $count++;
    }

    #  scorched earth approach
    $to_elements_ref
      ->delete_cached_values;    # (keys => ['ELEMENT_PROPERTY_KEYS']);

    return $count;
}

sub run_exclusions {
    my $self = shift;
    my %args = @_;

    croak "Cannot run exclusions on a baseData with existing outputs\n"
      if ( my @array = $self->get_output_refs );

    my $feedback =
        'The data initially fall into '
      . $self->get_group_count
      . ' groups with '
      . $self->get_label_count
      . " unique labels\n\n";

    my $orig_group_count = $self->get_group_count;

#  now we go through and delete any of the groups that are beyond our stated exclusion values
    my %exclusion_hash =
      $self->get_exclusion_hash(%args);    #  generate the exclusion hash

    $args{delete_empty_groups} //= $exclusion_hash{delete_empty_groups};
    $args{delete_empty_labels} //= $exclusion_hash{delete_empty_labels};

    #  $_[0] is $base_type_ref, $_[1] is $element
    my %test_callbacks = (
        minVariety => sub { $_[0]->get_variety( element => $_[1] ) <= $_[2] },
        maxVariety => sub { $_[0]->get_variety( element => $_[1] ) >= $_[2] },
        minSamples =>
          sub { $_[0]->get_sample_count( element => $_[1] ) <= $_[2] },
        maxSamples =>
          sub { $_[0]->get_sample_count( element => $_[1] ) >= $_[2] },
        minRedundancy =>
          sub { $_[0]->get_redundancy( element => $_[1] ) <= $_[2] },
        maxRedundancy =>
          sub { $_[0]->get_redundancy( element => $_[1] ) >= $_[2] },
    );

    my ( $label_regex, $label_regex_negate );
    if ( $exclusion_hash{LABELS}{regex} ) {
        my $re_text = $exclusion_hash{LABELS}{regex}{regex};
        my $re_modifiers = $exclusion_hash{LABELS}{regex}{modifiers} // q{};

        $label_regex        = eval qq{ qr /$re_text/$re_modifiers };
        $label_regex_negate = $exclusion_hash{LABELS}{regex}{negate};
    }

    my ( $label_check_list, $label_check_list_negate );
    if ( my $check_list = $exclusion_hash{LABELS}{element_check_list}{list} ) {
        $label_check_list = {};
        $label_check_list_negate =
          $exclusion_hash{LABELS}{element_check_list}{negate};
        if ( blessed $check_list)
        {    #  we have an object with a get_element_list method
            my $list = $check_list->get_element_list;
            @{$label_check_list}{@$list} = (1) x scalar @$list;
        }
        elsif (is_arrayref($check_list)) {
            @{$label_check_list}{@$check_list} = (1) x scalar @$check_list;
        }
        else {
            $label_check_list = $check_list;
        }
    }

    my $group_check_list;
    if ( my $definition_query = $exclusion_hash{GROUPS}{definition_query} ) {
        if ( !blessed $definition_query) {
            $definition_query =
              Biodiverse::SpatialConditions::DefQuery->new(
                conditions => $definition_query, );
        }
        my $groups        = $self->get_groups;
        my $element       = $groups->[0];
        my $defq_progress = Biodiverse::Progress->new( text => 'def query' );
        $group_check_list = $self->get_neighbours(
            element            => $element,
            spatial_conditions => $definition_query,
            is_def_query       => 1,
            progress           => $defq_progress,
        );
    }

    #  check the labels first, then the groups
    #  equivalent to range then richness
    my ( @delete_list, %tally );
    my $excluded = 0;

  BY_TYPE:
    foreach my $type ( 'LABELS', 'GROUPS' ) {

        my $other_type = $type eq 'GROUPS' ? 'LABELS' : 'GROUPS';

        my $base_type_ref = $self->{$type};

        my $cut_count     = 0;
        my $sub_cut_count = 0;
        @delete_list = ();

      BY_ELEMENT:
        foreach my $element ( $base_type_ref->get_element_list ) {

            #next if ! defined $element;  #  ALL SHOULD BE DEFINED

#  IGNORE NEXT CONDITION - sometimes we get an element called ''
#next if (not defined $element);  #  we got an empty list, so don't try anything

            my $failed_a_test = 0;

          BY_TEST:
            foreach my $test ( keys %test_callbacks ) {
                next BY_TEST if !defined $exclusion_hash{$type}{$test};

            #  old string eval approach
            #my $condition = $test_funcs{$test} . $exclusion_hash{$type}{$test};
            #my $check = eval $condition;

                my $callback = $test_callbacks{$test};
                my $chk      = $callback->(
                    $base_type_ref, $element, $exclusion_hash{$type}{$test}
                );

                next BY_TEST if !$chk;

                $failed_a_test = 1
                  ; #  if we get here we have failed a test, so drop out of the loop
                last BY_TEST;
            }

            if ( not $failed_a_test and $type eq 'LABELS' )
            {       #  label specific tests - need to generalise these
                if (
                    (
                        defined $exclusion_hash{$type}{max_range}
                        && $self->get_range( element => $element ) >=
                        $exclusion_hash{$type}{max_range}
                    )
                    || ( defined $exclusion_hash{$type}{min_range}
                        && $self->get_range( element => $element ) <=
                        $exclusion_hash{$type}{min_range} )
                  )
                {

                    $failed_a_test = 1;
                }
                if ( !$failed_a_test && $label_regex ) {
                    $failed_a_test = $element =~ $label_regex;
                    if ($label_regex_negate) {
                        $failed_a_test = !$failed_a_test;
                    }
                }
                if ( !$failed_a_test && $label_check_list ) {
                    $failed_a_test = exists $label_check_list->{$element};
                    if ($label_check_list_negate) {
                        $failed_a_test = !$failed_a_test;
                    }
                }
            }

            if ( !$failed_a_test && $type eq 'GROUPS' && $group_check_list ) {
                $failed_a_test = exists $group_check_list->{$element};
            }

            next BY_ELEMENT
              if not $failed_a_test;    #  no fails, so check next element

            $cut_count++;
            push( @delete_list, $element );
        }

        foreach my $element (@delete_list)
        {  #  having it out here means all are checked against the initial state
            $sub_cut_count += $self->delete_element(
                %args,
                type    => $type,
                element => $element,
            );
        }

        my $lctype       = lc $type;
        my $lc_othertype = lc $other_type;
        if ( $cut_count || $sub_cut_count ) {
            $feedback .= "Cut $cut_count $lctype on exclusion criteria, "
              . "deleting $sub_cut_count $lc_othertype in the process\n\n";
            $feedback .= sprintf
              "The data now fall into %d groups with %d unique labels\n\n",
              $self->get_group_count,
              $self->get_label_count;
            $tally{ $type . '_count' }       += $cut_count;
            $tally{ $other_type . '_count' } += $sub_cut_count;
            $excluded++;
        }
        else {
            $feedback .=
              "No $lctype excluded when checking $lctype criteria.\n";
        }
        print $feedback;
    }

    if ($excluded) {
        my $e_count = $self->get_param_as_ref('EXCLUSION_COUNT');
        if ( !defined $e_count ) {    #  create it if needed
            $self->set_param( EXCLUSION_COUNT => 1 );
        }
        else {                        # else increment it
            $$e_count++;
        }
    }

    #  now rebuild the index if need be
    if (    $orig_group_count != $self->get_group_count
        and $self->get_param('SPATIAL_INDEX') )
    {
        $self->rebuild_spatial_index();
    }

    $tally{feedback} = $feedback;
    return wantarray ? %tally : \%tally;
}

sub get_exclusion_hash {    #  get the exclusion_hash from the PARAMS
    my $self = shift;
    my %args = @_;

    my $exclusion_hash =
         $args{exclusion_hash}
      || $self->get_param('EXCLUSION_HASH')
      || {};

    return wantarray ? %$exclusion_hash : $exclusion_hash;
}

sub trim {
    my $self = shift;
    my %args = @_;

    my @outputs = $self->get_output_refs;
    croak "Cannot trim a basedata with existing outputs\n"
      if scalar @outputs;

    croak "neither trim nor keep args specified\n"
      if !defined $args{keep} && !defined $args{trim};

    my $delete_empty_groups = $args{delete_empty_groups};
    my $delete_empty_labels = $args{delete_empty_labels};

    my $data;
    my $keep = $args{keep};    #  keep only these (overrides trim)
    my $trim = $args{trim};    #  delete all of these
    if ($keep) {
        $trim = undef;
        $data = $keep;
        say "[BASEDATA] Trimming labels from basedata using keep option";
    }
    else {
        $data = $trim;
        say "[BASEDATA] Trimming labels from basedata using trim option";
    }

    croak "keep or trim argument is not a ref\n"
      if !ref $data;

    my %keep_or_trim;

    if ( blessed $data) {

        #  assume it is a tree or matrix if blessed
      METHOD:
        foreach
          my $method (qw /get_named_nodes get_elements get_labels_as_hash/)
        {
            if ( $data->can($method) ) {
                %keep_or_trim = $data->$method;
                last METHOD;
            }
        }
    }
    elsif (is_arrayref($data)) {  #  convert to hash if needed
        @keep_or_trim{@$data} = (1) x scalar @$data;
    }
    elsif (is_hashref($data)) {
        %keep_or_trim = %$keep;
    }

    my $delete_count     = 0;
    my $delete_sub_count = 0;

  LABEL:
    foreach my $label ( $self->get_labels ) {
        if ($keep) {                        #  keep if in the list
            next LABEL if exists $keep_or_trim{$label};
        }
        elsif ($trim) {                     #  trim if not in the list
            next LABEL if !exists $keep_or_trim{$label};
        }

        $delete_sub_count += $self->delete_element(
            type                => 'LABELS',
            element             => $label,
            delete_empty_groups => $delete_empty_groups,
            delete_empty_labels => $delete_empty_labels,
        );
        $delete_count++;
    }

    if ($delete_count) {
        say "Deleted $delete_count labels and $delete_sub_count groups";
        $self->delete_cached_values;
        $self->get_groups_ref->delete_cached_values;
        $self->get_labels_ref->delete_cached_values;
        $self->rebuild_spatial_index;
    }

    my %results = (
        DELETE_COUNT     => $delete_count,
        DELETE_SUB_COUNT => $delete_sub_count,
    );

    return wantarray ? %results : \%results;
}

sub delete_labels {
    my $self = shift;
    my %args = @_;

    croak "Cannot delete labels when basedata has outputs\n"
      if $self->get_output_ref_count;

    my $elements = $args{labels};
    if (is_hashref($elements)) {
        $elements = [keys %$elements];
    }

    foreach my $element (@$elements) {
        $self->delete_element( type => 'LABEL', element => $element );
    }

    return;
}

sub delete_groups {
    my $self = shift;
    my %args = @_;

    croak "Cannot delete groups when basedata has outputs\n"
      if $self->get_output_ref_count;

    my $elements = $args{groups};
    if (is_hashref($elements)) {
        $elements = [keys %$elements];
    }

    foreach my $element (@$elements) {
        $self->delete_element( type => 'GROUPS', element => $element );
    }

    return;
}

sub delete_label {
    my $self = shift;
    my %args = @_;

    my $label = $args{label} // croak "Argument 'label' not defined\n";

    return $self->delete_element( %args, type => 'LABELS', element => $label );
}

sub delete_group {
    my $self = shift;
    my %args = @_;

    my $group = $args{group} // croak "Argument 'group' not defined\n";

    return $self->delete_element( %args, type => 'GROUPS', element => $group );
}

#  delete all occurrences of this label (or group) from the LABELS and GROUPS sub hashes
sub delete_element {
    my $self = shift;
    my %args = @_;

    croak "Label or Group not specified in delete_element call\n"
      if !defined $args{type};

    my $type = uc( $args{type} );
    croak "Invalid element type in call to delete_element, $type\n"
      if $type ne 'GROUPS' && $type ne 'LABELS';

    croak "Element not specified in delete_element call\n"
      if !defined $args{element};
    my $element = $args{element};

    #  allows us to deal with both labels and groups
    my $other_type =
      $type eq 'GROUPS'
      ? 'LABELS'
      : 'GROUPS';

    my $type_ref       = $self->{$type};
    my $other_type_ref = $self->{$other_type};

    my $remove_other_empties = $args{
        $type eq 'GROUPS'
        ? 'delete_empty_labels'
        : 'delete_empty_groups'
    };
    $remove_other_empties //= 1;

    my $subelement_cut_count = 0;

#  call the Biodiverse::BaseStruct::delete_element sub to clean the $type element
    my @deleted_subelements = $type_ref->delete_element( element => $element );

    #  could use it directly in the next loop, but this is more readable

#  now we adjust those $other_type elements that have been affected (eg correct Label ranges etc).
#  use the set of groups containing deleted labels that need correcting (or vice versa)
    foreach my $subelement (@deleted_subelements) {

#print "ELEMENT $element, SUBELEMENT $subelement\n";
#  switch the element/subelement values as they are reverse indexed in $other_type
        $other_type_ref->delete_sub_element(
            %args,
            element    => $subelement,
            subelement => $element,
        );
        if (   $remove_other_empties
            && $other_type_ref->get_variety( element => $subelement ) == 0 )
        {
            # we have wiped out all groups with this label
            # so we need to remove it from the data set
            $other_type_ref->delete_element( element => $subelement );
            $subelement_cut_count++;
        }
    }

    return $subelement_cut_count;
}

#  delete a subelement from a label or a group
sub delete_sub_element {
    my ( $self, %args ) = @_;

    my $label = $args{label};
    my $group = $args{group};

    my $groups_ref = $self->get_groups_ref;
    my $labels_ref = $self->get_labels_ref;

    my $labels_remaining = $labels_ref->delete_sub_element_aa( $label, $group )
      // 1;
    my $groups_remaining = $groups_ref->delete_sub_element_aa( $group, $label )
      // 1;

    #  clean up if labels or groups are now empty
    my $delete_empty_gps = $args{delete_empty_groups} // 1;
    my $delete_empty_lbs = $args{delete_empty_labels} // 1;

    if ( $delete_empty_gps && !$groups_remaining ) {
        $self->delete_element(
            type    => 'GROUPS',
            element => $group,
        );
    }
    if ( $delete_empty_lbs && !$labels_remaining ) {
        $self->delete_element(
            type    => 'LABELS',
            element => $label,
        );
    }

    1;
}

#  Array args version of delete_sub_element.
#  Always deletes elements if they are empty.
sub delete_sub_element_aa {
    my ( $self, $label, $group ) = @_;

    my $groups_ref = $self->get_groups_ref;
    my $labels_ref = $self->get_labels_ref;

#  return value of delete_sub_element_aa is the number of subelements remaining,
#  or undef if no subelements list

    if ( !( $labels_ref->delete_sub_element_aa( $label, $group ) // 1 ) ) {
        $self->delete_element(
            type    => 'LABELS',
            element => $label,
        );
    }

    if ( !( $groups_ref->delete_sub_element_aa( $group, $label ) // 1 ) ) {
        $self->delete_element(
            type    => 'GROUPS',
            element => $group,
        );
    }

    1;
}

sub delete_sub_elements_collated_by_group {
    my $self       = shift;
    my %args       = @_;
    my $gp_lb_hash = $args{data};

    #  clean up if labels or groups are now empty
    my $delete_empty_gps = $args{delete_empty_groups} // 1;
    my $delete_empty_lbs = $args{delete_empty_labels} // 1;

    my $groups_ref = $self->get_groups_ref;
    my $labels_ref = $self->get_labels_ref;

    my %labels_processed;

    foreach my $group ( keys %$gp_lb_hash ) {
        my $label_subhash = $gp_lb_hash->{$group};
        foreach my $label ( keys %$label_subhash ) {
            $labels_processed{$label}++;
            $labels_ref->delete_sub_element_aa( $label, $group );
            $groups_ref->delete_sub_element_aa( $group, $label );
        }
    }

    if ($delete_empty_gps) {
        foreach my $group ( keys %$gp_lb_hash ) {
            next if $groups_ref->get_variety_aa($group);
            $self->delete_element(
                type    => 'GROUPS',
                element => $group,
            );
        }
    }
    if ($delete_empty_lbs) {
        foreach my $label (%labels_processed) {
            next if $labels_ref->get_variety_aa($label);
            $self->delete_element(
                type    => 'LABELS',
                element => $label,
            );
        }
    }

    1;
}

sub get_redundancy
{    #  A cheat method, assumes we want group redundancy by default,
        # drops the call down to the GROUPS object
    my $self = shift;

    return $self->get_groups_ref->get_redundancy(@_);
}

sub get_diversity {    #  more cheat methods
    my $self = shift;

    return $self->get_groups_ref->get_variety(@_);
}

sub get_richness {
    my $self = shift;

    return $self->get_groups_ref->get_variety(@_);
}

sub get_richness_aa {
    $_[0]->get_groups_ref->get_variety_aa( $_[1] );
}

sub get_label_sample_count {
    my ( $self, %args ) = @_;

    return $self->get_labels_ref->get_sample_count(
        element => $args{label},
        %args
    );
}

sub get_group_sample_count {
    my ( $self, %args ) = @_;

    return $self->get_groups_ref->get_sample_count(
        element => $args{group},
        %args
    );
}

#  get the abundance for a label as defined by the user,
#  or based on the variety of groups this labels occurs in
#  take the max if abundance < sample_count
sub get_label_abundance {
    my $self = shift;

    no autovivification;

    my $labels_ref = $self->get_labels_ref;
    my $props = $labels_ref->get_list_values( @_, list => 'PROPERTIES' );

    my $sample_count = $self->get_label_sample_count(@_);

    my $abundance = max( ( $props->{ABUNDANCE} // -1 ), $sample_count );

    return $abundance;
}

#  get the range as defined by the user,
#  or based on the variety of groups this labels occurs in
#  take the max if range is < variety
sub get_range {
    my $self = shift;

    no autovivification;

    my $labels_ref = $self->get_labels_ref;
    my $props = $labels_ref->get_list_values( @_, list => 'PROPERTIES' );

    my $variety = $labels_ref->get_variety(@_);

    my $range = max( ( $props->{RANGE} // -1 ), $variety );

    return $range;
}

#  for backwards compatibility
*get_range_shared     = \&get_range_intersection;
*get_range_aggregated = \&get_range_union;

# get the shared range for a set of labels
#  should return the range in scalar context and the keys in list context
#  WARNING - does not work for ranges set externally.
sub get_range_intersection {
    my $self = shift;
    my %args = @_;

    my $labels = $args{labels}
      || croak
      "[BaseData] get_range_intersection argument labels not specified\n";
    my $t = ref $labels;

    croak "[BaseData] get_range_intersection argument labels not an array or hash ref\n" 
        if (!is_arrayref($labels) && !is_hashref($labels));
    
    $labels = [keys %{$labels}] if (is_hashref($labels));
    
    #  now loop through the labels and get the groups that contain all the species
    my $elements = {};
    foreach my $label (@$labels) {
        next
          if not $self->exists_label( label => $label )
          ;    #  skip if it does not exist
        my $res = $self->calc_abc(
            label_hash1 => $elements,
            label_hash2 =>
              { $self->get_groups_with_label_as_hash( label => $label ) }
        );

        #  delete those that are not shared (label_hash1 and label_hash2)
        my @tmp =
          delete @{ $res->{label_hash_all} }{ keys %{ $res->{label_hash1} } };
        @tmp =
          delete @{ $res->{label_hash_all} }{ keys %{ $res->{label_hash2} } };
        $elements = $res->{label_hash_all};
    }

    return wantarray
      ? ( keys %$elements )
      : [ keys %$elements ];
}

#  get the aggregate range for a set of labels
sub get_range_union {
    my $self = shift;
    my %args = @_;

    my $labels = $args{labels} // croak "argument labels not specified\n";


    croak "argument labels not an array or hash ref"
        if !is_arrayref($labels) && !is_hashref($labels);

    if (is_hashref($labels)) {
        $labels = [keys %$labels];
    }

    #  now loop through the labels and get the elements they occur in
    my %shared_elements;
  LABEL:
    foreach my $label (@$labels) {

#next if not $self->exists_label (label => $label);  #  skip if it does not exist - get_groups_with_label_as_hash has same effect
        my $elements_now =
          $self->get_groups_with_label_as_hash( label => $label );
        next LABEL
          if !scalar
          keys %$elements_now; #  empty hash - must be no groups with this label
                               #  add these elements as a hash slice
        @shared_elements{ keys %$elements_now } = undef;
    }

    return scalar keys %shared_elements if $args{return_count};    #/

    return wantarray
      ? ( keys %shared_elements )
      : [ keys %shared_elements ];
}

sub get_groups {    #  get a list of the groups in the data set
    my $self = shift;

    #my %args = @_;
    return $self->get_groups_ref->get_element_list;
}

sub get_labels {    #  get a list of the labels in the selected BaseData
    my $self = shift;

    #my %args = @_;
    return $self->get_labels_ref->get_element_list;
}

#  get a hash of the labels in the selected BaseData
#  returns a copy to avoid autoviv problems
sub get_labels_as_hash {
    my $self = shift;

    #my %args = @_;
    my $labels = $self->get_labels;
    my %hash;
    @hash{@$labels} = (1) x @$labels;
    return wantarray ? %hash : \%hash;
}

sub get_groups_with_label {    #  get a list of the groups that contain $label
    my $self = shift;
    my %args = @_;
    confess "Label not specified\n" if !defined $args{label};
    return $self->get_labels_ref->get_sub_element_list(
        element => $args{label} );
}

sub get_groups_with_label_as_hash
{                              #  get a hash of the groups that contain $label
    my $self = shift;
    my %args = @_;

    croak "Label not specified\n" if !defined $args{label};

    if ( !defined $args{use_elements} ) {

        #  takes care of the wantarray stuff this way
        return $self->get_labels_ref->get_sub_element_hash_aa( $args{label} );
    }

    #  Not sure why the rest is here - is it used anywhere?
    #  violates the guideline that subs should do one thing only

    #  make a copy - don't want to delete the original
    my %results =
      $self->get_labels_ref->get_sub_element_hash( element => $args{label} );

    #  get a list of keys we don't want
    no warnings
      'uninitialized';    #  in case a list containing nulls is sent through
    my %sub_results = %results;
    delete @sub_results{ @{ $args{use_elements} } };

    #  now we delete those keys we don't want.  Twisted, but should work.
    delete @results{ keys %sub_results };

    return wantarray ? %results : \%results;
}

sub get_groups_with_label_as_hash_aa {
    $_[0]->get_labels_ref->get_sub_element_hash_aa( $_[1] );
}

#  get the complement of the labels in a group
#  - everything not in this group
sub get_groups_without_label {
    my $self = shift;

    my $groups = $self->get_groups_without_label_as_hash(@_);

    return wantarray ? keys %$groups : [ keys %$groups ];
}

sub get_groups_without_label_as_hash {
    my $self = shift;
    my %args = @_;

    croak "Label not specified\n"
      if !defined $args{label};

    my $label_gps =
      $self->get_labels_ref->get_sub_element_hash( element => $args{label} );

    my $gps = $self->get_groups_ref->get_element_hash;

    my %groups = %$gps;    #  make a copy
    delete @groups{ keys %$label_gps };

    return wantarray ? %groups : \%groups;
}

sub get_empty_groups {
    my $self = shift;
    my %args = @_;

    my @gps = grep { !$self->get_richness( element => $_ ) } $self->get_groups;

    return wantarray ? @gps : \@gps;
}

sub get_labels_in_group {    #  get a list of the labels that occur in $group
    my $self = shift;
    my %args = @_;
    croak "Group not specified\n" if !defined $args{group};
    return $self->get_groups_ref->get_sub_element_list(
        element => $args{group} );
}

#  get a hash of the labels that occur in $group
sub get_labels_in_group_as_hash {
    my $self = shift;
    my %args = @_;
    croak "Group not specified\n" if !defined $args{group};

   #return $self->get_groups_ref->get_sub_element_hash(element => $args{group});
    $self->get_groups_ref->get_sub_element_hash_aa( $args{group} );
}

#  get a hash of the labels that occur in $group
sub get_labels_in_group_as_hash_aa {
    my ( $self, $group ) = @_;
    $self->get_groups_ref->get_sub_element_hash_aa($group);
}

#  get the complement of the labels in a group
#  - everything not in this group
sub get_labels_not_in_group {
    my $self = shift;
    my %args = @_;
    croak "Group not specified\n" if !defined $args{group};
    my $gp_labels =
      $self->get_groups_ref->get_sub_element_hash( element => $args{group} );

    my %labels = $self->get_labels_ref->get_element_hash;    #  make a copy

    delete @labels{ keys %$gp_labels };

    return wantarray ? keys %labels : [ keys %labels ];
}

sub get_label_count {
    my $self = shift;

    return $self->get_labels_ref->get_element_count;
}

#  get the number of columns used to build the labels
sub get_label_column_count {
    my $self = shift;

    my $labels_ref = $self->get_labels_ref;
    my @labels     = $labels_ref->get_element_list;

    return 0 if not scalar @labels;

    my $label_columns =
      $labels_ref->get_element_name_as_array( element => $labels[0] );

    return scalar @$label_columns;
}

sub get_group_count {
    my $self = shift;

    return $self->get_groups_ref->get_element_count;
}

sub exists_group {
    my $self = shift;
    my %args = @_;
    return $self->get_groups_ref->exists_element(
        element => ( $args{group} // $args{element} ) );
}

sub exists_label {
    my $self = shift;
    my %args = @_;
    return $self->get_labels_ref->exists_element(
        element => ( $args{label} // $args{element} ) );
}

sub exists_label_in_group {
    my $self = shift;
    my %args = @_;

    $self->get_groups_ref->exists_sub_element_aa( $args{group}, $args{label} );
}

sub exists_group_with_label {
    my $self = shift;
    my %args = @_;

    $self->get_labels_ref->exists_sub_element_aa( $args{label}, $args{group} );
}

sub write_table {    #  still needed?
    my $self = shift;
    my %args = @_;
    croak "Type not specified\n" if !defined $args{type};

    #  Just pass the args straight through
    $self->{ $args{type} }->write_table(@_);

    return;
}

#  is this still needed?
sub write_sub_elements_csv {
    my $self = shift;
    my %args = @_;
    croak "Type not specified\n" if !defined $args{type};
    my $data = $self->{ $args{type} }->to_table( @_, list => 'SUBELEMENTS' );
    $self->write_table( @_, data => $data );

    return;
}

#  heavy usage sub, so bare-bones code
sub get_groups_ref {
    $_[0]->{GROUPS};
}

#  heavy usage sub, so bare-bones code
sub get_labels_ref {
    $_[0]->{LABELS};
}

sub build_spatial_index {    #  builds GROUPS, not LABELS
    my $self = shift;
    my %args = @_;

    my $gp_object   = $self->get_groups_ref;
    my $resolutions = $args{resolutions};
    my $cell_sizes  = $gp_object->get_cell_sizes;
    croak
"[INDEX] Resolutions array does not match the group object ($#$resolutions != $#$cell_sizes)\n"
      if $#$resolutions != $#$cell_sizes;

    #  now check each axis
    for my $i ( 0 .. $#$cell_sizes ) {
        no autovivification;
        next
          if $cell_sizes->[$i] <=
          0;    #  we aren't worried about text or zero axes
        croak
"[INDEX] Non-text group axis resolution is less than the index resolution, "
          . "axis $i ($resolutions->[$i] < $cell_sizes->[$i])\n"
          if $resolutions->[$i] < $cell_sizes->[$i];
        my $ratio = $resolutions->[$i] / $cell_sizes->[$i];
        croak
"[INDEX] Index resolution is not a multiple of the group axis resolution, "
          . "axis $i  ($resolutions->[$i] vs $cell_sizes->[$i])\n"
          if $ratio != int($ratio);
    }

    #  need to get a hash of all the groups and their coords.
    my %groups;
    foreach my $gp ( $self->get_groups ) {
        $groups{$gp} = $gp_object->get_element_name_as_array( element => $gp );
    }

    my $index;

    #  if no groups then remove it
    if ( !scalar keys %groups ) {
        $self->delete_param('SPATIAL_INDEX');
    }
    else {
        $index = Biodiverse::Index->new( %args, element_hash => \%groups );
        $self->set_param( SPATIAL_INDEX => $index );
    }

    return $index;
}

#sub delete_spatial_index {
#    my $self = shift;
#
#    my $name = $self->get_param ('NAME');
#
#    if ($self->get_param ('SPATIAL_INDEX')) {
#        print "[Basedata] Deleting spatial index from $name\n";
#        $self->delete_param('SPATIAL_INDEX');
#        return 1;
#    }
#
#    #print "[Basedata] Unable to delete a spatial index that does not exist\n";
#
#    return;
#}

sub rebuild_spatial_index {
    my $self = shift;

    my $index = $self->get_param('SPATIAL_INDEX');
    return if !defined $index;

    my $resolutions = $index->get_param('RESOLUTIONS');
    $self->build_spatial_index( resolutions => $resolutions );

    return;
}

sub delete_output {
    my $self = shift;
    my %args = @_;

    my $object = $args{output};
    my $name   = $object->get_param('NAME');

    my $class = blessed($object) || $EMPTY_STRING;
    my $type = $class;
    $type =~ s/.*://;    #  get the last part
    print "[BASEDATA] Deleting $type output $name\n";

    if ( $type =~ /Spatial/ ) {
        $self->{SPATIAL_OUTPUTS}{$name} = undef;
        delete $self->{SPATIAL_OUTPUTS}{$name};
    }
    elsif ( $type =~ /Cluster|Tree|RegionGrower/ ) {
        my $x = eval { $object->delete_cached_values_below };
        $self->{CLUSTER_OUTPUTS}{$name} = undef;
        delete $self->{CLUSTER_OUTPUTS}{$name};
    }
    elsif ( $type =~ /Matrix/ ) {
        $self->{MATRIX_OUTPUTS}{$name} = undef;
        delete $self->{MATRIX_OUTPUTS}{$name};
    }
    elsif ( $type =~ /Randomise/ ) {
        $self->do_delete_randomisation_lists(@_);
    }
    else {
        croak "[BASEDATA] Cannot delete this type of output: $class\n";
    }

    if ( $args{delete_basedata_ref} // 1 ) {
        $object->set_param( BASEDATA_REF => undef );    #  free its parent ref
    }
    $object = undef;                                    #  clear it

    return;
}

#  deletion of these is more complex than spatial and cluster outputs
sub do_delete_randomisation_lists {
    my $self = shift;
    my %args = @_;

    my $object = $args{output};
    my $name   = $object->get_name;

    say "[BASEDATA] Deleting randomisation output $name";

    #  loop over the spatial outputs and clear the lists
  BY_SPATIAL_OUTPUT:
    foreach my $sp_output ( $self->get_spatial_output_refs ) {
        my @lists =
          grep { $_ =~ /^$name>>/ } $sp_output->get_lists_across_elements;
        unshift @lists, $name;    #  for backwards compatibility

      BY_ELEMENT:
        foreach my $element ( $sp_output->get_element_list ) {
            $sp_output->delete_lists(
                lists   => \@lists,
                element => $element
            );
        }
    }

    #  and now the cluster outputs
    my @node_lists = (
        $name,
        $name . '_SPATIAL',    #  for backwards compat
        $name . '_ID_LDIFFS',
        $name . '_DATA',
    );

  BY_CLUSTER_OUTPUT:
    foreach my $cl_output ( $self->get_cluster_output_refs ) {
        my @lists = grep { $_ =~ /^$name>>/ } $cl_output->get_list_names_below;
        my @lists_to_delete = ( @node_lists, @lists );
        $cl_output->delete_lists_below( lists => \@lists_to_delete );
    }

    $self->{RANDOMISATION_OUTPUTS}{$name} = undef;
    delete $self->{RANDOMISATION_OUTPUTS}{$name};

    $object->set_param( BASEDATA_REF => undef );    #  free its parent ref

    return;
}

#  generic handler for adding outputs.
#  could eventually replace the specific forms
sub add_output {
    my $self = shift;
    my %args = @_;

    my $object =
         $args{object}
      || $args{type}
      || croak "[BASEDATA] No valid object or type arg specified, add_output\n";

    my $class = blessed($object) || $object;
    if ( $class =~ /spatial/i ) {
        return $self->add_spatial_output(@_);
    }
    elsif ( $class =~ /Cluster|RegionGrower/i ) {
        return $self->add_cluster_output(@_);
    }
    elsif ( $class =~ /randomisation/i ) {
        return $self->add_randomisation_output(@_);
    }
    elsif ( $class =~ /matrix/i ) {
        return $self->add_matrix_output(@_);
    }

    #  if we get this far then we have problems
    croak "[BASEDATA] No valid object or type arg specified, add_output\n";
}

#  get refs to the spatial and cluster objects
sub get_output_refs {
    my $self = shift;

    my @refs = (
        $self->get_spatial_output_refs,       $self->get_cluster_output_refs,
        $self->get_randomisation_output_refs, $self->get_matrix_output_refs,
    );

    return wantarray ? @refs : \@refs;
}

sub get_output_ref_count {
    my $self = shift;

    my $refs = $self->get_output_refs;

    return scalar @$refs;
}

sub get_output_refs_sorted_by_name {
    my $self = shift;
    my @sorted = sort { $a->get_param('NAME') cmp $b->get_param('NAME') }
      $self->get_output_refs();

    return wantarray ? @sorted : \@sorted;
}

sub get_output_refs_of_class {
    my $self = shift;
    my %args = @_;

    my $class = blessed $args{class} // $args{class}
      or croak "argument class not specified\n";

    my @outputs;
    foreach my $ref ( $self->get_output_refs ) {
        next if !( blessed($ref) eq $class );
        push @outputs, $ref;
    }

    return wantarray ? @outputs : \@outputs;
}

sub delete_all_outputs {
    my $self = shift;

    foreach my $output ( $self->get_output_refs ) {
        $self->delete_output( output => $output );
    }

    return;
}

########################################################
#  methods to set, create and select the cluster outputs

sub add_cluster_output {
    my $self = shift;
    my %args = @_;

    my $object = $args{object};
    delete $args{object};    #  add an existing output

    my $class = $args{type} || 'Biodiverse::Cluster';
    my $name = $object ? $object->get_param('NAME') : $args{name};
    delete $args{name};

    croak "[BASEDATA] argument 'name' not specified\n"
      if !defined $name;

    croak
"[BASEDATA] Cannot replace existing cluster object $name. Use a different name.\n"
      if exists $self->{CLUSTER_OUTPUTS}{$name};

    if ($object) {

#  check if it is the correct type, warn if not - caveat emptor if wrong type
#  check is a bit underhanded, as it does not allow abstraction - clean up later if needed

        my $obj_class = blessed($object);
        carp "[BASEDATA] Object is not of valid type ($class)"
          if not $class =~ /cluster|regiongrower/i;

        $object->set_param( BASEDATA_REF => $self );
        $object->weaken_basedata_ref;
    }
    else {    #  create a new object
        $object = $class->new(
            QUOTES    => $self->get_param('QUOTES'),
            JOIN_CHAR => $self->get_param('JOIN_CHAR'),
            %args,
            NAME => $name
            ,    #  these two always over-ride user args (NAME can be an arg)
            BASEDATA_REF => $self,
        );
    }

    $self->{CLUSTER_OUTPUTS}{$name} = $object;

    return $object;
}

sub delete_cluster_output {
    my $self = shift;
    my %args = @_;
    croak "parameter 'name' not specified\n"
      if !defined $args{name};

    #delete $self->{CLUSTER_OUTPUTS}{$args{name}};
    $self->delete_output( output => $self->{CLUSTER_OUTPUTS}{ $args{name} }, );

    return;
}

sub get_cluster_output_ref {    #  return the reference for a specified output
    my $self = shift;
    my %args = @_;

    return if !exists $self->{CLUSTER_OUTPUTS}{ $args{name} };

    return $self->{CLUSTER_OUTPUTS}{ $args{name} };
}

sub get_cluster_output_refs {
    my $self = shift;
    return values %{ $self->{CLUSTER_OUTPUTS} } if wantarray;
    return [ values %{ $self->{CLUSTER_OUTPUTS} } ];
}

sub get_cluster_output_names {
    my $self = shift;
    return keys %{ $self->{CLUSTER_OUTPUTS} } if wantarray;
    return [ keys %{ $self->{CLUSTER_OUTPUTS} } ];
}

sub get_cluster_outputs {
    my $self = shift;
    return %{ $self->{CLUSTER_OUTPUTS} } if wantarray;
    return { %{ $self->{CLUSTER_OUTPUTS} } };
}

#  delete any cached values from the trees, eg _cluster_colour
#  allow more specific deletions by passing on the args
sub delete_cluster_output_cached_values {
    my $self = shift;
    print "[BASEDATA] Deleting cached values in cluster trees\n";
    foreach my $cluster ( $self->get_cluster_output_refs ) {
        $cluster->delete_cached_values_below(@_);
    }

    return;
}

########################################################
#  methods to set, create and select the current spatial object

sub add_spatial_output {
    my $self = shift;
    my %args = @_;

    croak "[BASEDATA] argument name not specified\n"
      if ( !defined $args{name} );

    my $class = 'Biodiverse::Spatial';
    my $name  = $args{name};
    delete $args{name};

    croak
"[BASEDATA] Cannot replace existing spatial object $name.  Use a different name.\n"
      if defined $self->{SPATIAL_OUTPUTS}{$name};

    my $object = $args{object};
    delete $args{object};    #  add an existing output

    if ($object) {

#  check if it is the correct type, warn if not - caveat emptor if wrong type
#  check is a bit underhanded, as it does not allow abstraction - clean up later if needed
        my $obj_class = blessed($object);
        carp "[BASEDATA] Object is not of type $class"
          if $class ne $obj_class;

        $object->set_param( BASEDATA_REF => $self );
    }
    else {    #  create a new object
        $object = $class->new(
            QUOTES    => $self->get_param('QUOTES'),
            JOIN_CHAR => $self->get_param('JOIN_CHAR'),
            %args,
            NAME => $name
            ,    #  these two always over-ride user args (NAME can be an arg)
            BASEDATA_REF => $self,
        );
    }
    $object->weaken_basedata_ref;

    $self->{SPATIAL_OUTPUTS}{$name} =
      $object;    #  add or replace (take care with the replace)

    return $object;
}

sub get_spatial_output_ref {    #  return the reference for a specified output
    my $self = shift;
    my %args = @_;

    my $name = $args{name};

    croak "Spatial output $name does not exist in the basedata\n"
      if !exists $self->{SPATIAL_OUTPUTS}{$name};

    return $self->{SPATIAL_OUTPUTS}{$name};
}

sub get_spatial_output_list {
    my $self = shift;

    my @result = sort keys %{ $self->{SPATIAL_OUTPUTS} };
    return wantarray ? @result : \@result;
}

sub delete_spatial_output {
    my $self = shift;
    my %args = @_;

    croak "parameter name not specified\n" if !defined $args{name};

    #delete $self->{SPATIAL_OUTPUTS}{$args{name}};
    $self->delete_output( output => $self->{SPATIAL_OUTPUTS}{ $args{name} } );

    return;
}

sub get_spatial_output_refs {
    my $self = shift;
    return wantarray
      ? values %{ $self->{SPATIAL_OUTPUTS} }
      : [ values %{ $self->{SPATIAL_OUTPUTS} } ];
}

sub get_spatial_output_names {
    my $self = shift;
    return wantarray
      ? keys %{ $self->{SPATIAL_OUTPUTS} }
      : [ keys %{ $self->{SPATIAL_OUTPUTS} } ];
}

sub get_spatial_outputs {
    my $self = shift;
    return wantarray
      ? %{ $self->{SPATIAL_OUTPUTS} }
      : { %{ $self->{SPATIAL_OUTPUTS} } };
}

########################################################
#  methods to set, create and select the current matrix output object

sub add_matrix_output {
    my $self = shift;
    my %args = @_;

    my $class = 'Biodiverse::Matrix';

    my $object = $args{object};
    delete $args{object};    #  add an existing output

    my $name;

    if ($object) {

#  check if it is the correct type, warn if not - caveat emptor if wrong type
#  check is a bit underhanded, as it does not allow abstraction - clean up later if needed
        my $obj_class = blessed($object);
        carp "[BASEDATA] Object is not of type $class"
          if not $class =~ /^$class/;

        $name = $object->get_param('NAME');

        croak
"[BASEDATA] Cannot replace existing matrix object $name.  Use a different name.\n"
          if defined $self->{MATRIX_OUTPUTS}{$name};

        $object->set_param( BASEDATA_REF => $self );
        $object->weaken_basedata_ref;
    }
    else {    #  create a new object
        croak 'Creation of matrix new objects is not supported - '
          . "they are added by the clustering system\n";

#croak "[BASEDATA] argument name not specified\n"
#    if (! defined $args{name});
#
#$name = $args{name};
#delete $args{name};
#
#croak "[BASEDATA] Cannot replace existing matrix object $name.  Use a different name.\n"
#    if defined $self->{MATRIX_OUTPUTS}{$name};
#
#$object = $class->new (
#    QUOTES       => $self->get_param('QUOTES'),
#    JOIN_CHAR    => $self->get_param('JOIN_CHAR'),
#    %args,
#    NAME         => $name,  #  these two always over-ride user args (NAME can be an arg)
#    BASEDATA_REF => $self,
#);
    }

    $self->{MATRIX_OUTPUTS}{$name} =
      $object;    #  add or replace (take care with the replace)

    return $object;
}

sub get_matrix_output_ref {    #  return the reference for a specified output
    my $self = shift;
    my %args = @_;

    return if !exists $self->{MATRIX_OUTPUTS}{ $args{name} };

    return $self->{MATRIX_OUTPUTS}{ $args{name} };
}

sub get_matrix_output_list {
    my $self   = shift;
    my @result = sort keys %{ $self->{MATRIX_OUTPUTS} };
    return wantarray ? @result : \@result;
}

sub delete_matrix_output {
    my $self = shift;
    my %args = @_;

    croak "parameter name not specified\n" if !defined $args{name};

    #delete $self->{MATRIX_OUTPUTS}{$args{name}};
    $self->delete_output( output => $self->{MATRIX_OUTPUTS}{ $args{name} } );

    return;
}

sub get_matrix_output_refs {
    my $self = shift;
    $self->_set_matrix_ouputs_hash;
    return wantarray
      ? values %{ $self->{MATRIX_OUTPUTS} }
      : [ values %{ $self->{MATRIX_OUTPUTS} } ];
}

sub get_matrix_output_names {
    my $self = shift;
    $self->_set_matrix_ouputs_hash;
    return wantarray
      ? keys %{ $self->{MATRIX_OUTPUTS} }
      : [ keys %{ $self->{MATRIX_OUTPUTS} } ];
}

sub get_matrix_outputs {
    my $self = shift;
    $self->_set_matrix_ouputs_hash;
    return wantarray
      ? %{ $self->{MATRIX_OUTPUTS} }
      : { %{ $self->{MATRIX_OUTPUTS} } };
}

sub _set_matrix_ouputs_hash {
    my $self = shift;
    if ( !$self->{MATRIX_OUTPUTS} ) {
        $self->{MATRIX_OUTPUTS} = {};
    }
}

########################################################
#  methods to set, create and select randomisation objects

sub add_randomisation_output {
    my $self = shift;
    my %args = @_;
    if ( !defined $args{name} ) {
        croak "[BASEDATA] argument name not specified\n";

        #return undef;
    }
    my $class = 'Biodiverse::Randomise';

    my $name = $args{name};
    delete $args{name};

    croak
"[BASEDATA] Cannot replace existing randomisation object $name.  Use a different name.\n"
      if exists $self->{RANDOMISATION_OUTPUTS}{$name};

    my $object = $args{object};
    delete $args{object};    #  add an existing output

    if ($object) {

#  check if it is the correct type, warn if not - caveat emptor if wrong type
#  check is a bit underhanded, as it does not allow abstraction - clean up later if needed
        my $obj_class = blessed($object);

        carp "[BASEDATA] Object is not of type $class"
          if $class ne $obj_class;

        $object->set_param( BASEDATA_REF => $self );
        $object->weaken_basedata_ref;
    }
    else {    #  create a new object
        $object = eval {
            $class->new(
                %args,
                NAME => $name
                ,   #  these two always over-ride user args (NAME can be an arg)
                BASEDATA_REF => $self,
            );
        };
        croak $EVAL_ERROR if $EVAL_ERROR;
    }

    $self->{RANDOMISATION_OUTPUTS}{$name} = $object;
    undef $object;
    return $self->{RANDOMISATION_OUTPUTS}{$name};

    #  fiddling to avoid SV leaks, possibly pointless
    #my $object2 = $object;
    #undef $object;
    #return $object2;
}

sub get_randomisation_output_ref
{    #  return the reference for a specified output
    my $self = shift;
    my %args = @_;
    return undef if !exists $self->{RANDOMISATION_OUTPUTS}{ $args{name} };
    return $self->{RANDOMISATION_OUTPUTS}{ $args{name} };
}

sub get_randomisation_output_list {
    my $self = shift;
    my @list = sort keys %{ $self->{RANDOMISATION_OUTPUTS} };
    return wantarray ? @list : \@list;
}

sub delete_randomisation_output {
    my $self = shift;
    my %args = @_;
    croak "parameter name not specified\n" if !defined $args{name};

    #delete $self->{SPATIAL_OUTPUTS}{$args{name}};
    $self->delete_output(
        output => $self->{RANDOMISATION_OUTPUTS}{ $args{name} } );

    return;
}

sub get_randomisation_output_refs {
    my $self = shift;
    return values %{ $self->{RANDOMISATION_OUTPUTS} } if wantarray;
    return [ values %{ $self->{RANDOMISATION_OUTPUTS} } ];
}

sub get_randomisation_output_names {
    my $self = shift;
    return keys %{ $self->{RANDOMISATION_OUTPUTS} } if wantarray;
    return [ keys %{ $self->{RANDOMISATION_OUTPUTS} } ];
}

sub get_randomisation_outputs {
    my $self = shift;
    return %{ $self->{RANDOMISATION_OUTPUTS} } if wantarray;
    return { %{ $self->{RANDOMISATION_OUTPUTS} } };
}

sub get_unique_randomisation_name {
    my $self = shift;

    my @names  = $self->get_randomisation_output_names;
    my $prefix = 'Rand';

    my $max = 0;
    foreach my $name (@names) {
        if ( $name =~ /^$prefix(\d+)$/ ) {
            my $num = $1;
            $max = $num if $num > $max;
        }
    }

    my $unique_name = $prefix . ( $max + 1 );

    return $unique_name;
}

########################################################
#  methods to get neighbours, parse parameters etc.

#  get the list of neighbours that satisfy the spatial condition
#  (or the set of elements that satisfy definition query)
sub get_neighbours {
    my $self = shift;
    my %args = @_;

    my $progress = $args{progress};

    my $element1 = $args{element};
    croak "argument element not specified\n" if !defined $element1;

    my $spatial_conditions = $args{spatial_conditions} // $args{spatial_params}
      || croak "[BASEDATA] No spatial_conditions argument\n";
    my $index         = $args{index};
    my $index_offsets = $args{index_offsets};
    my $is_def_query =
      $args{is_def_query};    #  some processing changes if a def query
    my $cellsizes = $self->get_cell_sizes;

    #  skip those elements that we want to ignore - allows us to avoid including
    #  element_list1 elements in these neighbours,
    #  therefore making neighbourhood parameter definitions easier.
    my %exclude_hash = $self->array_to_hash_keys(
        list  => $args{exclude_list},
        value => 1,
    );

    my $centre_coord_ref =
      $self->get_group_element_as_array( element => $element1 );

    my $groups_ref = $self->get_groups_ref;

#  Get the list of possible neighbours - should allow this as an arg?
#  Don't check the index unless it will result in fewer loop iterations overall.
#  Assumes the neighbour comparison checks cost as much as the index offset checks.
    my @compare_list;
    if (
           !defined $index
        || !defined $index_offsets
        || ( $index->get_item_density_across_all_poss_index_elements * scalar
            keys %$index_offsets ) > ( $self->get_group_count / 2 )
      )
    {
        @compare_list = $self->get_groups;
    }
    else
    { #  We have a spatial index defined and a favourable ratio of offsets to groups
            #  so we get the possible list of neighbours from the index.
        my $element_array =
          $self->get_group_element_as_array( element => $element1 );

        my $index_csv_obj = $index->get_cached_value('CSV_OBJECT');

        my $index_coord = $index->snap_to_index(
            element_array => $element_array,
            as_array      => 1,
        );
        foreach my $offset ( values %{ $args{index_offsets} } ) {

            #  need to get an array from the index to fit
            #  with the get_groups results
            push @compare_list,
              $index->get_index_elements_as_array(
                element    => $index_coord,
                offset     => $offset,
                csv_object => $index_csv_obj,
              );
        }
    }

    #  Do we have a shortcut where we don't have to deal
    #  with all of the comparisons? (messy at the moment)
    my $type_is_subset = ( $spatial_conditions->get_result_type eq 'subset' );

    #print "$element1  Evaluating ", scalar @compare_list, " nbrs\n";

    my $target_comparisons = scalar @compare_list;
    my $i                  = 0;
    my %valid_nbrs;
  NBR:
    foreach my $element2 ( sort @compare_list ) {

        if ($progress) {
            $i++;
            $progress->update(
                "Neighbour comparison $i of $target_comparisons\n",
                $i / $target_comparisons,
            );
        }

        #  some of the elements may be undefined based
        #  on calls to get_index_elements
        next NBR if not defined $element2;

        #  skip if in the exclusion list
        next NBR if exists $exclude_hash{$element2};

        #  warn and skip if already done
        if ( exists $valid_nbrs{$element2} ) {
            warn "[BaseData] get_neighbours: Double checking of $element2\n";
            next NBR;
        }

        #  make the neighbour coord available to the spatial_conditions
        my @coord = $self->get_group_element_as_array( element => $element2 );

        my %eval_args;

        #  Reverse some args for def queries,
        #  partly for backwards compatibility,
        #  partly for cleaner logic.
        if ($is_def_query) {
            %eval_args = (
                coord_array1 => \@coord,
                coord_id1    => $element2,
                coord_id2    => $element2,
            );
        }
        else {
            %eval_args = (
                coord_array1 => $centre_coord_ref,
                coord_array2 => \@coord,
                coord_id1    => $element1,
                coord_id2    => $element2,
            );
        }

        my $success = $spatial_conditions->evaluate(
            %eval_args,
            cellsizes     => $cellsizes,
            caller_object => $self,        #  pass self on by default
        );

        if ($type_is_subset) {
            my $subset_nbrs = $spatial_conditions->get_cached_subset_nbrs(
                coord_id => $element1 );
            if ($subset_nbrs) {
                %valid_nbrs = %$subset_nbrs;

                #print "Found ", scalar keys %valid_nbrs, " valid nbrs\n";
                delete @valid_nbrs{ keys %exclude_hash };
                $spatial_conditions->clear_cached_subset_nbrs(
                    coord_id => $element1 );
                last NBR;
            }
        }

        #  skip if not a nbr
        next NBR if not $success;

# If it has survived then it must be valid.
#$valid_nbrs{$element2} = $spatial_conditions->get_param ('LAST_DISTS');  #  store the distances for possible later use
#  Don't store the dists - serious memory issues for large files
#  But could store $success if we later want to support weighted calculations
        $valid_nbrs{$element2} = 1;
    }

    if ( $args{as_array} ) {
        return wantarray ? keys %valid_nbrs : [ keys %valid_nbrs ];
    }
    else {
        return wantarray ? %valid_nbrs : \%valid_nbrs;
    }
}

sub get_neighbours_as_array {
    my $self = shift;
    return $self->get_neighbours( @_, as_array => 1 );

#  commented old stuff, hopefully the new approach will save some shunting around of memory?
#my @array = sort keys %{$self->get_neighbours(@_)};
#return wantarray ? @array : \@array;  #  return reference in scalar context
}

#  Modified version of get_spatial_outputs_with_same_nbrs.
#  Useful for faster nbr searching for spatial analyses, and matrix building for cluster analyses
#  It can eventually supplant that sub.
sub get_outputs_with_same_spatial_conditions {
    my $self = shift;
    my %args = @_;

    my $compare = $args{compare_with}
      || croak "[BASEDATA] compare_with argument not specified\n";

    my $sp_params = $compare->get_spatial_conditions;
    my $def_query = $compare->get_def_query;
    if ( defined $def_query && ( length $def_query ) == 0 ) {
        $def_query = undef;
    }

    my $def_conditions;
    if ( blessed $def_query) {
        $def_conditions = $def_query->get_conditions_unparsed();
    }

    my @outputs = $self->get_output_refs_of_class( class => $compare );

    my @comparable_outputs;

  LOOP_OUTPUTS:
    foreach my $output (@outputs) {
        next LOOP_OUTPUTS if $output eq $compare;    #  skip the one to compare

        my $completed = $output->get_param('COMPLETED');
        next LOOP_OUTPUTS if defined $completed and !$completed;

        my $def_query_comp = $output->get_def_query;
        if ( defined $def_query_comp && ( length $def_query_comp ) == 0 ) {
            $def_query_comp = undef;
        }

        next LOOP_OUTPUTS
          if ( defined $def_query ) ne ( defined $def_query_comp );

        if ( defined $def_query ) {

            #  check their def queries match
            my $def_conditions_comp =
              eval { $def_query_comp->get_conditions_unparsed() }
              // $def_query_comp;
            my $def_conditions_text =
              eval { $def_query->get_conditions_unparsed() } // $def_query;
            next LOOP_OUTPUTS if $def_conditions_comp ne $def_conditions_text;
        }

        my $sp_params_comp = $output->get_spatial_conditions || [];

        #  must have same number of conditions
        next LOOP_OUTPUTS if scalar @$sp_params_comp != scalar @$sp_params;

        my $i = 0;
        foreach my $sp_obj (@$sp_params_comp) {
            next LOOP_OUTPUTS
              if ( $sp_params->[$i]->get_param('CONDITIONS') ne
                $sp_obj->get_conditions_unparsed() );
            $i++;
        }

        #  if we get this far then we have a match
        push @comparable_outputs, $output;    #  we want to keep this one
    }

    return wantarray ? @comparable_outputs : \@comparable_outputs;
}

sub has_empty_groups {
    my $self = shift;

    foreach my $group ( $self->get_groups ) {
        my $labels = $self->get_labels_in_group( group => $group );

        return 0 if scalar @$labels;
    }

    return 1;
}

sub cellsizes_and_origins_match {
    my $self = shift;
    my %args = @_;

    my $from_bd = $args{from} || croak "from argument is undefined\n";

    my @cellsizes      = $self->get_cell_sizes;
    my @from_cellsizes = $from_bd->get_cell_sizes;

    my @cellorigins      = $self->get_cell_origins;
    my @from_cellorigins = $from_bd->get_cell_origins;

    for my $i ( 0 .. $#cellsizes ) {
        return 0
          if $cellsizes[$i] != $from_cellsizes[$i]
          || $cellorigins[$i] != $from_cellorigins[$i];
    }

    return 1;
}

#  merge labels and groups from another basedata into this one
sub merge {
    my $self = shift;
    my %args = @_;

    my $from_bd = $args{from} || croak "from argument is undefined\n";

    croak "Cannot merge into self" if $self eq $from_bd;

    croak "Cannot merge into basedata with existing outputs"
      if $self->get_output_ref_count;

    croak "cannot merge into basedata with different cell sizes and offsets"
      if !$self->cellsizes_and_origins_match(%args);

    my $csv_object = $self->get_csv_object(
        sep_char   => $self->get_param('JOIN_CHAR'),
        quote_char => $self->get_param('QUOTES'),
    );

    foreach my $group ( $from_bd->get_groups ) {
        my $tmp = $from_bd->get_labels_in_group_as_hash_aa($group);

        if ( !scalar keys %$tmp ) {

            #  make sure we get any empty groups
            #  - needed?  should be handled in add_elements_collated call
            $self->add_element(
                group              => $group,
                count              => 0,
                csv_object         => $csv_object,
                allow_empty_groups => 1,
            );
        }
        $self->add_elements_collated_simple_aa( { $group => $tmp },
            $csv_object );
    }

    #  make sure we get any labels without groups
    foreach my $label ( $from_bd->get_labels ) {
        my $tmp = $from_bd->get_groups_with_label_as_hash( label => $label );

        next if scalar keys %$tmp;

        $self->add_element(
            label              => $label,
            count              => 0,
            csv_object         => $csv_object,
            allow_empty_groups => 1,
        );
    }

    return;
}

sub numerically { $a <=> $b }

#  let the system handle it most of the time
sub DESTROY {
    my $self = shift;
    my $name = $self->get_param('NAME') || $EMPTY_STRING;

    #print "DESTROYING BASEDATA $name\n";
    #$self->delete_all_outputs;  #  delete children which refer to this object
    #print "DELETED BASEDATA $name\n";

    #$self->_delete_params_all;

    foreach my $key ( sort keys %$self ) {    #  clear all the top level stuff
                                              #$self->{$key} = undef;
                                              #print "Deleting BD $key\n";
        delete $self->{$key};
    }
    undef %$self;

    #  let perl handle the rest

    return;
}

# could probably implement this by creating an ElementProperty object
# and calling rename_labels. Would need an 'import from hash' function
# for ElementProperty.

# doesn't handle numeric labels
sub remap_labels_from_hash {
    my $self  = shift;
    my %args  = @_;
    my %remap = %{ $args{remap} };

    foreach my $label ( keys %remap ) {
        my $remapped = $remap{$label};

        $self->rename_label(
            label            => $label,
            new_name         => $remapped,
            no_numeric_check => 1,
        );
    }

    return;
}

=head1 NAME

Biodiverse::BaseData

=head1 SYNOPSIS

  use Biodiverse::BaseData;
  $object = Biodiverse::BaseData->new();

=head1 DESCRIPTION

TO BE FILLED IN

=head1 METHODS

=over

=item remap_labels_from_hash

Given a hash mapping from names of labels currently in this BaseData
to desired new names, renames the labels accordingly.

=back

=head1 REPORTING ERRORS

Use the issue tracker at http://www.purl.org/biodiverse

=head1 COPYRIGHT

Copyright (c) 2010 Shawn Laffan. All rights reserved.  

=head1 LICENSE

This program is free software: you can redistribute it and/or modify
it under the terms of the GNU General Public License as published by
the Free Software Foundation, either version 3 of the License, or
(at your option) any later version.

This program is distributed in the hope that it will be useful,
but WITHOUT ANY WARRANTY; without even the implied warranty of
MERCHANTABILITY or FITNESS FOR A PARTICULAR PURPOSE.  See the
GNU General Public License for more details.

For a full copy of the license see <http://www.gnu.org/licenses/>.

=cut

1;
<|MERGE_RESOLUTION|>--- conflicted
+++ resolved
@@ -1,5004 +1,4996 @@
-package Biodiverse::BaseData;
-
-#  package containing methods to access and store a Biodiverse BaseData object
-use 5.010;
-
-use Carp;
-use strict;
-use warnings;
-use Data::Dumper;
-use POSIX qw {fmod};
-use Scalar::Util qw /looks_like_number blessed reftype/;
-use List::Util 1.33 qw /max min sum any all none notall pairs/;
-use IO::File;
-use File::BOM qw /:subs/;
-use Path::Class;
-use POSIX qw /floor/;
-use Geo::Converter::dms2dd qw {dms2dd};
-use Regexp::Common qw /number/;
-use Ref::Util qw { :all };
-
-use Spreadsheet::Read 0.60;
-
-#  these are here for PAR purposes to ensure they get packed
-#  Spreadsheet::Read calls them as needed
-#  (not sure we need all of them, though)
-require Spreadsheet::ReadSXC;
-require Spreadsheet::ParseExcel;
-require Spreadsheet::ParseXLSX;
-
-#require Spreadsheet::XLSX;  latest version does not install
-
-use English qw { -no_match_vars };
-
-#use Math::Random::MT::Auto qw /rand srand shuffle/;
-
-use
-  Biodiverse::BaseStruct; #  main output goes to a Biodiverse::BaseStruct object
-use Biodiverse::Cluster;  #  we use methods to control the cluster objects
-use Biodiverse::Spatial;
-use Biodiverse::RegionGrower;
-use Biodiverse::Index;
-use Biodiverse::Randomise;
-use Biodiverse::Progress;
-use Biodiverse::Indices;
-
-#  needs to be after anything which calls Biodiverse::Config, as that adds the paths needed on windows
-use Geo::GDAL;
-
-use Biodiverse::Metadata::Parameter;
-my $parameter_metadata_class = 'Biodiverse::Metadata::Parameter';
-
-our $VERSION = '1.99_006';
-
-use parent qw {Biodiverse::Common};
-
-#  how much input file to read in one go
-our $input_file_chunk_size   = 10000000;
-our $lines_to_read_per_chunk = 50000;
-
-our $EMPTY_STRING = q{};
-our $bytes_per_MB = 1056784;
-
-sub new {
-    my $class = shift;
-
-    #my %self;
-
-    #my $self = {};
-    my $self = bless {}, $class;
-
-    my %args = @_;
-
-    # try to load from a file if the file arg is given
-    if ( defined $args{file} ) {
-        my $file_loaded;
-        $file_loaded = $self->load_file(@_);
-        return $file_loaded;
-    }
-
-    #  we got this far, so create a new and empty object
-
-    my %exclusion_hash = (
-        LABELS => {
-            minVariety    => undef,
-            maxVariety    => undef,
-            minSamples    => undef,
-            maxSamples    => undef,
-            minRedundancy => undef,
-            maxRedundancy => undef,
-            min_range     => undef,
-            max_range     => undef,
-        },
-        GROUPS => {
-            minVariety    => undef,
-            maxVariety    => undef,
-            minSamples    => undef,
-            maxSamples    => undef,
-            minRedundancy => undef,
-            maxRedundancy => undef,
-        },
-    );
-
-    my %PARAMS = (    #  default parameters to load.
-                      #  These will be overwritten if needed.
-                      #  those commented out are redundant
-                      #NAME  =>  "BASEDATA",
-        OUTSUFFIX => __PACKAGE__->get_file_suffix,
-
-        #OUTSUFFIX_XML      => 'bdx',
-        OUTSUFFIX_YAML                 => __PACKAGE__->get_file_suffix_yaml,
-        LAST_FILE_SERIALISATION_FORMAT => undef,
-        INPFX                          => q{.},
-        QUOTES            => q{'},    #  for Dan
-        OUTPUT_QUOTE_CHAR => q{"},
-        JOIN_CHAR         => q{:},    #  used for labels
-        NODATA            => undef,
-        PARAM_CHANGE_WARN => undef,
-    );
-
-    my %args_for = ( %PARAMS, @_ );
-    $self->set_params(%args_for);
-
-    #  check the cell sizes
-    my $cell_sizes = $self->get_cell_sizes;
-    croak 'CELL_SIZES parameter not specified'
-      if !defined $cell_sizes;
-    croak 'CELL_SIZES parameter is not an array ref'
-      if (!is_arrayref($cell_sizes));
-
-    foreach my $size (@$cell_sizes) {
-        croak
-          "Cell size $size is not numeric, you might need to check the locale\n"
-          . "(one that uses a . as the decimal place works best)\n"
-          if !looks_like_number($size);
-    }
-
-    my $cell_origins = $self->get_cell_origins;
-    croak 'CELL_ORIGINS do not align with CELL_SIZES'
-      if scalar @$cell_origins != scalar @$cell_sizes;
-
-    #  create the groups and labels
-    my %params_hash = $self->get_params_hash;
-    my $name = $self->get_param('NAME') // $EMPTY_STRING;
-    $self->{GROUPS} = Biodiverse::BaseStruct->new(
-        %params_hash,
-        TYPE         => 'GROUPS',
-        NAME         => $name . "_GROUPS",
-        BASEDATA_REF => $self,
-    );
-    $self->{LABELS} = Biodiverse::BaseStruct->new(
-        %params_hash,
-        TYPE         => 'LABELS',
-        NAME         => $name . "_LABELS",
-        BASEDATA_REF => $self,
-    );
-    $self->{CLUSTER_OUTPUTS} = {};
-    $self->{SPATIAL_OUTPUTS} = {};
-    $self->{MATRIX_OUTPUTS}  = {};
-
-    $self->set_param( EXCLUSION_HASH => \%exclusion_hash );
-
-    %params_hash = ();    #  (vainly) hunting memory leaks
-
-    return $self;
-}
-
-sub get_file_suffix {
-    return 'bds';
-}
-
-sub get_file_suffix_yaml {
-    return 'bdy';
-}
-
-sub binarise_sample_counts {
-    my $self = shift;
-
-    die "Cannot binarise a basedata with existing outputs\n"
-      if $self->get_output_ref_count;
-
-    my $gp = $self->get_groups_ref;
-    my $lb = $self->get_labels_ref;
-
-    $gp->binarise_subelement_sample_counts;
-    $lb->binarise_subelement_sample_counts;
-    $self->delete_cached_values;
-}
-
-sub set_group_hash_key_count {
-    my $self = shift;
-    my %args = @_;
-
-    my $ref = $self->get_groups_ref;
-    return $ref->_set_elements_hash_key_count( count => $args{count} );
-}
-
-sub set_label_hash_key_count {
-    my $self = shift;
-    my %args = @_;
-
-    my $ref = $self->get_labels_ref;
-    return $ref->_set_elements_hash_key_count( count => $args{count} || 1 );
-}
-
-sub rename {
-    my $self = shift;
-    my %args = @_;
-
-    $args{name} //= $args{new_name};
-
-    croak "[BASEDATA] rename: argument name not supplied\n"
-      if not defined $args{name};
-
-    my $name = $self->get_param('NAME');
-    print "[BASEDATA] Renaming $name to $args{name}\n";
-
-    $self->set_param( NAME => $args{name} );
-
-    return;
-}
-
-sub rename_output {
-    my $self = shift;
-    my %args = @_;
-
-    my $object = $args{output};
-    croak 'Argument "output" not defined'
-      if !defined $object;
-
-    my $new_name = $args{new_name};
-    my $name     = $object->get_name;
-
-    my $class = ( blessed $object) // $EMPTY_STRING;
-
-    my $o_type =
-        $class =~ /Spatial/                   ? 'SPATIAL_OUTPUTS'
-      : $class =~ /Cluster|RegionGrower|Tree/ ? 'CLUSTER_OUTPUTS'
-      : $class =~ /Matrix/                    ? 'MATRIX_OUTPUTS'
-      : $class =~ /Randomise/                 ? 'RANDOMISATION_OUTPUTS'
-      :                                         undef;
-
-    croak "[BASEDATA] Cannot rename this type of output: $class\n"
-      if !$o_type;
-
-    my $hash_ref = $self->{$o_type};
-
-    my $type = $class;
-    $type =~ s/.*://;
-    say "[BASEDATA] Renaming output $name to $new_name, type is $type";
-
-    # only if it exists in this basedata
-    if ( exists $hash_ref->{$name} ) {
-
-        croak
-"Cannot rename $type output $name to $new_name.  Name is already in use\n"
-          if exists $hash_ref->{$new_name};
-
-        $hash_ref->{$new_name} = $object;
-        $hash_ref->{$name}     = undef;
-        delete $hash_ref->{$name};
-
-        $object->rename( new_name => $new_name );
-    }
-    else {
-        warn "[BASEDATA] Cannot locate object with name $name\n"
-          . 'Currently have '
-          . join( ' ', sort keys %$hash_ref ) . "\n";
-    }
-
-    $object = undef;
-    return;
-}
-
-#  deletion of randomisations is more complex than spatial and cluster outputs
-sub do_rename_randomisation_lists {
-    my $self = shift;
-    my %args = @_;
-
-    my $object   = $args{output};
-    my $name     = $object->get_name;
-    my $new_name = $args{new_name};
-
-    croak "Argument new_name not defined\n"
-      if !defined $new_name;
-
-    #  loop over the spatial outputs and rename the lists
-  BY_SPATIAL_OUTPUT:
-    foreach my $sp_output ( $self->get_spatial_output_refs ) {
-        my @lists =
-          grep { $_ =~ /^$name>>/ } $sp_output->get_lists_across_elements;
-
-        foreach my $list (@lists) {
-            my $new_list_name = $list;
-            $new_list_name =~ s/^$name>>/$new_name>>/;
-            foreach my $element ( $sp_output->get_element_list ) {
-                $sp_output->rename_list(
-                    list     => $list,
-                    element  => $element,
-                    new_name => $new_list_name,
-                );
-            }
-        }
-        $sp_output->delete_cached_values;
-    }
-
-    #  and now the cluster outputs
-    my @node_lists = ( $name, $name . '_ID_LDIFFS', $name . '_DATA', );
-
-  BY_CLUSTER_OUTPUT:
-    foreach my $cl_output ( $self->get_cluster_output_refs ) {
-        my @lists = grep { $_ =~ /^$name>>/ } $cl_output->get_list_names_below;
-        my @lists_to_rename = ( @node_lists, @lists );
-
-        foreach my $list (@lists_to_rename) {
-            my $new_list_name = $list;
-            $new_list_name =~ s/^$name/$new_name/;
-
-            foreach my $node_ref ( $cl_output->get_node_refs ) {
-                $node_ref->rename_list(
-                    list     => $list,
-                    new_name => $new_list_name,
-                );
-            }
-        }
-        $cl_output->delete_cached_values;
-    }
-
-    return;
-}
-
-#  define our own clone method for more control over what is cloned.
-#  use the SUPER method (should be from Biodiverse::Common) for the components.
-sub clone {
-    my $self = shift;
-    my %args = @_;
-    my $cloneref;
-
-    if ( $args{no_outputs} ) {    #  clone all but the outputs
-
-       #  temporarily override the outputs - this is so much cleaner than before
-        local $self->{SPATIAL_OUTPUTS}       = {};
-        local $self->{CLUSTER_OUTPUTS}       = {};
-        local $self->{RANDOMISATION_OUTPUTS} = {};
-        local $self->{MATRIX_OUTPUTS}        = {};
-        $cloneref = $self->SUPER::clone();
-
-    }
-    elsif ( $args{no_elements} ) {
-
-        #  temporarily override the groups and labels so they aren't cloned
-        local $self->{GROUPS}{ELEMENTS} =
-          {}; # very dirty - basedata should not know about basestruct internals
-        local $self->{LABELS}{ELEMENTS}      = {};
-        local $self->{SPATIAL_OUTPUTS}       = {};
-        local $self->{CLUSTER_OUTPUTS}       = {};
-        local $self->{RANDOMISATION_OUTPUTS} = {};
-        local $self->{MATRIX_OUTPUTS}        = {};
-        $cloneref = $self->SUPER::clone();
-
-    }
-    else {
-        $cloneref = $self->SUPER::clone(%args);
-    }
-
-    #my $clone2 = $cloneref;  #  for testing purposes
-    return $cloneref;
-}
-
-sub _describe {
-    my $self = shift;
-
-    my @description = ( 'TYPE: ' . blessed $self, );
-
-    my @keys = qw /
-      NAME
-      CELL_SIZES
-      CELL_ORIGINS
-      JOIN_CHAR
-      QUOTES
-      NUMERIC_LABELS
-      /;    #/
-
-    foreach my $key (@keys) {
-        my $desc = $self->get_param ($key);
-        if (is_arrayref($desc)) {
-            $desc = join q{, }, @$desc;
-        }
-        push @description, "$key: $desc";
-    }
-
-    my $gp_count = $self->get_group_count;
-    my $lb_count = $self->get_label_count;
-    my $sp_count = scalar @{ $self->get_spatial_output_refs };
-    my $cl_count = scalar @{ $self->get_cluster_output_refs };
-    my $rd_count = scalar @{ $self->get_randomisation_output_refs };
-    my $mx_count = scalar @{ $self->get_matrix_output_refs };
-
-    push @description, "Group count: $gp_count";
-    push @description, "Label count: $lb_count";
-    push @description, "Spatial outputs: $sp_count";
-    push @description, "Cluster outputs: $cl_count";
-    push @description, "Randomisation outputs: $rd_count";
-    push @description, "Matrix outputs: $mx_count";
-
-    push @description,
-      'Using spatial index: '
-      . ( $self->get_param('SPATIAL_INDEX') ? 'yes' : 'no' );
-
-    my $ex_count = $self->get_param('EXCLUSION_COUNT') || 0;
-    push @description, "Run exclusions count: $ex_count";
-
-    my $bounds  = $self->get_coord_bounds;
-    my $bnd_max = $bounds->{MAX};
-    my $bnd_min = $bounds->{MIN};
-    push @description, 'Group coord minima: ' . ( join q{, }, @$bnd_min );
-    push @description, 'Group coord maxima: ' . ( join q{, }, @$bnd_max );
-
-    my $description = join "\n", @description;
-
-    #foreach my $row (@description) {
-    #    #$description .= join "\t", @$row;
-    #    $description .= $row;
-    #    $description .= "\n";
-    #}
-
-    return wantarray ? @description : $description;
-}
-
-sub get_coord_bounds {
-    my $self = shift;
-
-    #  do we use numeric or string comparison?
-    my @numeric_comp;
-    my @string_comp;
-    my $cellsizes = $self->get_cell_sizes;
-    my $i         = 0;
-    foreach my $size (@$cellsizes) {
-        if ( $size < 0 ) {
-            push @string_comp, $i;
-        }
-        else {
-            push @numeric_comp, $i;
-        }
-        $i++;
-    }
-
-    my ( @min, @max );
-
-    my $gp = $self->get_groups_ref;
-
-    my $group_hash = $gp->get_element_hash;
-
-    return wantarray ? () : {}
-      if !scalar keys %$group_hash;
-
-    my $progress = Biodiverse::Progress->new();
-    my $to_do    = scalar keys %$group_hash;
-
-    $i = -1;
-  GROUP:
-    foreach my $gp_name ( keys %$group_hash ) {
-        $i++;
-        my $coord = $gp->get_element_name_as_array( element => $gp_name );
-
-        if ( !$i ) {    #  first one
-            my $j = 0;
-            foreach my $axis (@$coord) {
-                $min[$j] = $axis;
-                $max[$j] = $axis;
-                $j++;
-            }
-            next GROUP;
-        }
-
-        $progress->update( "Getting coord bounds\n($i of $to_do)",
-            $i / $to_do );
-
-        if (@string_comp) {    #  rarer than numeric
-            foreach my $j (@string_comp) {
-                my $axis = $coord->[$j];
-                if ( $axis lt $min[$j] ) {
-                    $min[$j] = $axis;
-                }
-                elsif ( $axis gt $max[$j] ) {
-                    $max[$j] = $axis;
-                }
-            }
-        }
-        foreach my $j (@numeric_comp) {
-            my $axis = $coord->[$j];
-            if ( $axis < $min[$j] ) {
-                $min[$j] = $axis;
-            }
-            elsif ( $axis > $max[$j] ) {
-                $max[$j] = $axis;
-            }
-        }
-
-    }
-
-    my %bounds = (
-        MIN => \@min,
-        MAX => \@max,
-    );
-
-    return wantarray ? %bounds : \%bounds;
-}
-
-#  return a new BaseData object with transposed GROUPS and LABELS.
-#  all other results are ignored, as they will no longer make sense
-sub transpose {
-    my $self = shift;
-    my %args = @_;
-
-    #  create the new object.         retain the the current params
-    my $params = $self->clone(    #  but clone to avoid ref clash problems
-        data => scalar $self->get_params_hash
-    );
-
-    my $new = Biodiverse::BaseData->new(%$params);
-    my $name = $args{name} // ( $new->get_param('NAME') . "_T" );
-
-    $new->set_param( NAME => $name );
-
-    #  get refs for the current object
-    my $groups = $self->get_groups_ref->clone;
-    my $labels = $self->get_labels_ref->clone;
-
-    #  assign the transposed groups and labels
-    #  no need to worry about parent refs, as they don't have any (yet)
-    $new->{GROUPS} = $labels;
-    $new->{LABELS} = $groups;
-
-    #  set the correct cell sizes.
-    #  The default is just in case, and may cause trouble later on
-    my $cell_sizes = $labels->get_param('CELL_SIZES') || [-1];
-    $new->set_param( CELL_SIZES => [@$cell_sizes] );    #  make sure it's a copy
-
-    return $new;
-}
-
-#  create a tree object from the labels
-sub to_tree {
-    my $self = shift;
-    return $self->get_labels_ref->to_tree(@_);
-}
-
-#  get the embedded trees used in the outputs
-sub get_embedded_trees {
-    my $self = shift;
-
-    my $outputs = $self->get_output_refs;
-    my %tree_hash;    #  index by ref to allow for duplicates
-
-  OUTPUT:
-    foreach my $output (@$outputs) {
-        next OUTPUT if !$output->can('get_embedded_tree');
-
-        my $tree = $output->get_embedded_tree;
-        if ($tree) {
-            $tree_hash{$tree} = $tree;
-        }
-    }
-
-    return wantarray ? values %tree_hash : [ values %tree_hash ];
-}
-
-#  get the embedded trees used in the outputs
-sub get_embedded_matrices {
-    my $self = shift;
-
-    my $outputs = $self->get_output_refs;
-    my %mx_hash;    #  index by ref to allow for duplicates
-
-  OUTPUT:
-    foreach my $output (@$outputs) {
-        next OUTPUT if !$output->can('get_embedded_tree');
-
-        my $mx = $output->get_embedded_matrix;
-        if ($mx) {
-            $mx_hash{$mx} = $mx;
-        }
-    }
-
-    return wantarray ? values %mx_hash : [ values %mx_hash ];
-}
-
-#  weaken all the child refs to this basedata object
-#  otherwise they are not properly deleted when this is deleted
-sub weaken_child_basedata_refs {
-    my $self = shift;
-    foreach my $sub_ob ( $self->get_spatial_output_refs,
-        $self->get_cluster_output_refs )
-    {
-        $sub_ob->weaken_basedata_ref;
-    }
-    foreach my $sub_ob ( $self->get_cluster_output_refs ) {
-        $sub_ob
-          ->weaken_parent_refs;  #  loop through tree and weaken the parent refs
-    }
-
-    #print $EMPTY_STRING;
-
-    return;
-}
-
-#  get the basestats from the groups (or labels)
-sub get_base_stats {
-    my $self = shift;
-    my %args = @_;
-    my $type = uc( $args{type} ) || 'GROUPS';
-    $type = 'GROUPS' if ( $type !~ /GROUPS|LABELS/ );
-
-    return $self->{$type}->get_base_stats(@_);
-}
-
-sub get_metadata_get_base_stats {
-    my $self = shift;
-    my %args = @_;
-
-    #  probably not needed, but doesn't hurt...
-    my $type = uc( $args{type} ) || 'GROUPS';
-
-    $type = 'GROUPS' if ( $type !~ /GROUPS|LABELS/ );
-
-    return $self->{$type}->get_metadata_get_base_stats(@_);
-}
-
-sub get_metadata_import_data_common {
-    my $self = shift;
-
-    my @parameters = (
-        {
-            name       => 'allow_empty_labels',
-            label_text => 'Allow labels with no groups?',
-            tooltip    => "Retain labels with no groups.\n"
-              . "Requires a sample count column with value zero\n"
-              . "(undef/empty is treated as 1).",
-            type    => 'boolean',
-            default => 0,
-        },
-        {
-            name       => 'allow_empty_groups',
-            label_text => 'Allow empty groups?',
-            tooltip    => "Retain groups with no labels.\n"
-              . "Requires a sample count column with value zero\n"
-              . "(undef/empty is treated as 1).",
-            type    => 'boolean',
-            default => 0,
-        },
-        {
-            name       => 'data_in_matrix_form',
-            label_text => 'Data are in matrix form?',
-            tooltip => 'Are the data in a form like a site by species matrix?',
-            type    => 'boolean',
-            default => 0,
-        },
-        {
-            name       => 'skip_lines_with_undef_groups',
-            label_text => 'Skip lines with undef groups?',
-            tooltip    => 'Turn on if some records have undefined/blank/NA '
-              . 'group values and should be skipped.  '
-              . 'Import will otherwise fail if they are found.',
-            type    => 'boolean',
-            default => 1,
-        },
-        {
-            name       => 'binarise_counts',
-            label_text => 'Convert sample counts to binary?',
-            tooltip    => 'Any non-zero sample count will be '
-              . "converted to a value of 1.  \n"
-              . 'Applies to each record, not to groups.',
-            type    => 'boolean',
-            default => 0,
-        },
-    );
-    for (@parameters) {
-        bless $_, $parameter_metadata_class;
-    }
-
-    #  these parameters are only for the GUI, so are not a full set
-    my %arg_hash = ( parameters => \@parameters, );
-
-    return wantarray ? %arg_hash : \%arg_hash;
-}
-
-sub get_metadata_import_data_text {
-    my $self = shift;
-
-    my @sep_chars = my @separators =
-      defined $ENV{BIODIVERSE_FIELD_SEPARATORS}
-      ? @$ENV{BIODIVERSE_FIELD_SEPARATORS}
-      : ( q{,}, 'tab', q{;}, 'space', q{:} );
-    my @input_sep_chars = ( 'guess', @sep_chars );
-
-    my @quote_chars =
-      qw /" ' + $/;    # " (comment just catching runaway quote in eclipse)
-    my @input_quote_chars = ( 'guess', @quote_chars );
-
-    my @parameters = (
-
-        #{ name => 'input_files', type => 'file' }, # not for the GUI
-        {
-            name       => 'input_sep_char',
-            label_text => 'Input field separator',
-            tooltip    => 'Select character',
-            type       => 'choice',
-            choices    => \@input_sep_chars,
-            default    => 0,
-        },
-        {
-            name       => 'input_quote_char',
-            label_text => 'Input quote character',
-            tooltip    => 'Select character',
-            type       => 'choice',
-            choices    => \@input_quote_chars,
-            default    => 0,
-        },
-    );
-    for (@parameters) {
-        bless $_, $parameter_metadata_class;
-    }
-
-    #  these parameters are only for the GUI, so are not a full set
-    my %arg_hash = ( parameters => \@parameters, );
-
-    return wantarray ? %arg_hash : \%arg_hash;
-}
-
-sub get_metadata_import_data_raster {
-    my $self = shift;
-
-#my @sep_chars = my @separators = defined $ENV{BIODIVERSE_FIELD_SEPARATORS}
-#              ? @$ENV{BIODIVERSE_FIELD_SEPARATORS}
-#              : (q{,}, 'tab', q{;}, 'space', q{:});
-#my @input_sep_chars = ('guess', @sep_chars);
-#
-#my @quote_chars = qw /" ' + $/;      # " (comment just catching runaway quote in eclipse)
-#my @input_quote_chars = ('guess', @quote_chars);
-
-    my @parameters = (
-        {
-            name       => 'labels_as_bands',
-            label_text => 'Read bands as labels?',
-            tooltip => 'When reading raster data, does each band represent a '
-              . 'label (eg species)?',
-            type    => 'boolean',
-            default => 1,
-        },
-        {
-            name       => 'strip_file_extensions_from_names',
-            label_text => 'Strip file extensions from names?',
-            tooltip =>
-              'Strip any file extensions from label names when treating '
-              . 'band names as labels',
-            type    => 'boolean',
-            default => 1,
-        },
-        {
-            name       => 'raster_cellsize_e',
-            label_text => 'Cell size east/long',
-            tooltip    => 'Size of group cells (Eastings/Longitude)',
-            type       => 'float',
-            default    => 100000,
-            digits     => 10,
-        },
-        {
-            name       => 'raster_cellsize_n',
-            label_text => 'Cell size north/lat',
-            tooltip    => 'Size of group cells (Northings/Latitude)',
-            type       => 'float',
-            default    => 100000,
-            digits     => 10,
-        },
-        {
-            name       => 'raster_origin_e',
-            label_text => 'Cell origin east/long',
-            tooltip    => 'Origin of group cells (Eastings/Longitude)',
-            type       => 'float',
-            default    => 0,
-            digits     => 10,
-        },
-        {
-            name       => 'raster_origin_n',
-            label_text => 'Cell origin north/lat',
-            tooltip    => 'Origin of group cells (Northings/Latitude)',
-            type       => 'float',
-            default    => 0,
-            digits     => 10,
-        },
-    );
-
-    #  these parameters are only for the GUI, so are not a full set
-    my %arg_hash = ( parameters => \@parameters, );
-
-    return wantarray ? %arg_hash : \%arg_hash;
-}
-
-*load_data = \&import_data;
-
-#  import data from a delimited text file
-sub import_data {
-    my $self = shift;
-    my %args = @_;
-
-    my $progress_bar = Biodiverse::Progress->new( gui_only => 1 );
-
-    croak "input_files array not provided\n"
-      if !$args{input_files} || (!is_arrayref($args{input_files}));
-
-    $args{label_columns} //= $self->get_param('LABEL_COLUMNS');
-    $args{group_columns} //= $self->get_param('GROUP_COLUMNS');
-
-    if ( $args{data_in_matrix_form} ) {    #  clunky but needed for lower down
-        $args{label_columns} //= [];
-    }
-
-    $args{cell_is_lat} =
-         $self->get_param('CELL_IS_LAT')
-      || $args{cell_is_lat}
-      || [];
-
-    $args{cell_is_lon} =
-         $self->get_param('CELL_IS_LON')
-      || $args{cell_is_lon}
-      || [];
-
-    $args{sample_count_columns} //= [];
-
-    my $labels_ref = $self->get_labels_ref;
-    my $groups_ref = $self->get_groups_ref;
-
-    say "[BASEDATA] Loading from files "
-      . join( q{ }, @{ $args{input_files} } );
-
-    my @label_columns        = @{ $args{label_columns} };
-    my @group_columns        = @{ $args{group_columns} };
-    my @cell_sizes           = $self->get_cell_sizes;
-    my @cell_origins         = $self->get_cell_origins;
-    my @cell_is_lat_array    = @{ $args{cell_is_lat} };
-    my @cell_is_lon_array    = @{ $args{cell_is_lon} };
-    my @sample_count_columns = @{ $args{sample_count_columns} };
-    my $exclude_columns      = $args{exclude_columns};
-    my $include_columns      = $args{include_columns};
-    my $binarise_counts = $args{binarise_counts};   #  make sample counts 1 or 0
-    my $data_in_matrix_form = $args{data_in_matrix_form};
-    my $allow_empty_groups  = $args{allow_empty_groups};
-    my $allow_empty_labels  = $args{allow_empty_labels};
-
-    my $skip_lines_with_undef_groups =
-      exists $args{skip_lines_with_undef_groups}
-      ? $args{skip_lines_with_undef_groups}
-      : 1;
-
-    #  check the exclude and include args
-    $exclude_columns //= [];
-    $include_columns //= [];
-    croak "exclude_columns argument is not an array reference"
-      if !is_arrayref($exclude_columns);
-    croak "include_columns argument is not an array reference"
-      if !is_arrayref($include_columns);
-
-    #  clear out any undef columns
-    $exclude_columns = [ grep { defined $_ } @$exclude_columns ];
-    $include_columns = [ grep { defined $_ } @$include_columns ];
-
-    #  croak if we have differing array lengths
-    croak
-"Number of group columns differs from cellsizes ($#group_columns != $#cell_sizes)"
-      if scalar @group_columns != scalar @cell_sizes;
-
-    my @half_cellsize = map { $_ / 2 } @cell_sizes;
-
-    my $quotes = $self->get_param('QUOTES');      #  for storage, not import
-    my $el_sep = $self->get_param('JOIN_CHAR');
-
-    #  for parsing lines to element components
-    my %line_parse_args = (
-        label_columns        => \@label_columns,
-        group_columns        => \@group_columns,
-        cell_sizes           => \@cell_sizes,
-        half_cellsize        => \@half_cellsize,
-        cell_origins         => \@cell_origins,
-        sample_count_columns => \@sample_count_columns,
-        exclude_columns      => $exclude_columns,
-        include_columns      => $include_columns,
-        allow_empty_groups   => $allow_empty_groups,
-        allow_empty_labels   => $allow_empty_labels,
-    );
-
-    my $line_count_all_input_files = 0;
-    my $orig_group_count           = $self->get_group_count;
-    my $orig_label_count           = $self->get_label_count;
-
-#print "[BASEDATA] Input files to load are ", join (" ", @{$args{input_files}}), "\n";
-    foreach my $file ( @{ $args{input_files} } ) {
-        $file = Path::Class::file($file)->absolute;
-        say "[BASEDATA] INPUT FILE: $file";
-        my $file_base = $file->basename;
-
-        my $file_handle = IO::File->new;
-
-        if ( -e $file and -r $file ) {
-            $file_handle->open( $file, '<:via(File::BOM)' );
-        }
-        else {
-            croak
-"[BASEDATA] $file DOES NOT EXIST OR CANNOT BE READ - CANNOT LOAD DATA\n";
-        }
-
-        my $file_size_Mb = $self->set_precision(
-            precision => "%.3f",
-            value     => ( -s $file )
-          ) /
-          $bytes_per_MB;
-
-        #  for progress bar stuff
-        my $size_comment =
-          $file_size_Mb > 10
-          ? "This could take a while\n"
-          . "(it is still working if the progress bar is not moving)"
-          : $EMPTY_STRING;
-
-        my $input_binary = $args{binary}
-          // 1;    #  a boolean flag for Text::CSV_XS
-        my $input_quote_char = $args{input_quote_char};
-        my $sep              = $args{input_sep_char};
-
-        my $in_csv = $self->get_csv_object_using_guesswork(
-            fname      => $file,
-            sep_char   => $sep,
-            quote_char => $input_quote_char,
-            binary     => $input_binary,
-        );
-        my $out_csv = $self->get_csv_object(
-            sep_char   => $el_sep,
-            quote_char => $quotes,
-        );
-
-        my $lines = $self->get_next_line_set(
-            file_handle       => $file_handle,
-            file_name         => $file,
-            target_line_count => $lines_to_read_per_chunk,
-            csv_object        => $in_csv,
-        );
-
-        #  Get the header line, assumes no binary chars in it.
-        #  If there are then there is something really wrong with the file.
-        my $header = shift @$lines;
-
-        #  parse the header line if we are using a matrix format file
-        my $matrix_label_col_hash = {};
-        if ($data_in_matrix_form) {
-            my $label_start_col = $args{label_start_col};
-            my $label_end_col   = $args{label_end_col};
-
-            #  if we've been passed an array then
-            #  use the first one for the start and the last for the end
-            #  - this can happen due to the way GUI::BasedataImport
-            #  handles options and is something we need to clean
-            #  up with better metadata
-            if ( ref $label_start_col ) {
-                $label_start_col = $label_start_col->[0];
-            }
-            if ( ref $label_end_col ) {
-                $label_end_col = $label_end_col->[-1];
-            }
-            my $header_array = $header;
-            $matrix_label_col_hash = $self->get_label_columns_for_matrix_import(
-                csv_object      => $out_csv,
-                label_array     => $header_array,
-                label_start_col => $label_start_col,
-                label_end_col   => $label_end_col,
-                %line_parse_args,
-            );
-        }
-
-        my $line_count =
-          scalar @$lines + 1;    # count number of lines, incl header
-        my $line_count_used_this_file = 1;    #  allow for headers
-        my $line_num_end_prev_chunk   = 1;
-
-        my $line_num = 0;
-
-        #my $line_num_end_last_chunk = 0;
-        my $chunk_count = 0;
-
-    #my $total_chunk_text = $self->get_param_as_ref ('IMPORT_TOTAL_CHUNK_TEXT');
-        my $total_chunk_text = '>0';
-        my %gp_lb_hash;
-        my %args_for_add_elements_collated = (
-            csv_object         => $out_csv,
-            binarise_counts    => $binarise_counts,
-            allow_empty_groups => $allow_empty_groups,
-            allow_empty_labels => $allow_empty_labels,
-        );
-
-        say '[BASEDATA] Line number: 1';
-        say "[BASEDATA]  Chunk size $line_count lines";
-
-        #  destroy @lines as we go, saves a bit of memory for big files
-        #  keep going if we have lines to process or haven't hit the end of file
-      BYLINE:
-        while ( scalar @$lines or not( eof $file_handle ) ) {
-            $line_num++;
-
-            #  read next chunk if needed.
-            #  section must be here in case we have an
-            #  exclude on or near the last line of the chunk
-            if ( scalar @$lines == 0 ) {
-                $lines = $self->get_next_line_set(
-                    progress          => $progress_bar,
-                    file_handle       => $file_handle,
-                    file_name         => $file,
-                    target_line_count => $lines_to_read_per_chunk,
-                    csv_object        => $in_csv,
-                );
-
-                $line_num_end_prev_chunk = $line_count;
-                $line_count += scalar @$lines;
-
-                $chunk_count++;
-                $total_chunk_text =
-                  $file_handle->eof ? $chunk_count : ">$chunk_count";
-
-                #  add the collated data
-                $self->add_elements_collated(
-                    data => \%gp_lb_hash,
-                    %args_for_add_elements_collated,
-                );
-                %gp_lb_hash = ();    #  clear the collated list
-            }
-
-            if ( $line_num % 1000 == 0 ) {    # progress information
-
-                my $line_count_text =
-                  eof($file_handle)
-                  ? " $line_count"
-                  : ">$line_count";
-
-                my $frac = eval {
-                    ( $line_num - $line_num_end_prev_chunk ) /
-                      ( $line_count - $line_num_end_prev_chunk );
-                };
-                $progress_bar->update(
-                    "Loading $file_base\n"
-                      . "Line $line_num of $line_count_text\n"
-                      . "Chunk #$chunk_count",
-                    $frac
-                );
-
-                if ( $line_num % 10000 == 0 ) {
-                    print "Loading $file_base line "
-                      . "$line_num of $line_count_text, "
-                      . "chunk $chunk_count\n";
-                }
-            }
-
-            my $fields_ref = shift @$lines;
-
-            #  skip blank lines or those that failed
-            next BYLINE if !defined $fields_ref or !scalar @$fields_ref;
-
-            #  should we explicitly exclude or include this record?
-            next BYLINE
-              if scalar @$exclude_columns
-              && any { $fields_ref->[$_] } @$exclude_columns;
-            next BYLINE
-              if scalar @$include_columns
-              && none { $fields_ref->[$_] } @$include_columns;
-
-            #  get the group for this row
-            my @group;
-            my $i = 0;
-            foreach my $column (@group_columns) {    #  build the list of groups
-                my $coord = $fields_ref->[$column];
-
-                if ( $cell_sizes[$i] >= 0 ) {
-                    next BYLINE
-                      if $skip_lines_with_undef_groups
-                      && ( !defined $coord || $coord eq 'NA' || $coord eq '' );
-
-                    if ( $cell_is_lat_array[$i] ) {
-                        my $lat_args = {
-                            value  => $coord,
-                            is_lat => 1,
-                        };
-                        $coord = eval { dms2dd($lat_args) };
-                        croak $EVAL_ERROR if $EVAL_ERROR;
-                    }
-                    elsif ( $cell_is_lon_array[$i] ) {
-                        my $lon_args = {
-                            value  => $coord,
-                            is_lon => 1,
-                        };
-                        $coord = eval { dms2dd($lon_args) };
-                        croak $EVAL_ERROR if $EVAL_ERROR;
-                    }
-                    if ( !looks_like_number($coord) ) {
-
-                        #next BYLINE if $skip_lines_with_undef_groups;
-<<<<<<< HEAD
-                        croak
-                          "[BASEDATA] Non-numeric group field in column $column"
-                          . " ($coord), check your data or cellsize arguments.\n"
-                          . "near line $line_num of file $file\n";
-=======
-                        my $one_based_column = $column + 1;
-                        
-                        croak "[BASEDATA] Non-numeric group field in column $column"
-                             . " ($coord) \n(column count starts at 0,"
-                             . " you may need to check column $one_based_column)."
-                             . " Check your data or cellsize arguments.\n"
-                             . "near line $line_num of file $file\n";
->>>>>>> cfaae92c
-                    }
-                }
-
-                if ( $cell_sizes[$i] > 0 ) {
-
-                    #  allow for different snap value - shift before aggregation
-                    my $tmp = $coord - $cell_origins[$i];
-
-                    #  how many cells away from the origin are we?
-                    #  snap to 10dp precision to avoid cellsize==0.1 issues
-                    my $tmp_prec =
-                      $self->set_precision_aa( $tmp / $cell_sizes[$i],
-                        '%.10f' );
-
-                    my $offset = floor($tmp_prec);
-
-                    #  which cell are we?
-                    my $gp_val = $offset * $cell_sizes[$i];
-
-                    #  now assign the centre of the cell we are in
-                    $gp_val += $half_cellsize[$i];
-
-                    #  now shift the aggregated cell back to where it should be
-                    $group[$i] = $gp_val + $cell_origins[$i];
-                }
-                else {
-#  commented next check - don't trap undef text fields as they can be useful
-#croak "Null field value for text field, column $i, line $line_num of file $file\n$_"
-#        if ! defined $fields_ref->[$column];
-
-                    #  negative cell sizes denote non-numeric groups,
-                    #  zero means keep the original values
-                    $group[$i] = $coord;
-                }
-                $i++;
-            }
-
-            my $group = $self->list2csv(
-                list       => \@group,
-                csv_object => $out_csv,
-            );
-            if ( scalar @group == 1 ) {
-                $group = $self->dequote_element(
-                    element    => $group,
-                    quote_char => $quotes,
-                );
-            }
-
-            my %elements;
-            if ($data_in_matrix_form) {
-                %elements = $self->get_labels_from_line_matrix(
-                    fields_ref     => $fields_ref,
-                    csv_object     => $out_csv,
-                    line_num       => $line_num,
-                    file           => $file,
-                    label_col_hash => $matrix_label_col_hash,
-                    %line_parse_args,
-                );
-            }
-            else {
-                %elements = $self->get_labels_from_line(
-                    fields_ref => $fields_ref,
-                    csv_object => $out_csv,
-                    line_num   => $line_num,
-                    file       => $file,
-                    %line_parse_args,
-                );
-            }
-
-          ADD_ELEMENTS:
-            while ( my ( $el, $count ) = each %elements ) {
-                if ( defined $count ) {
-                    next ADD_ELEMENTS if $count eq 'NA';
-
-                    next ADD_ELEMENTS
-                      if $data_in_matrix_form
-                      && $count eq $EMPTY_STRING;
-
-                    next ADD_ELEMENTS
-                      if !$count and !$allow_empty_groups;
-                }
-                else {    #  don't allow undef counts in matrices
-                    next ADD_ELEMENTS
-                      if $data_in_matrix_form;
-                }
-
-        #  single label col or matrix form data need extra quotes to be stripped
-        #  should clean up mx form on first pass
-        #  or do as a post-processing step
-                if ( scalar @label_columns <= 1 ) {
-                    $el = $self->dequote_element(
-                        element    => $el,
-                        quote_char => $quotes,
-                    );
-                }
-
-                #  collate them so we can add them in a batch later
-                if ( looks_like_number $count) {
-                    $gp_lb_hash{$group}{$el} += $count;
-                }
-                else {
-                    #  don't override existing counts with undef
-                    $gp_lb_hash{$group}{$el} //= $count;
-                }
-            }
-
-            $line_count_used_this_file++;
-            $line_count_all_input_files++;
-        }
-
-        #  add the last set
-        $self->add_elements_collated(
-            data => \%gp_lb_hash,
-            %args_for_add_elements_collated,
-        );
-
-        $file_handle->close;
-        say "\tDONE (used $line_count_used_this_file of $line_count lines)";
-    }
-
-    $self->run_import_post_processes(
-        %line_parse_args,
-        orig_group_count => $orig_group_count,
-        orig_label_count => $orig_label_count,
-    );
-
-    return 1;    #  success
-}
-
-# subroutine to read a data file using GDAL library.  arguments
-# input_files: list of files to read(?)
-# labels_as_bands: if true, read each band as a label, and each cell value as count.
-#   otherwise read a single raster band (?), and interpret numeric values as labels
-# further questions: interpreting coordinates, assume values are UTM? provide other options?
-sub import_data_raster {
-    my $self = shift;
-    my %args = @_;
-
-    my $orig_group_count = $self->get_group_count;
-    my $orig_label_count = $self->get_label_count;
-
-    my $progress_bar_files = Biodiverse::Progress->new( gui_only => 1 );
-    my $progress_bar       = Biodiverse::Progress->new( gui_only => 0 );
-
-    croak "Input files array not provided\n"
-      if !$args{input_files} || (!is_arrayref($args{input_files}));
-    my $labels_as_bands = exists $args{labels_as_bands} ? $args{labels_as_bands} : 1;
-    my $strip_file_extensions_from_names
-      = exists $args{strip_file_extensions_from_names}
-        ? $args{strip_file_extensions_from_names}
-        : 1;
-    my $cellorigin_e    = $args{raster_origin_e};
-    my $cellorigin_n    = $args{raster_origin_n};
-    my $cellsize_e      = $args{raster_cellsize_e};
-    my $cellsize_n      = $args{raster_cellsize_n};
-    my $given_label     = $args{given_label};
-
-    my $labels_ref = $self->get_labels_ref;
-    my $groups_ref = $self->get_groups_ref;
-
-    say "[BASEDATA] Loading from files as GDAL "
-      . join( q{ }, @{ $args{input_files} } );
-
-    # hack, set parameters here? using local ref arrays?
-    my @cell_sizes   = $self->get_cell_sizes;
-    my @cell_origins = $self->get_cell_origins;
-    if ( !@cell_sizes ) {
-        @cell_sizes   = ( $cellsize_e,   $cellsize_n );
-        @cell_origins = ( $cellorigin_e, $cellorigin_n );
-        $self->set_param( CELL_SIZES   => \@cell_sizes );
-        $self->set_param( CELL_ORIGINS => \@cell_origins );
-    }
-    else {
-        croak "Unable to import more than two axes from raster data"
-          if @cell_sizes > 2;
-
-        $cellsize_e   = $cell_sizes[0];
-        $cellsize_n   = $cell_sizes[1];
-        $cellorigin_e = $cell_origins[0];
-        $cellorigin_n = $cell_origins[1];
-    }
-
-    my @half_cellsize  = map { $_ / 2 } @cell_sizes;
-    my $halfcellsize_e = $half_cellsize[0];
-    my $halfcellsize_n = $half_cellsize[1];
-
-    my $quotes = $self->get_param('QUOTES');      #  for storage, not import
-    my $el_sep = $self->get_param('JOIN_CHAR');
-
-    my $out_csv = $self->get_csv_object(
-        sep_char   => $el_sep,
-        quote_char => $quotes,
-    );
-
-    my %args_for_add_elements_collated = (
-        csv_object => $out_csv,
-        %args,                                    #  we can finesse this later
-    );
-
-  # load each file, using same arguments/parameters
-  #say "[BASEDATA] Input files to load are ", join (" ", @{$args{input_files}});
-    my $file_iter      = 0;
-    my $input_file_arr = $args{input_files};
-    my $file_count     = scalar @$input_file_arr;
-
-    foreach my $file (@$input_file_arr) {
-        $file_iter++;
-        if ( scalar @$input_file_arr > 1 ) {
-            $progress_bar_files->update(
-                "Raster file $file_iter of $file_count\n",
-                $file_iter / $file_count,
-            );
-        }
-
-        $file = Path::Class::file($file)->absolute;
-        my $file_base = Path::Class::File->new($file)->basename();
-        say "[BASEDATA] INPUT FILE: $file";
-
-        croak
-"[BASEDATA] $file DOES NOT EXIST OR CANNOT BE READ - CANNOT LOAD DATA\n"
-          if !( -e $file and -r $file );
-
-        # process using GDAL library
-        my $data = Geo::GDAL::Open( $file->stringify(), 'ReadOnly' );
-
-        croak "[BASEDATA] Failed to read $file with GDAL\n"
-          if !defined $data;
-
-        say '[BASEDATA] Driver: ', $data->GetDriver()->{ShortName}, '/',
-          $data->GetDriver()->{LongName};
-        say '[BASEDATA] Size is ', $data->{RasterXSize}, ' x ',
-          $data->{RasterXSize}, ' x ', $data->{RasterCount};
-        say '[BASEDATA] Projection is ', $data->GetProjection();
-
-        my @tf = $data->GetGeoTransform();
-        say '[BASEDATA] Transform is ', join( ' ', @tf );
-        say "[BASEDATA] Origin = ($tf[0], $tf[3])";
-        say "[BASEDATA] Pixel Sizes = ($tf[1], $tf[2], $tf[4], $tf[5])"
-          ;    #  $tf[5] is negative to allow for line order
-               #  avoid repeated array lookups below
-        my ( $tf_0, $tf_1, $tf_2, $tf_3, $tf_4, $tf_5 ) = @tf;
-
-#  does not allow for rotations, but not sure that it should sinec Biodiverse doesn't either.
-        $cellsize_e ||= abs $tf_1;
-        $cellsize_n ||= abs $tf_5;
-
-        # iterate over each band
-        foreach my $b ( 1 .. $data->{RasterCount} ) {
-            my $band = $data->Band($b);
-            my ( $blockw, $blockh, $maxw, $maxh );
-            my ( $wpos, $hpos ) = ( 0, 0 );
-            my $nodata_value = $band->GetNoDataValue;
-            my $this_label;
-
-            say "Band $b, type ", $band->{DataType};
-            if ( defined $given_label ) {
-                $this_label = $given_label;
-            }
-            elsif ($labels_as_bands) {
-
-                # if single band, set label as filename
-                if ( $data->{RasterCount} == 1 ) {
-                    $this_label =
-                      Path::Class::File->new( $file->stringify )->basename();
-                    if ($strip_file_extensions_from_names) {
-                        $this_label =~ s/\.\w+$//;    #  should use fileparse?
-                    }
-                }
-                else {
-                    $this_label = "band$b";
-                }
-            }
-            if ( defined $this_label ) {
-                $this_label = $self->dequote_element(
-                    element    => $this_label,
-                    quote_char => $quotes,
-                );
-            }
-
-            # get category names for this band, which will attempt
-            # to be used as labels based on cell values (if ! labels_as_bands)
-            my @catnames = $band->CategoryNames();
-            my %catname_hash;
-            @catname_hash{ ( 0 .. $#catnames ) } = @catnames;
-
-# record if numeric values are being used for labels
-# CHECK CHECK CHECK - should be set later, as we might be adding to an existing basedata
-#if (scalar @catnames == 0 && ! $labels_as_bands) {
-#    $labels_ref->{element_arrays_are_numeric} = 1;
-#}
-
-            # read as preferred size blocks?
-            ( $blockw, $blockh ) = $band->GetBlockSize();
-            say
-"Block size ($blockw, $blockh), full size ($data->{RasterXSize}, $data->{RasterYSize})";
-
-            my $target_count    = $data->{RasterXSize} * $data->{RasterYSize};
-            my $processed_count = 0;
-
-            # read a "block" at a time
-            # assume @cell_sizes is ($xsize, $ysize)
-            $hpos = 0;
-            while ( $hpos < $data->{RasterYSize} ) {
-
-                # progress bar stuff
-                my $frac = $hpos / $data->{RasterYSize};
-                $progress_bar->update(
-                    "Loading $file_base\n"
-                      . "Cell $processed_count of $target_count\n",
-                    $frac
-                );
-
-                if ( $hpos % 10000 == 0 ) {
-                    say "Loading $file_base "
-                      . "Cell $processed_count of $target_count\n",
-                      $frac;
-                }
-
-                #  temporary store for groups and labels so
-                #  we can reduce the calls to add_element
-                my %gp_lb_hash;
-
-                $wpos = 0;
-                while ( $wpos < $data->{RasterXSize} ) {
-                    $maxw = min( $data->{RasterXSize}, $wpos + $blockw );
-                    $maxh = min( $data->{RasterYSize}, $hpos + $blockh );
-
-            #say "reading tile at origin ($wpos, $hpos), to max ($maxw, $maxh)";
-                    my $lr = $band->ReadTile(
-                        $wpos, $hpos,
-                        $maxw - $wpos,
-                        $maxh - $hpos
-                    );
-                    my @tile  = @$lr;
-                    my $gridy = $hpos;
-
-                  ROW:
-                    foreach my $lineref (@tile) {
-                        my ( $ngeo, $ncell, $grpn, $grpstring );
-                        if ( !$tf_4 )
-                        {    #  no transform so constant y for this line
-                            $ngeo = $tf_3 + $gridy * $tf_5;
-                            $ncell =
-                              floor( ( $ngeo - $cellorigin_n ) / $cellsize_n );
-                            $grpn =
-                              $cellorigin_n +
-                              $ncell * $cellsize_n -
-                              $halfcellsize_n;
-                        }
-
-                        my $gridx = $wpos - 1;
-                        my $prev_x =
-                          $tf_0 - 100; #  just need something west of the origin
-
-                      COLUMN:
-                        foreach my $entry (@$lineref) {
-                            $gridx++;
-
-            # need to add check for empty groups when it is added as an argument
-                            next COLUMN
-                              if defined $nodata_value
-                              && $entry == $nodata_value;
-
-# data points are 0,0 at top-left of data, however grid coordinates used
-# for transformation start at bottom-left corner (transform handled by following
-# affine transformation, with y-pixel size = -1).
-
-# find transformed position (see GDAL specs)
-#Egeo = GT(0) + Xpixel*GT(1) + Yline*GT(2)
-#Ngeo = GT(3) + Xpixel*GT(4) + Yline*GT(5)
-#  then calculate "group" from this position. (defined as csv string of central points of group)
-# note "geo" coordinates are the top-left of the cell (NW)
-                            my $egeo = $tf_0 + $gridx * $tf_1 + $gridy * $tf_2;
-                            my $ecell =
-                              floor( ( $egeo - $cellorigin_e ) / $cellsize_e );
-                            my $grpe =
-                              $cellorigin_e +
-                              $ecell * $cellsize_e +
-                              $halfcellsize_e;
-
-                            my $new_gp;
-                            if ($tf_4) {    #  need to transform the y coords
-                                $ngeo = $tf_3 + $gridx * $tf_4 + $gridy * $tf_5;
-                                $ncell = floor(
-                                    ( $ngeo - $cellorigin_n ) / $cellsize_n );
-
-                           # subtract half cell width since position is top-left
-                                $grpn =
-                                  $cellorigin_n +
-                                  $ncell * $cellsize_n -
-                                  $halfcellsize_n;
-
-                #  cannot guarantee constant groups for rotated/transformed data
-                #  so we need a new group name
-                                $new_gp = 1;
-                            }
-                            else {
-          #  if $grpe has not changed then we can re-use the previous group name
-                                $new_gp = $prev_x != $grpe;
-                            }
-
-                            if ($new_gp) {
-
-                    #  build a new group name if needed
-                    #  no need to dequote since these will always be numbers
-                    #$grpstring = $self->list2csv (
-                    #    list        => [$grpe, $grpn],
-                    #    csv_object  => $out_csv,
-                    #);
-                    #  no need to even use the csv object to stick them together
-                    #  (this was a bottleneck due to all the csv calls)
-                                $grpstring = join $el_sep, ( $grpe, $grpn );
-                            }
-
-                            # set label if determined at cell level
-                            my $count = 1;
-                            if ( $labels_as_bands || defined $given_label ) {
-
-              # set count to cell value if using band as label or provided label
-                                $count = $entry;
-                            }
-                            else {
-                                # set label from cell value or category if valid
-                                $this_label =
-                                  exists $catname_hash{$entry}
-                                  && $catname_hash{$entry}
-                                  ? $catname_hash{$entry}
-                                  : $entry;
-                            }
-
-                            #  collate the data
-                            $gp_lb_hash{$grpstring}{$this_label} += $count;
-
-                            $prev_x = $grpe;
-
-                        }    # each entry on line
-
-                        $gridy++;
-                        $processed_count +=
-                          scalar @$lineref;    #  saves incrementing in the loop
-
-                    }    # each line in block
-
-                    $wpos += $blockw;
-                }    # each block in width
-
-                $hpos += $blockh;
-
-                $self->add_elements_collated( %args_for_add_elements_collated,
-                    data => \%gp_lb_hash, );
-
-            }    # each block in height
-        }    # each raster band
-
-        $progress_bar->update( 'Done', 1 );
-
-    }    # each file
-
-    $self->run_import_post_processes(
-        %args,
-        label_axis_count => 1,    #  FIXME - might change if we have a remap
-        orig_group_count => $orig_group_count,
-        orig_label_count => $orig_label_count,
-    );
-
-    return 1;                     #  success
-}
-
-# subroutine to read a data file as shapefile.  arguments
-# input_files: list of files to read(?)
-# label_fields: fields which are read as labels (from ('x','y','z','m'))
-# group_fields: fields which are read as labels (from ('x','y','z','m'))
-# use_dbf_label: looks for label entry in dbf record, use for labels (supercedes label fields)
-sub import_data_shapefile {
-    my $self = shift;
-    my %args = @_;
-
-    my $orig_group_count = $self->get_group_count;
-    my $orig_label_count = $self->get_label_count;
-
-    my $progress_bar = Biodiverse::Progress->new();
-
-    croak "Input files array not provided\n"
-      if !$args{input_files} || (!is_arrayref($args{input_files}));
-
-    my $skip_lines_with_undef_groups =
-      exists $args{skip_lines_with_undef_groups}
-      ? $args{skip_lines_with_undef_groups}
-      : 1;
-
-    my @group_field_names =
-      @{ $args{group_fields} // $args{group_field_names} };
-    my @label_field_names =
-      @{ $args{label_fields} // $args{label_field_names} };
-    my @smp_count_field_names = @{ $args{sample_count_col_names} // [] };
-    my $is_lat_field          = $args{is_lat_field};
-    my $is_lon_field          = $args{is_lon_field};
-
-    my @group_origins = $self->get_cell_origins;
-    my @group_sizes   = $self->get_cell_sizes;
-
-    my $labels_ref = $self->get_labels_ref;
-    my $groups_ref = $self->get_groups_ref;
-
-    say '[BASEDATA] Loading from files as shapefile '
-      . join( q{ }, @{ $args{input_files} } );
-
-    # needed to construct the groups and labels
-    my $quotes  = $self->get_param('QUOTES');      #  for storage, not import
-    my $el_sep  = $self->get_param('JOIN_CHAR');
-    my $out_csv = $self->get_csv_object(
-        sep_char   => $el_sep,
-        quote_char => $quotes,
-    );
-    my %args_for_add_elements_collated = (
-        csv_object         => $out_csv,
-        binarise_counts    => $args{binarise_counts},
-        allow_empty_groups => $args{allow_empty_groups},
-        allow_empty_labels => $args{allow_empty_labels},
-    );
-
-    # load each file, using same arguments/parameters
-    foreach my $file ( @{ $args{input_files} } ) {
-        $file = Path::Class::file($file)->absolute;
-        say "[BASEDATA] INPUT FILE: $file";
-
-        # open as shapefile
-        my $fnamebase = $file->stringify;
-
-#$fnamebase =~ s/\.[^.]*//;  #  don't strip extensions - causes grief with dirs with dots
-        my $shapefile = Geo::ShapeFile->new($fnamebase);
-
-        #say "have $shapefile";
-
-        croak "[BASEDATA] Failed to read $file with ShapeFile\n"
-          if !defined $shapefile;    # assuming not defined on fail
-
-        my $shape_type = $shapefile->type( $shapefile->shape_type );
-        croak '[BASEDATA] Import of non-point shapefiles is not supported.  '
-          . "$fnamebase is type $shape_type\n"
-          if not $shape_type =~ /Point/;
-
-        my $shape_count = $shapefile->shapes();
-        say "have $shape_count shapes";
-
-        #  some validation
-        my %db_rec1 = $shapefile->get_dbf_record(1);
-        foreach my $key (@label_field_names) {
-            croak "Shapefile $file does not have a field called $key\n"
-              if !exists $db_rec1{$key};
-        }
-
-        my %gp_lb_hash;
-
-        # iterate over shapes
-      SHAPE:
-        foreach my $cnt ( 1 .. $shapefile->shapes() ) {
-            my $shape = $shapefile->get_shp_record($cnt);
-
-            # Get database record for this shape.
-            # Same for all features in the shape.
-            my %db_rec = $shapefile->get_dbf_record($cnt);
-
-            #say "read shape, label $dbf_label, count $dbf_count";
-
-            my $has_z = defined $shape->z_min;
-            my $has_m = defined $shape->m_min;
-
-            # just get all the points from the shape.
-            my @ptlist = $shape->points();
-
-            # read over all points in the shape
-            foreach my $point (@ptlist) {
-
-                #  add the coords to the db_rec hash
-                $db_rec{':shape_x'} = $point->X;
-                $db_rec{':shape_y'} = $point->Y;
-                if ($has_z) {
-                    $db_rec{':shape_z'} = $point->Z;
-                }
-                if ($has_m) {
-                    $db_rec{':shape_m'} = $point->M;
-                }
-
-                my @these_labels;
-                my $this_count =
-                  scalar @smp_count_field_names
-                  ? sum 0, @db_rec{@smp_count_field_names}
-                  : 1;
-
-#  need to implement this
-#if ($args{use_dbf_label}) {
-#  this should be use_matrix_format, and implemented consistent with the text parser
-#my $this_label = $dbf_label;
-#my $this_count = $dbf_count;
-#}
-#else {
-                my @lb_fields  = @db_rec{@label_field_names};
-                my $this_label = $self->list2csv(
-                    list       => \@lb_fields,
-                    csv_object => $out_csv
-                );
-                push @these_labels, $this_label;
-
-                #}
-
-# form group text from group fields (defined as csv string of central points of group)
-# Needs to process the data in the same way as for text imports - refactoring is in order.
-                my @group_field_vals = @db_rec{@group_field_names};
-                my @gp_fields;
-                my $i = -1;
-                foreach my $val (@group_field_vals) {
-                    $i++;
-
-                    if ( $val eq '-1.79769313486232e+308' ) {
-                        next SHAPE if $skip_lines_with_undef_groups;
-                        croak "record $cnt has an undefined coordinate\n";
-                    }
-
-                    my $origin = $group_origins[$i];
-                    my $g_size = $group_sizes[$i];
-
-                    #  refactor this - duplicated from spreadsheet read
-                    if ( $g_size >= 0 ) {
-                        if (   $is_lat_field
-                            && $is_lat_field->{ $group_field_names[$i] } )
-                        {
-                            $val = dms2dd( { value => $val, is_lat => 1 } );
-                        }
-                        elsif ($is_lon_field
-                            && $is_lon_field->{ $group_field_names[$i] } )
-                        {
-                            $val = dms2dd( { value => $val, is_lon => 1 } );
-                        }
-
-                        croak "$val is not numeric\n"
-                          if !looks_like_number $val;
-
-                        if ( $g_size > 0 ) {
-                            my $cell = floor( ( $val - $origin ) / $g_size );
-                            my $grp_centre =
-                              $origin + $cell * $g_size + ( $g_size / 2 );
-                            push @gp_fields, $grp_centre;
-                        }
-                        else {
-                            push @gp_fields, $val;
-                        }
-                    }
-                }
-                my $grpstring = $self->list2csv(
-                    list       => \@gp_fields,
-                    csv_object => $out_csv,
-                );
-
-                foreach my $this_label (@these_labels) {
-
-   #print "adding point label $this_label group $grpstring count $this_count\n";
-
-                    if ( scalar @label_field_names <= 1 ) {
-                        $this_label = $self->dequote_element(
-                            element    => $this_label,
-                            quote_char => $quotes,
-                        );
-                    }
-
-            #  collate the groups and labels so we can add them in a batch later
-                    if ( looks_like_number $this_count) {
-                        $gp_lb_hash{$grpstring}{$this_label} += $this_count;
-                    }
-                    else {
-                        #  don't override existing counts with undef
-                        $gp_lb_hash{$grpstring}{$this_label} //= $this_count;
-                    }
-                }
-            }    # each point
-
-            # progress bar stuff
-            my $frac = $cnt / $shape_count;
-            $progress_bar->update(
-                "Loading $file\n" . "Shape $cnt of $shape_count\n", $frac );
-
-        }    # each shape
-
-        #  add the collated data
-        $self->add_elements_collated(
-            data => \%gp_lb_hash,
-            %args_for_add_elements_collated,
-        );
-        %gp_lb_hash = ();    #  clear the collated list
-
-        $progress_bar->update( 'Done', 1 );
-    }    # each file
-
-    $self->run_import_post_processes(
-        %args,
-        label_axis_count => scalar @label_field_names,
-        orig_group_count => $orig_group_count,
-        orig_label_count => $orig_label_count,
-    );
-
-    return 1;    #  success
-}
-
-sub import_data_spreadsheet {
-    my $self = shift;
-    my %args = @_;
-
-    my $orig_group_count    = $self->get_group_count;
-    my $orig_label_count    = $self->get_label_count;
-    my $data_in_matrix_form = $args{data_in_matrix_form};
-    my $allow_empty_groups  = $args{allow_empty_groups};
-    my $allow_empty_labels  = $args{allow_empty_labels};
-
-    my $progress_bar = Biodiverse::Progress->new();
-
-    croak "Input files array not provided\n"
-      if !$args{input_files} || (!is_arrayref($args{input_files}));
-
-    my $skip_lines_with_undef_groups =
-      exists $args{skip_lines_with_undef_groups}
-      ? $args{skip_lines_with_undef_groups}
-      : 1;
-
-    my @group_field_names =
-      @{ $args{group_fields} // $args{group_field_names} };
-    my @label_field_names = @{ $data_in_matrix_form ? [] : $args{label_fields}
-          // $args{label_field_names} };
-    my @smp_count_field_names = @{ $args{sample_count_col_names} // [] };
-    my $is_lat_field          = $args{is_lat_field};
-    my $is_lon_field          = $args{is_lon_field};
-
-    my @group_origins = $self->get_cell_origins;
-    my @group_sizes   = $self->get_cell_sizes;
-
-    my $labels_ref = $self->get_labels_ref;
-    my $groups_ref = $self->get_groups_ref;
-
-    say '[BASEDATA] Loading from files as spreadsheet: '
-        . join (q{, },
-            map {(is_ref ($_) && !blessed ($_)) ? '<<preloaded book>>' : $_}
-            map {$_ // 'undef'}
-            @{$args{input_files}}
-        );
-
-    # needed to construct the groups and labels
-    my $quotes  = $self->get_param('QUOTES');      #  for storage, not import
-    my $el_sep  = $self->get_param('JOIN_CHAR');
-    my $out_csv = $self->get_csv_object(
-        sep_char   => $el_sep,
-        quote_char => $quotes,
-    );
-    my %args_for_add_elements_collated = (
-        csv_object         => $out_csv,
-        binarise_counts    => $args{binarise_counts},
-        allow_empty_groups => $args{allow_empty_groups},
-        allow_empty_labels => $args{allow_empty_labels},
-    );
-
-    my @label_axes       = $self->get_labels_ref->get_cell_sizes;
-    my $label_axis_count = scalar @label_axes;
-
-    #  could use a hash, but this allows open books to be passed
-    my @sheet_array = @{ $args{sheet_ids} // [] };
-
-    # load each file, using same arguments/parameters
-    my $file_i = -1;
-    foreach my $book ( @{ $args{input_files} } ) {
-        $file_i++;
-
-        croak
-"[BASEDATA] Undefined input_file array item passed to import_data_spreadsheet\n"
-          if !defined $book;    # assuming undef on fail
-
-        if ( blessed $book || !ref $book ) {    #  we have a file name
-            my $file = Path::Class::file($book)->absolute;
-            say "[BASEDATA] INPUT FILE: $file";
-
-            # open as spreadsheet
-            my $fnamebase = $file->stringify;
-            $book = ReadData($fnamebase);
-
-            croak "[BASEDATA] Failed to read $file with SpreadSheet\n"
-              if !defined $book;                # assuming undef on fail
-        }
-
-        my $sheet_id = $sheet_array[$file_i] // 1;
-        if ( !looks_like_number $sheet_id) {    #  must be a named sheet
-            $sheet_id = $book->[0]{sheet}{$sheet_id};
-        }
-
-        my @rows   = Spreadsheet::Read::rows( $book->[$sheet_id] );
-        my $header = shift @rows;
-
-        #  some validation (and get the col numbers)
-        my $i = -1;
-        my %db_rec1 = map { $_ => ++$i } @$header;
-        foreach my $key (@label_field_names) {
-            croak
-"Spreadsheet does not have a field called $key in book $sheet_id\n"
-              if !exists $db_rec1{$key};
-        }
-        foreach my $key (@group_field_names) {
-            croak
-"Spreadsheet does not have a field called $key in book $sheet_id\n"
-              if !exists $db_rec1{$key};
-        }
-
-        #  parse the header line if we are using a matrix format file
-        my $matrix_label_col_hash = {};
-        if ($data_in_matrix_form) {
-            my $label_start_col = $args{label_start_col};
-            my $label_end_col   = $args{label_end_col};
-
-            #  if we've been passed an array then
-            #  use the first one for the start and the last for the end
-            #  - this can happen due to the way GUI::BasedataImport
-            #  handles options and is something we need to clean
-            #  up with better metadata
-            if ( ref $label_start_col ) {
-                $label_start_col = $label_start_col->[0];
-            }
-            if ( ref $label_end_col ) {
-                $label_end_col = $label_end_col->[-1];
-            }
-            $matrix_label_col_hash = $self->get_label_columns_for_matrix_import(
-                csv_object      => $out_csv,
-                label_array     => $header,
-                label_start_col => $label_start_col,
-                label_end_col   => $label_end_col,
-
-                #%line_parse_args,
-            );
-        }
-
-        my %gp_lb_hash;
-
-        my $count     = 0;
-        my $row_count = scalar @rows;
-
-        # iterate over rows
-      ROW:
-        foreach my $row (@rows) {
-            $count++;
-
-            my %db_rec;
-            @db_rec{@$header} = @$row
-              ; #  inefficient - we should get the row numbers and slice on them
-
-# form group text from group fields (defined as csv string of central points of group)
-# Needs to process the data in the same way as for text imports - refactoring is in order.
-            my @group_field_vals = @db_rec{@group_field_names};
-            my @gp_fields;
-            my $i = -1;
-            foreach my $val (@group_field_vals) {
-                $i++;
-                if ( !defined $val ) {
-                    next ROW if $skip_lines_with_undef_groups;
-                    croak "record $count has an undefined coordinate\n";
-                }
-
-                my $origin = $group_origins[$i];
-                my $g_size = $group_sizes[$i];
-
-                if ( $g_size >= 0 ) {
-                    if (   $is_lat_field
-                        && $is_lat_field->{ $group_field_names[$i] } )
-                    {
-                        $val = dms2dd( { value => $val, is_lat => 1 } );
-                    }
-                    elsif ($is_lon_field
-                        && $is_lon_field->{ $group_field_names[$i] } )
-                    {
-                        $val = dms2dd( { value => $val, is_lon => 1 } );
-                    }
-
-                    croak "$val is not numeric\n"
-                      if !looks_like_number $val;
-
-                    if ( $g_size > 0 ) {
-                        my $cell = floor( ( $val - $origin ) / $g_size );
-                        my $grp_centre =
-                          $origin + $cell * $g_size + ( $g_size / 2 );
-                        push @gp_fields, $grp_centre;
-                    }
-                    else {
-                        push @gp_fields, $val;
-                    }
-                }
-                else {
-                    push @gp_fields, $val;
-                }
-            }
-            my $grpstring = $self->list2csv(
-                list       => \@gp_fields,
-                csv_object => $out_csv,
-            );
-
-   #print "adding point label $this_label group $grpstring count $this_count\n";
-
-            my %elements;
-            if ($data_in_matrix_form) {
-                %elements = $self->get_labels_from_line_matrix(
-                    fields_ref => $row,
-                    csv_object => $out_csv,
-
-                    #line_num        => $line_num,
-                    #file            => $file,
-                    label_col_hash => $matrix_label_col_hash,
-
-                    #%line_parse_args,
-                );
-            }
-            else {
-                my $this_count =
-                  scalar @smp_count_field_names
-                  ? sum 0, @db_rec{@smp_count_field_names}
-                  : 1;
-                my @lb_fields  = @db_rec{@label_field_names};
-                my $this_label = $self->list2csv(
-                    list       => \@lb_fields,
-                    csv_object => $out_csv
-                );
-                %elements = ( $this_label => $this_count );
-
-                #%elements =
-                #    $self->get_labels_from_line (
-                #        fields_ref      => $fields_ref,
-                #        csv_object      => $out_csv,
-                #        line_num        => $line_num,
-                #        file            => $file,
-                #        #%line_parse_args,
-                #    );
-            }
-
-          ADD_ELEMENTS:
-            while ( my ( $el, $count ) = each %elements ) {
-                if ( defined $count ) {
-                    next ADD_ELEMENTS if $count eq 'NA';
-
-                    next ADD_ELEMENTS
-                      if $data_in_matrix_form
-                      && $count eq $EMPTY_STRING;
-
-                    next ADD_ELEMENTS
-                      if !$count and !$allow_empty_groups;
-                }
-                else {    #  don't allow undef counts in matrices
-                    next ADD_ELEMENTS
-                      if $data_in_matrix_form;
-                }
-
-        #  single label col or matrix form data need extra quotes to be stripped
-        #  should clean up mx form on first pass
-        #  or do as a post-processing step
-                if ( $label_axis_count <= 1 || $data_in_matrix_form ) {
-                    $el = $self->dequote_element(
-                        element    => $el,
-                        quote_char => $quotes,
-                    );
-                }
-
-                #  collate them so we can add them in a batch later
-                if ( looks_like_number $count) {
-                    $gp_lb_hash{$grpstring}{$el} += $count;
-                }
-                else {
-                    #  don't override existing counts with undef
-                    $gp_lb_hash{$grpstring}{$el} //= $count;
-                }
-            }
-
-            # progress bar stuff
-            my $frac = $count / $row_count;
-            $progress_bar->update(
-                "Loading spreadsheet\n" . "Row $count of $row_count\n", $frac );
-
-        }    # each row
-
-        #  add the collated data
-        $self->add_elements_collated(
-            data => \%gp_lb_hash,
-            %args_for_add_elements_collated,
-        );
-        %gp_lb_hash = ();    #  clear the collated list
-
-        $progress_bar->update( 'Done', 1 );
-    }    # each file
-
-    $self->run_import_post_processes(
-        %args,
-        label_axis_count => scalar @label_field_names,
-        orig_group_count => $orig_group_count,
-        orig_label_count => $orig_label_count,
-    );
-
-    return 1;    #  success
-}
-
-sub run_import_post_processes {
-    my $self = shift;
-    my %args = @_;
-
-    my $orig_group_count = $args{orig_group_count};
-    my $orig_label_count = $args{orig_label_count};
-
-    my $groups_ref = $self->get_groups_ref;
-    my $labels_ref = $self->get_labels_ref;
-
-    #  how many label axes do we have?
-    #  Assume 1 axis if no labels have yet been set.
-    my $labels      = $self->get_labels;
-    my $first_label = $labels->[0] // '';
-    my $lb_csv_obj  = $labels_ref->get_csv_object(
-        quote_char => $labels_ref->get_param('QUOTES'),
-        sep_char   => $labels_ref->get_param('JOIN_CHAR'),
-    );
-    my @components = $self->csv2list(
-        string     => $first_label,
-        csv_object => $lb_csv_obj,
-    );
-    my $label_axis_count = scalar @components;
-
-    #  set whatever label properties are in the table
-    if ( $args{use_label_properties} ) {
-        $self->assign_element_properties(
-            type              => 'labels',
-            properties_object => $args{label_properties},
-        );
-    }
-
-    #  add the group properties
-    if ( $args{use_group_properties} ) {
-        $self->assign_element_properties(
-            type              => 'groups',
-            properties_object => $args{group_properties},
-        );
-    }
-
-    # Set CELL_SIZE on the GROUPS BaseStruct
-    $groups_ref->set_param( CELL_SIZES => [ $self->get_cell_sizes ] );
-
-    #  check if the labels are numeric (or still numeric)
-    #  set flags and cell sizes accordingly
-    if ( $self->get_param('NUMERIC_LABELS') // 1 ) {
-        my $is_numeric = $labels_ref->elements_are_numeric || 0;
-        $self->set_param( NUMERIC_LABELS => ($is_numeric) );
-    }
-
-    #  set the labels cell size in case we are transposed at some point
-    my $label_cellsize = $labels_ref->element_arrays_are_numeric ? 0 : -1;
-    my @label_cell_sizes = ($label_cellsize) x $label_axis_count;
-    $labels_ref->set_param( CELL_SIZES => \@label_cell_sizes );
-
-    #  clear some params (should these be cached?)
-    $groups_ref->delete_param('RTREE');
-    $labels_ref->delete_param('SAMPLE_COUNTS_ARE_FLOATS');
-    $groups_ref->delete_param('SAMPLE_COUNTS_ARE_FLOATS');
-
-    if ( $orig_label_count != $self->get_label_count ) {
-        $labels_ref->generate_element_coords;
-    }
-
-    if ( $orig_group_count != $self->get_group_count ) {
-        $groups_ref->generate_element_coords;
-
-        if ( $self->get_param('SPATIAL_INDEX') ) {
-            $self->rebuild_spatial_index();
-        }
-    }
-
-    return 1;
-}
-
-#  attach the current ranges as RANGE properties
-sub attach_label_ranges_as_properties {
-    my $self = shift;
-
-    return $self->_attach_label_ranges_or_counts_as_properties( @_,
-        type => 'ranges', );
-}
-
-#  attach the current sample counts as ABUNDANCE properties
-sub attach_label_abundances_as_properties {
-    my $self = shift;
-
-    return $self->_attach_label_ranges_or_counts_as_properties( @_,
-        type => 'sample_counts', );
-}
-
-sub _attach_label_ranges_or_counts_as_properties {
-    my $self = shift;
-    my %args = @_;
-
-    my $override = $args{override};
-    my $type     = $args{type};
-
-    my ( $method, $key );
-    if ( lc $type eq 'sample_counts' ) {
-        $method = 'get_label_sample_count';
-        $key    = 'ABUNDANCE';
-    }
-    elsif ( lc $type eq 'ranges' ) {
-        $method = 'get_range';
-        $key    = 'RANGE';
-    }
-
-    my $lb = $self->get_labels_ref;
-    $lb->delete_cached_values;
-
-  LABEL:
-    foreach my $label ( $args{target_labels} || $self->get_labels ) {
-
-        if ( !$override ) {
-            my $list_ref = $lb->get_list_ref(
-                element => $label,
-                list    => 'PROPERTIES',
-            );
-            next LABEL
-              if exists $list_ref->{$key} && defined $list_ref->{$key};
-        }
-
-        my $value = $self->$method( element => $label );
-        $lb->add_to_lists(
-            element    => $label,
-            PROPERTIES => { $key => $value },
-        );
-    }
-
-    return;
-}
-
-sub assign_element_properties {
-    my $self = shift;
-    my %args = @_;
-
-    my $type = $args{type}
-      or croak 'argument "type" not specified';
-    my $prop_obj = $args{properties_object}
-      or croak 'argument properties_object not given';
-
-    croak "Cannot assign properties to a basedata with existing outputs"
-      if $self->get_output_ref_count;
-
-    my $method    = 'get_' . $type . '_ref';
-    my $gp_lb_ref = $self->$method;
-
-  #  Clean up in case we add different ones.
-  #  We cannot get the list here as we might only be adding a subset of elements
-  #$gp_lb_ref->delete_cached_value ('ELEMENT_PROPERTY_KEYS');
-    $gp_lb_ref->delete_cached_values;
-
-    my $count = 0;
-
-  ELEMENT_PROPS:
-    foreach my $element ( $prop_obj->get_element_list ) {
-        next ELEMENT_PROPS
-          if !$gp_lb_ref->exists_element( element => $element );
-
-        my %props = $prop_obj->get_element_properties( element => $element );
-
-        #  but don't add these ones
-        delete @props{qw /INCLUDE EXCLUDE REMAP/};    #/
-
-        next ELEMENT_PROPS if !scalar keys %props;
-
-        $gp_lb_ref->add_to_lists(
-            element    => $element,
-            PROPERTIES => \%props,
-        );
-
-        $count++;
-    }
-
-    return $count;
-}
-
-sub rename_labels {
-    my $self = shift;
-    return $self->_rename_groups_or_labels( @_, type => 'label' );
-}
-
-sub rename_groups {
-    my $self = shift;
-    return $self->_rename_groups_or_labels( @_, type => 'group' );
-}
-
-#  should probably wipe the cache if we do rename something
-sub _rename_groups_or_labels {
-    my $self = shift;
-    my %args = @_;
-
-    my $type = $args{type}
-      // croak "Need to specify arg type => group or label\n";
-
-    croak "Cannot rename ${type}s when basedata has existing outputs\n"
-      if $self->get_output_ref_count;
-
-    my $remap = $args{remap};
-    my $labels_are_numeric = $type eq 'label' && $self->labels_are_numeric;
-    my $remap_labels_are_all_numeric = 1;
-    my $remap_count                  = 0;
-
-    #my %remapped_names;
-    my $method = "rename_$type";
-
-  ELEMENT:
-    foreach my $label ( $remap->get_element_list ) {
-        my $remapped = $remap->get_element_remapped( element => $label );
-
-        next ELEMENT if !defined $remapped;
-
-        $self->$method(
-            $type            => $label,
-            new_name         => $remapped,
-            no_numeric_check => 1,
-        );
-        $remap_count++;
-
-        #$remapped_names{$remapped}++;
-
-        if ( $type eq 'label' ) {
-            $remap_labels_are_all_numeric &&= looks_like_number $remapped;
-            if ( $labels_are_numeric && !$remap_labels_are_all_numeric ) {
-                $labels_are_numeric = 0;
-                $self->set_param( NUMERIC_LABELS => 0 );
-            }
-        }
-    }
-
-    #  trigger a recheck on next call to labels_are_numeric
-    if (
-           $type eq 'label'
-        && !$labels_are_numeric
-        && $remap_labels_are_all_numeric
-
-        #&& scalar keys %remapped_names == $self->get_label_count
-      )
-    {
-        $self->set_param( NUMERIC_LABELS => undef );
-    }
-
-    return;
-}
-
-#  should probably wipe the cache if we do rename something
-sub rename_label {
-    my $self = shift;
-    my %args = @_;
-
-    croak "Argument 'label' not specified\n"
-      if !defined $args{label};
-    croak "Argument 'new_name' not specified\n"
-      if !defined $args{new_name};
-
-    my $lb       = $self->get_labels_ref;
-    my $gp       = $self->get_groups_ref;
-    my $label    = $args{label};
-    my $new_name = $args{new_name};
-    my $labels_are_numeric =
-      !$args{no_numeric_check} && $self->labels_are_numeric;
-
-
-    if( $label eq $new_name ) {
-        say "[BASEDATA] Tried to rename a label to itself, nothing was done.";
-        return;
-    }
-
-        
-    if ( !$lb->exists_element( element => $label ) ) {
-        say "[BASEDATA] Label $label does not exist, not renaming it";
-        return;
-    }
-
-    my @sub_elements =
-      $lb->rename_element( element => $label, new_name => $new_name );
-    foreach my $group (@sub_elements) {
-        $gp->rename_subelement(
-            element     => $group,
-            sub_element => $label,
-            new_name    => $new_name,
-        );
-    }
-    if ( $labels_are_numeric && !looks_like_number $new_name) {
-        $self->set_param( NUMERIC_LABELS => 0 );
-    }
-
-    say "[BASEDATA] Renamed $label to $new_name";
-
-    return;
-}
-
-#  should combine with rename_label
-sub rename_group {
-    my $self = shift;
-    my %args = @_;
-
-    croak "Argument 'group' not specified\n"
-      if !defined $args{group};
-    croak "Argument 'new_name' not specified\n"
-      if !defined $args{new_name};
-
-    my $lb       = $self->get_labels_ref;
-    my $gp       = $self->get_groups_ref;
-    my $group    = $args{group};
-    my $new_name = $args{new_name};
-
-    if ( !$gp->exists_element( element => $group ) ) {
-        say "[BASEDATA] Element $group does not exist, not renaming it";
-        return;
-    }
-
-    my @sub_elements =
-      $gp->rename_element( element => $group, new_name => $new_name );
-    foreach my $sub_element (@sub_elements) {
-        $lb->rename_subelement(
-            element     => $sub_element,
-            sub_element => $group,
-            new_name    => $new_name,
-        );
-    }
-
-    say "[BASEDATA] Renamed $group to $new_name";
-
-    return;
-}
-
-sub get_labels_from_line {
-    my $self = shift;
-    my %args = @_;
-
-    #  these assignments look redundant, but this makes for cleaner code
-    my $fields_ref           = $args{fields_ref};
-    my $csv_object           = $args{csv_object};
-    my $label_columns        = $args{label_columns};
-    my $sample_count_columns = $args{sample_count_columns};
-    my $label_properties     = $args{label_properties};
-    my $use_label_properties = $args{use_label_properties};
-    my $line_num             = $args{line_num};
-    my $file                 = $args{file};
-
- #  return a set of results that are the label and its corresponding count value
-    my %elements;
-
-    #  get the label for this row  using a slice
-    my @tmp   = @$fields_ref[@$label_columns];
-    my $label = $self->list2csv(
-        list       => \@tmp,
-        csv_object => $csv_object,
-    );
-
-    #  get the sample count
-    my $sample_count;
-    foreach my $column (@$sample_count_columns) {
-        my $col_value = $fields_ref->[$column] // 0;
-
-#  need this check now?  Not sure it worked properly anyway, as it could return early
-        if ( $args{allow_empty_groups} or $args{allow_empty_labels} ) {
-            return if not defined $col_value;    #  only skip undefined records
-        }
-
-        if ( !looks_like_number($col_value) )
-        {    #  check the record if we get this far
-            croak "[BASEDATA] Field $column in line $line_num "
-              . "does not look like a number, File $file\n";
-        }
-        $sample_count += $col_value;
-    }
-
-    #  set default count - should only get valid records if we get this far
-    $sample_count //= 1;
-
-    #$elements{$label} = $sample_count if $sample_count;
-    $elements{$label} = $sample_count;
-
-    return wantarray ? %elements : \%elements;
-}
-
-#  parse a line from a matrix format file and return all the elements in it
-sub get_labels_from_line_matrix {
-    my $self = shift;
-    my %args = @_;
-
-    #return;  #  temporary drop out
-
-    #  these assignments look redundant, but this makes for cleaner code and
-    #  the compiler should optimise it all away
-    my $fields_ref           = $args{fields_ref};
-    my $csv_object           = $args{csv_object};
-    my $label_array          = $args{label_array};
-    my $label_properties     = $args{label_properties};
-    my $use_label_properties = $args{use_label_properties};
-    my $line_num             = $args{line_num};
-    my $file                 = $args{file};
-    my $label_col_hash       = $args{label_col_hash};
-
-#  these are superseded by $label_col_hash
-#my $label_start_col     = $args{label_start_col};
-#my $label_end_col       = $args{label_end_col} || $#$fields_ref;  #  not yet supported by GUI (03Oct2009)
-
-#  All we need to do is get a hash of the labels with their relevant column values
-#  Any processing of null or zero fields is handled by calling subs
-#  All label remapping has already been handled by get_label_columns_for_matrix_import (assuming it is not renamed)
-#  Could possibly check for zero count values, but that adds another loop which might slow things too much,
-#       even if using List::MoreUtils and its XS implementation
-
-    my %elements;
-    my @counts = @$fields_ref;
-
-    #my @x = $fields_ref->[values %$label_col_hash];
-    @elements{ keys %$label_col_hash } =
-      @$fields_ref[ values %$label_col_hash ];
-
-    return wantarray ? %elements : \%elements;
-
-}
-
-#  process the header line and sort out which columns we want, and remap any if needed
-sub get_label_columns_for_matrix_import {
-    my $self = shift;
-    my %args = @_;
-
-    my $csv_object           = $args{csv_object};
-    my $label_array          = $args{label_array};
-    my $label_properties     = $args{label_properties};
-    my $use_label_properties = $args{use_label_properties};
-
-    my $label_start_col = $args{label_start_col};
-    my $label_end_col = $args{label_end_col} // $#$label_array;
-
-    my %label_hash;
-  LABEL_COLS:
-    for my $i ( $label_start_col .. $label_end_col ) {
-
-        #  get the label for this row from the header
-        my @tmp   = $label_array->[$i];
-        my $label = $self->list2csv(
-            list       => \@tmp,
-            csv_object => $csv_object,
-        );
-
-        $label_hash{$label} = $i;
-    }
-
-#  this will be a label/column hash which we can use to slice data from the matrix row arrays
-    return wantarray ? %label_hash : \%label_hash;
-}
-
-sub labels_are_numeric {
-    my $self = shift;
-
-    my $is_numeric = $self->get_param('NUMERIC_LABELS');
-    return $is_numeric if defined $is_numeric;
-
-    $is_numeric = $self->get_labels_ref->elements_are_numeric || 0;
-    $self->set_param( NUMERIC_LABELS => $is_numeric );
-    return $is_numeric;
-}
-
-#  are the sample counts floats or ints?
-sub sample_counts_are_floats {
-    my $self = shift;
-
-    my $lb = $self->get_labels_ref;
-
-    return $lb->sample_counts_are_floats;
-}
-
-sub add_element {    #  run some calls to the sub hashes
-    my $self = shift;
-    my %args = @_;
-
-    my $label = $args{label};
-    my $group = $args{group};
-    my $count = $args{count} // 1;
-
-    #  make count binary if asked to
-    if ( $args{binarise_counts} ) {
-        $count = $count ? 1 : 0;
-    }
-
-    my $gp_ref = $self->get_groups_ref;
-    my $lb_ref = $self->get_labels_ref;
-
-    if ( not defined $label )
-    {    #  one of these will break if neither label nor group is defined
-        $gp_ref->add_element(
-            element    => $group,
-            csv_object => $args{csv_object},
-        );
-        return;
-    }
-    if ( not defined $group ) {
-        $lb_ref->add_element(
-            element    => $label,
-            csv_object => $args{csv_object},
-        );
-        return;
-    }
-
-    if ($count) {
-
-        #  add the labels and groups as element and subelement
-        #  labels is the transpose of groups
-        $gp_ref->add_sub_element_aa( $group, $label, $count,
-            $args{csv_object} );
-        $lb_ref->add_sub_element_aa( $label, $group, $count,
-            $args{csv_object} );
-    }
-    else {
-        if ( $args{allow_empty_groups} ) {
-            $gp_ref->add_element(
-                element    => $group,
-                csv_object => $args{csv_object},
-            );
-        }
-        if ( $args{allow_empty_labels} ) {
-            $lb_ref->add_element(
-                element    => $label,
-                csv_object => $args{csv_object},
-            );
-        }
-    }
-
-    return;
-}
-
-#  add groups and labels without any of the options in add_element,
-#  array args version for speed
-sub add_element_simple_aa {
-    my ( $self, $label, $group, $count, $csv_object ) = @_;
-
-    $count //= 1;
-
-    my $gp_ref = $self->get_groups_ref;
-    if ( not defined $label )
-    {    #  one of these will break if neither label nor group is defined
-        $gp_ref->add_element(
-            element    => $group,
-            csv_object => $csv_object,
-        );
-        return;
-    }
-
-    my $lb_ref = $self->get_labels_ref;
-    if ( not defined $group ) {
-        $lb_ref->add_element(
-            element    => $label,
-            csv_object => $csv_object,
-        );
-        return;
-    }
-
-    if ($count) {
-
-        #  add the labels and groups as element and subelement
-        #  labels is the transpose of groups
-        $gp_ref->add_sub_element_aa( $group, $label, $count, $csv_object );
-        $lb_ref->add_sub_element_aa( $label, $group, $count, $csv_object );
-    }
-
-    1;
-}
-
-#  add elements from a collated hash
-#  assumes {gps}{labels}{counts}
-sub add_elements_collated {
-    my $self = shift;
-    my %args = @_;
-
-    my $gp_lb_hash = $args{data};
-    my $csv_object = $args{csv_object} // croak "csv_object arg not passed\n";
-
-    my $allow_empty_groups = $args{allow_empty_groups};
-
-    #  now add the collated data
-    foreach my $gp_lb_pair ( pairs %$gp_lb_hash ) {
-        my ( $gp, $lb_hash ) = @$gp_lb_pair;
-
-        if ( $allow_empty_groups && !scalar %$lb_hash ) {
-            $self->add_element(
-                group              => $gp,
-                count              => 0,
-                csv_object         => $csv_object,
-                allow_empty_groups => 1,
-            );
-        }
-        else {
-
-            foreach my $lb_count_pair ( pairs %$lb_hash ) {
-                my ( $lb, $count ) = @$lb_count_pair;
-
-                # add to elements (skipped if the label is nodata)
-                $self->add_element(
-                    %args,
-                    label      => $lb,
-                    group      => $gp,
-                    count      => $count,
-                    csv_object => $csv_object,
-                );
-            }
-        }
-    }
-
-    return;
-}
-
-#  simplified array args version for speed
-sub add_elements_collated_simple_aa {
-    my ( $self, $gp_lb_hash, $csv_object, $allow_empty_groups ) = @_;
-
-    croak "csv_object arg not passed\n"
-      if !$csv_object;
-
-    #  now add the collated data
-    foreach my $gp_lb_pair ( pairs %$gp_lb_hash ) {
-        my ( $gp, $lb_hash ) = @$gp_lb_pair;
-
-        if ( $allow_empty_groups && !scalar %$lb_hash ) {
-            $self->add_element( undef, $gp, 0, $csv_object );
-        }
-        else {
-            foreach my $lb_count_pair ( pairs %$lb_hash ) {
-                my ( $lb, $count ) = @$lb_count_pair;
-                $self->add_element_simple_aa( $lb, $gp, $count, $csv_object );
-            }
-        }
-    }
-
-    return;
-}
-
-sub add_elements_collated_by_label {
-    my $self = shift;
-    my %args = @_;
-
-    my $gp_lb_hash = $args{data};
-    my $csv = $args{csv_object} // croak "csv_object arg not passed\n";
-
-    #  now add the collated data
-    foreach my $gp_lb_pair ( pairs %$gp_lb_hash ) {
-        my ( $lb, $gp_hash ) = @$gp_lb_pair;
-        foreach my $gp_count_pair ( pairs %$gp_hash ) {
-            my ( $gp, $count ) = @$gp_count_pair;
-
-            # add to elements (skipped if the label is nodata)
-            $self->add_element(
-                %args,
-                label      => $lb,
-                group      => $gp,
-                count      => $count,
-                csv_object => $csv,
-            );
-        }
-    }
-
-    return;
-}
-
-sub get_group_element_as_array {
-    my $self = shift;
-    my %args = @_;
-
-    my $element = $args{element};
-    croak "element not specified\n"
-      if !defined $element;
-
-    return $self->{GROUPS}->get_element_name_as_array( element => $element );
-}
-
-sub get_label_element_as_array {
-    my $self = shift;
-    my %args = @_;
-
-    my $element = $args{element};
-    croak "element not specified\n"
-      if !defined $element;
-
-    return $self->get_labels_ref->get_element_name_as_array(
-        element => $element );
-}
-
-#  reorder group and/or label axes
-#  Clone the basedata and add the remapped elements
-#  This avoids complexities with name clashes that an in-place
-#  re-ordering would cause
-sub new_with_reordered_element_axes {
-    my $self = shift;
-    my %args = @_;
-
-    my $group_cols = $args{GROUP_COLUMNS};
-    my $label_cols = $args{LABEL_COLUMNS};
-
-    my $csv_object = $self->get_csv_object(
-        quote_char => $self->get_param('QUOTES'),
-        sep_char   => $self->get_param('JOIN_CHAR')
-    );
-
-    #  get the set of reordered labels
-    my $lb          = $self->get_labels_ref;
-    my $lb_remapped = $lb->get_reordered_element_names(
-        reordered_axes => $label_cols,
-        csv_object     => $csv_object,
-    );
-
-    #  and the set of reordered groups
-    my $gp          = $self->get_groups_ref;
-    my $gp_remapped = $gp->get_reordered_element_names(
-        reordered_axes => $group_cols,
-        csv_object     => $csv_object,
-    );
-
-    my $new_bd = $self->clone( no_elements => 1 );
-
-    foreach my $group ( $gp->get_element_list ) {
-        my $new_group = $gp_remapped->{$group};
-        foreach my $label ( $self->get_labels_in_group( group => $group ) ) {
-            my $new_label = $lb_remapped->{$label};
-            if ( not defined $new_label ) {
-                $new_label = $label;
-            }
-
-            my $count = $gp->get_subelement_count(
-                element     => $group,
-                sub_element => $label,
-            );
-
-            $new_bd->add_element(
-                group      => $new_group,
-                label      => $new_label,
-                count      => $count,
-                csv_object => $csv_object,
-            );
-        }
-    }
-
-    $self->transfer_label_properties(
-        %args,
-        receiver => $new_bd,
-        remap    => $lb_remapped,
-    );
-    $self->transfer_group_properties(
-        %args,
-        receiver => $new_bd,
-        remap    => $gp_remapped,
-    );
-
-    return $new_bd;
-}
-
-sub transfer_label_properties {
-    my $self = shift;
-
-    return $self->transfer_element_properties( @_, type => 'labels' );
-}
-
-sub transfer_group_properties {
-    my $self = shift;
-
-    return $self->transfer_element_properties( @_, type => 'groups' );
-}
-
-#  sometimes we have element properties defined like species ranges.
-#  need to copy these across.
-#  Push system - should it be pull (although it's only a semantic difference)
-sub transfer_element_properties {
-    my $self = shift;
-    my %args = @_;
-
-    my $to_bd = $args{receiver} || croak "Missing receiver argument\n";
-    my $remap = $args{remap} || {};    #  remap hash
-
-    my $progress_bar = Biodiverse::Progress->new();
-
-    my $type = $args{type};
-    croak "argument 'type => $type' is not valid (must be groups or labels)\n"
-      if not( $type eq 'groups' or $type eq 'labels' );
-    my $get_ref_sub = $type eq 'groups' ? 'get_groups_ref' : 'get_labels_ref';
-
-    my $elements_ref    = $self->$get_ref_sub;
-    my $to_elements_ref = $to_bd->$get_ref_sub;
-
-    my $name    = $self->get_param('NAME');
-    my $to_name = $to_bd->get_param('NAME');
-    my $text    = "Transferring $type properties from $name to $to_name";
-
-    my $total_to_do = $elements_ref->get_element_count;
-    print "[BASEDATA] Transferring properties for $total_to_do $type\n";
-
-    my $count = 0;
-    my $i     = -1;
-
-  BY_ELEMENT:
-    foreach my $element ( $elements_ref->get_element_list ) {
-        $i++;
-        my $progress = $i / $total_to_do;
-        $progress_bar->update( "$text\n" . "(label $i of $total_to_do)",
-            $progress );
-
-        #  remap element if needed
-        my $to_element =
-          exists $remap->{$element} ? $remap->{$element} : $element;
-
-        #  avoid working with those not in the receiver
-        next BY_ELEMENT
-          if not $to_elements_ref->exists_element( element => $to_element );
-
-        my $props = $elements_ref->get_list_values(
-            element => $element,
-            list    => 'PROPERTIES'
-        );
-
-        next BY_ELEMENT if !defined $props;    #  none there
-
-        $to_elements_ref->add_to_lists(
-            element    => $to_element,
-            PROPERTIES => {%$props}
-            ,    #  make sure it's a copy so bad things don't happen
-        );
-        $count++;
-    }
-
-    #  scorched earth approach
-    $to_elements_ref
-      ->delete_cached_values;    # (keys => ['ELEMENT_PROPERTY_KEYS']);
-
-    return $count;
-}
-
-sub run_exclusions {
-    my $self = shift;
-    my %args = @_;
-
-    croak "Cannot run exclusions on a baseData with existing outputs\n"
-      if ( my @array = $self->get_output_refs );
-
-    my $feedback =
-        'The data initially fall into '
-      . $self->get_group_count
-      . ' groups with '
-      . $self->get_label_count
-      . " unique labels\n\n";
-
-    my $orig_group_count = $self->get_group_count;
-
-#  now we go through and delete any of the groups that are beyond our stated exclusion values
-    my %exclusion_hash =
-      $self->get_exclusion_hash(%args);    #  generate the exclusion hash
-
-    $args{delete_empty_groups} //= $exclusion_hash{delete_empty_groups};
-    $args{delete_empty_labels} //= $exclusion_hash{delete_empty_labels};
-
-    #  $_[0] is $base_type_ref, $_[1] is $element
-    my %test_callbacks = (
-        minVariety => sub { $_[0]->get_variety( element => $_[1] ) <= $_[2] },
-        maxVariety => sub { $_[0]->get_variety( element => $_[1] ) >= $_[2] },
-        minSamples =>
-          sub { $_[0]->get_sample_count( element => $_[1] ) <= $_[2] },
-        maxSamples =>
-          sub { $_[0]->get_sample_count( element => $_[1] ) >= $_[2] },
-        minRedundancy =>
-          sub { $_[0]->get_redundancy( element => $_[1] ) <= $_[2] },
-        maxRedundancy =>
-          sub { $_[0]->get_redundancy( element => $_[1] ) >= $_[2] },
-    );
-
-    my ( $label_regex, $label_regex_negate );
-    if ( $exclusion_hash{LABELS}{regex} ) {
-        my $re_text = $exclusion_hash{LABELS}{regex}{regex};
-        my $re_modifiers = $exclusion_hash{LABELS}{regex}{modifiers} // q{};
-
-        $label_regex        = eval qq{ qr /$re_text/$re_modifiers };
-        $label_regex_negate = $exclusion_hash{LABELS}{regex}{negate};
-    }
-
-    my ( $label_check_list, $label_check_list_negate );
-    if ( my $check_list = $exclusion_hash{LABELS}{element_check_list}{list} ) {
-        $label_check_list = {};
-        $label_check_list_negate =
-          $exclusion_hash{LABELS}{element_check_list}{negate};
-        if ( blessed $check_list)
-        {    #  we have an object with a get_element_list method
-            my $list = $check_list->get_element_list;
-            @{$label_check_list}{@$list} = (1) x scalar @$list;
-        }
-        elsif (is_arrayref($check_list)) {
-            @{$label_check_list}{@$check_list} = (1) x scalar @$check_list;
-        }
-        else {
-            $label_check_list = $check_list;
-        }
-    }
-
-    my $group_check_list;
-    if ( my $definition_query = $exclusion_hash{GROUPS}{definition_query} ) {
-        if ( !blessed $definition_query) {
-            $definition_query =
-              Biodiverse::SpatialConditions::DefQuery->new(
-                conditions => $definition_query, );
-        }
-        my $groups        = $self->get_groups;
-        my $element       = $groups->[0];
-        my $defq_progress = Biodiverse::Progress->new( text => 'def query' );
-        $group_check_list = $self->get_neighbours(
-            element            => $element,
-            spatial_conditions => $definition_query,
-            is_def_query       => 1,
-            progress           => $defq_progress,
-        );
-    }
-
-    #  check the labels first, then the groups
-    #  equivalent to range then richness
-    my ( @delete_list, %tally );
-    my $excluded = 0;
-
-  BY_TYPE:
-    foreach my $type ( 'LABELS', 'GROUPS' ) {
-
-        my $other_type = $type eq 'GROUPS' ? 'LABELS' : 'GROUPS';
-
-        my $base_type_ref = $self->{$type};
-
-        my $cut_count     = 0;
-        my $sub_cut_count = 0;
-        @delete_list = ();
-
-      BY_ELEMENT:
-        foreach my $element ( $base_type_ref->get_element_list ) {
-
-            #next if ! defined $element;  #  ALL SHOULD BE DEFINED
-
-#  IGNORE NEXT CONDITION - sometimes we get an element called ''
-#next if (not defined $element);  #  we got an empty list, so don't try anything
-
-            my $failed_a_test = 0;
-
-          BY_TEST:
-            foreach my $test ( keys %test_callbacks ) {
-                next BY_TEST if !defined $exclusion_hash{$type}{$test};
-
-            #  old string eval approach
-            #my $condition = $test_funcs{$test} . $exclusion_hash{$type}{$test};
-            #my $check = eval $condition;
-
-                my $callback = $test_callbacks{$test};
-                my $chk      = $callback->(
-                    $base_type_ref, $element, $exclusion_hash{$type}{$test}
-                );
-
-                next BY_TEST if !$chk;
-
-                $failed_a_test = 1
-                  ; #  if we get here we have failed a test, so drop out of the loop
-                last BY_TEST;
-            }
-
-            if ( not $failed_a_test and $type eq 'LABELS' )
-            {       #  label specific tests - need to generalise these
-                if (
-                    (
-                        defined $exclusion_hash{$type}{max_range}
-                        && $self->get_range( element => $element ) >=
-                        $exclusion_hash{$type}{max_range}
-                    )
-                    || ( defined $exclusion_hash{$type}{min_range}
-                        && $self->get_range( element => $element ) <=
-                        $exclusion_hash{$type}{min_range} )
-                  )
-                {
-
-                    $failed_a_test = 1;
-                }
-                if ( !$failed_a_test && $label_regex ) {
-                    $failed_a_test = $element =~ $label_regex;
-                    if ($label_regex_negate) {
-                        $failed_a_test = !$failed_a_test;
-                    }
-                }
-                if ( !$failed_a_test && $label_check_list ) {
-                    $failed_a_test = exists $label_check_list->{$element};
-                    if ($label_check_list_negate) {
-                        $failed_a_test = !$failed_a_test;
-                    }
-                }
-            }
-
-            if ( !$failed_a_test && $type eq 'GROUPS' && $group_check_list ) {
-                $failed_a_test = exists $group_check_list->{$element};
-            }
-
-            next BY_ELEMENT
-              if not $failed_a_test;    #  no fails, so check next element
-
-            $cut_count++;
-            push( @delete_list, $element );
-        }
-
-        foreach my $element (@delete_list)
-        {  #  having it out here means all are checked against the initial state
-            $sub_cut_count += $self->delete_element(
-                %args,
-                type    => $type,
-                element => $element,
-            );
-        }
-
-        my $lctype       = lc $type;
-        my $lc_othertype = lc $other_type;
-        if ( $cut_count || $sub_cut_count ) {
-            $feedback .= "Cut $cut_count $lctype on exclusion criteria, "
-              . "deleting $sub_cut_count $lc_othertype in the process\n\n";
-            $feedback .= sprintf
-              "The data now fall into %d groups with %d unique labels\n\n",
-              $self->get_group_count,
-              $self->get_label_count;
-            $tally{ $type . '_count' }       += $cut_count;
-            $tally{ $other_type . '_count' } += $sub_cut_count;
-            $excluded++;
-        }
-        else {
-            $feedback .=
-              "No $lctype excluded when checking $lctype criteria.\n";
-        }
-        print $feedback;
-    }
-
-    if ($excluded) {
-        my $e_count = $self->get_param_as_ref('EXCLUSION_COUNT');
-        if ( !defined $e_count ) {    #  create it if needed
-            $self->set_param( EXCLUSION_COUNT => 1 );
-        }
-        else {                        # else increment it
-            $$e_count++;
-        }
-    }
-
-    #  now rebuild the index if need be
-    if (    $orig_group_count != $self->get_group_count
-        and $self->get_param('SPATIAL_INDEX') )
-    {
-        $self->rebuild_spatial_index();
-    }
-
-    $tally{feedback} = $feedback;
-    return wantarray ? %tally : \%tally;
-}
-
-sub get_exclusion_hash {    #  get the exclusion_hash from the PARAMS
-    my $self = shift;
-    my %args = @_;
-
-    my $exclusion_hash =
-         $args{exclusion_hash}
-      || $self->get_param('EXCLUSION_HASH')
-      || {};
-
-    return wantarray ? %$exclusion_hash : $exclusion_hash;
-}
-
-sub trim {
-    my $self = shift;
-    my %args = @_;
-
-    my @outputs = $self->get_output_refs;
-    croak "Cannot trim a basedata with existing outputs\n"
-      if scalar @outputs;
-
-    croak "neither trim nor keep args specified\n"
-      if !defined $args{keep} && !defined $args{trim};
-
-    my $delete_empty_groups = $args{delete_empty_groups};
-    my $delete_empty_labels = $args{delete_empty_labels};
-
-    my $data;
-    my $keep = $args{keep};    #  keep only these (overrides trim)
-    my $trim = $args{trim};    #  delete all of these
-    if ($keep) {
-        $trim = undef;
-        $data = $keep;
-        say "[BASEDATA] Trimming labels from basedata using keep option";
-    }
-    else {
-        $data = $trim;
-        say "[BASEDATA] Trimming labels from basedata using trim option";
-    }
-
-    croak "keep or trim argument is not a ref\n"
-      if !ref $data;
-
-    my %keep_or_trim;
-
-    if ( blessed $data) {
-
-        #  assume it is a tree or matrix if blessed
-      METHOD:
-        foreach
-          my $method (qw /get_named_nodes get_elements get_labels_as_hash/)
-        {
-            if ( $data->can($method) ) {
-                %keep_or_trim = $data->$method;
-                last METHOD;
-            }
-        }
-    }
-    elsif (is_arrayref($data)) {  #  convert to hash if needed
-        @keep_or_trim{@$data} = (1) x scalar @$data;
-    }
-    elsif (is_hashref($data)) {
-        %keep_or_trim = %$keep;
-    }
-
-    my $delete_count     = 0;
-    my $delete_sub_count = 0;
-
-  LABEL:
-    foreach my $label ( $self->get_labels ) {
-        if ($keep) {                        #  keep if in the list
-            next LABEL if exists $keep_or_trim{$label};
-        }
-        elsif ($trim) {                     #  trim if not in the list
-            next LABEL if !exists $keep_or_trim{$label};
-        }
-
-        $delete_sub_count += $self->delete_element(
-            type                => 'LABELS',
-            element             => $label,
-            delete_empty_groups => $delete_empty_groups,
-            delete_empty_labels => $delete_empty_labels,
-        );
-        $delete_count++;
-    }
-
-    if ($delete_count) {
-        say "Deleted $delete_count labels and $delete_sub_count groups";
-        $self->delete_cached_values;
-        $self->get_groups_ref->delete_cached_values;
-        $self->get_labels_ref->delete_cached_values;
-        $self->rebuild_spatial_index;
-    }
-
-    my %results = (
-        DELETE_COUNT     => $delete_count,
-        DELETE_SUB_COUNT => $delete_sub_count,
-    );
-
-    return wantarray ? %results : \%results;
-}
-
-sub delete_labels {
-    my $self = shift;
-    my %args = @_;
-
-    croak "Cannot delete labels when basedata has outputs\n"
-      if $self->get_output_ref_count;
-
-    my $elements = $args{labels};
-    if (is_hashref($elements)) {
-        $elements = [keys %$elements];
-    }
-
-    foreach my $element (@$elements) {
-        $self->delete_element( type => 'LABEL', element => $element );
-    }
-
-    return;
-}
-
-sub delete_groups {
-    my $self = shift;
-    my %args = @_;
-
-    croak "Cannot delete groups when basedata has outputs\n"
-      if $self->get_output_ref_count;
-
-    my $elements = $args{groups};
-    if (is_hashref($elements)) {
-        $elements = [keys %$elements];
-    }
-
-    foreach my $element (@$elements) {
-        $self->delete_element( type => 'GROUPS', element => $element );
-    }
-
-    return;
-}
-
-sub delete_label {
-    my $self = shift;
-    my %args = @_;
-
-    my $label = $args{label} // croak "Argument 'label' not defined\n";
-
-    return $self->delete_element( %args, type => 'LABELS', element => $label );
-}
-
-sub delete_group {
-    my $self = shift;
-    my %args = @_;
-
-    my $group = $args{group} // croak "Argument 'group' not defined\n";
-
-    return $self->delete_element( %args, type => 'GROUPS', element => $group );
-}
-
-#  delete all occurrences of this label (or group) from the LABELS and GROUPS sub hashes
-sub delete_element {
-    my $self = shift;
-    my %args = @_;
-
-    croak "Label or Group not specified in delete_element call\n"
-      if !defined $args{type};
-
-    my $type = uc( $args{type} );
-    croak "Invalid element type in call to delete_element, $type\n"
-      if $type ne 'GROUPS' && $type ne 'LABELS';
-
-    croak "Element not specified in delete_element call\n"
-      if !defined $args{element};
-    my $element = $args{element};
-
-    #  allows us to deal with both labels and groups
-    my $other_type =
-      $type eq 'GROUPS'
-      ? 'LABELS'
-      : 'GROUPS';
-
-    my $type_ref       = $self->{$type};
-    my $other_type_ref = $self->{$other_type};
-
-    my $remove_other_empties = $args{
-        $type eq 'GROUPS'
-        ? 'delete_empty_labels'
-        : 'delete_empty_groups'
-    };
-    $remove_other_empties //= 1;
-
-    my $subelement_cut_count = 0;
-
-#  call the Biodiverse::BaseStruct::delete_element sub to clean the $type element
-    my @deleted_subelements = $type_ref->delete_element( element => $element );
-
-    #  could use it directly in the next loop, but this is more readable
-
-#  now we adjust those $other_type elements that have been affected (eg correct Label ranges etc).
-#  use the set of groups containing deleted labels that need correcting (or vice versa)
-    foreach my $subelement (@deleted_subelements) {
-
-#print "ELEMENT $element, SUBELEMENT $subelement\n";
-#  switch the element/subelement values as they are reverse indexed in $other_type
-        $other_type_ref->delete_sub_element(
-            %args,
-            element    => $subelement,
-            subelement => $element,
-        );
-        if (   $remove_other_empties
-            && $other_type_ref->get_variety( element => $subelement ) == 0 )
-        {
-            # we have wiped out all groups with this label
-            # so we need to remove it from the data set
-            $other_type_ref->delete_element( element => $subelement );
-            $subelement_cut_count++;
-        }
-    }
-
-    return $subelement_cut_count;
-}
-
-#  delete a subelement from a label or a group
-sub delete_sub_element {
-    my ( $self, %args ) = @_;
-
-    my $label = $args{label};
-    my $group = $args{group};
-
-    my $groups_ref = $self->get_groups_ref;
-    my $labels_ref = $self->get_labels_ref;
-
-    my $labels_remaining = $labels_ref->delete_sub_element_aa( $label, $group )
-      // 1;
-    my $groups_remaining = $groups_ref->delete_sub_element_aa( $group, $label )
-      // 1;
-
-    #  clean up if labels or groups are now empty
-    my $delete_empty_gps = $args{delete_empty_groups} // 1;
-    my $delete_empty_lbs = $args{delete_empty_labels} // 1;
-
-    if ( $delete_empty_gps && !$groups_remaining ) {
-        $self->delete_element(
-            type    => 'GROUPS',
-            element => $group,
-        );
-    }
-    if ( $delete_empty_lbs && !$labels_remaining ) {
-        $self->delete_element(
-            type    => 'LABELS',
-            element => $label,
-        );
-    }
-
-    1;
-}
-
-#  Array args version of delete_sub_element.
-#  Always deletes elements if they are empty.
-sub delete_sub_element_aa {
-    my ( $self, $label, $group ) = @_;
-
-    my $groups_ref = $self->get_groups_ref;
-    my $labels_ref = $self->get_labels_ref;
-
-#  return value of delete_sub_element_aa is the number of subelements remaining,
-#  or undef if no subelements list
-
-    if ( !( $labels_ref->delete_sub_element_aa( $label, $group ) // 1 ) ) {
-        $self->delete_element(
-            type    => 'LABELS',
-            element => $label,
-        );
-    }
-
-    if ( !( $groups_ref->delete_sub_element_aa( $group, $label ) // 1 ) ) {
-        $self->delete_element(
-            type    => 'GROUPS',
-            element => $group,
-        );
-    }
-
-    1;
-}
-
-sub delete_sub_elements_collated_by_group {
-    my $self       = shift;
-    my %args       = @_;
-    my $gp_lb_hash = $args{data};
-
-    #  clean up if labels or groups are now empty
-    my $delete_empty_gps = $args{delete_empty_groups} // 1;
-    my $delete_empty_lbs = $args{delete_empty_labels} // 1;
-
-    my $groups_ref = $self->get_groups_ref;
-    my $labels_ref = $self->get_labels_ref;
-
-    my %labels_processed;
-
-    foreach my $group ( keys %$gp_lb_hash ) {
-        my $label_subhash = $gp_lb_hash->{$group};
-        foreach my $label ( keys %$label_subhash ) {
-            $labels_processed{$label}++;
-            $labels_ref->delete_sub_element_aa( $label, $group );
-            $groups_ref->delete_sub_element_aa( $group, $label );
-        }
-    }
-
-    if ($delete_empty_gps) {
-        foreach my $group ( keys %$gp_lb_hash ) {
-            next if $groups_ref->get_variety_aa($group);
-            $self->delete_element(
-                type    => 'GROUPS',
-                element => $group,
-            );
-        }
-    }
-    if ($delete_empty_lbs) {
-        foreach my $label (%labels_processed) {
-            next if $labels_ref->get_variety_aa($label);
-            $self->delete_element(
-                type    => 'LABELS',
-                element => $label,
-            );
-        }
-    }
-
-    1;
-}
-
-sub get_redundancy
-{    #  A cheat method, assumes we want group redundancy by default,
-        # drops the call down to the GROUPS object
-    my $self = shift;
-
-    return $self->get_groups_ref->get_redundancy(@_);
-}
-
-sub get_diversity {    #  more cheat methods
-    my $self = shift;
-
-    return $self->get_groups_ref->get_variety(@_);
-}
-
-sub get_richness {
-    my $self = shift;
-
-    return $self->get_groups_ref->get_variety(@_);
-}
-
-sub get_richness_aa {
-    $_[0]->get_groups_ref->get_variety_aa( $_[1] );
-}
-
-sub get_label_sample_count {
-    my ( $self, %args ) = @_;
-
-    return $self->get_labels_ref->get_sample_count(
-        element => $args{label},
-        %args
-    );
-}
-
-sub get_group_sample_count {
-    my ( $self, %args ) = @_;
-
-    return $self->get_groups_ref->get_sample_count(
-        element => $args{group},
-        %args
-    );
-}
-
-#  get the abundance for a label as defined by the user,
-#  or based on the variety of groups this labels occurs in
-#  take the max if abundance < sample_count
-sub get_label_abundance {
-    my $self = shift;
-
-    no autovivification;
-
-    my $labels_ref = $self->get_labels_ref;
-    my $props = $labels_ref->get_list_values( @_, list => 'PROPERTIES' );
-
-    my $sample_count = $self->get_label_sample_count(@_);
-
-    my $abundance = max( ( $props->{ABUNDANCE} // -1 ), $sample_count );
-
-    return $abundance;
-}
-
-#  get the range as defined by the user,
-#  or based on the variety of groups this labels occurs in
-#  take the max if range is < variety
-sub get_range {
-    my $self = shift;
-
-    no autovivification;
-
-    my $labels_ref = $self->get_labels_ref;
-    my $props = $labels_ref->get_list_values( @_, list => 'PROPERTIES' );
-
-    my $variety = $labels_ref->get_variety(@_);
-
-    my $range = max( ( $props->{RANGE} // -1 ), $variety );
-
-    return $range;
-}
-
-#  for backwards compatibility
-*get_range_shared     = \&get_range_intersection;
-*get_range_aggregated = \&get_range_union;
-
-# get the shared range for a set of labels
-#  should return the range in scalar context and the keys in list context
-#  WARNING - does not work for ranges set externally.
-sub get_range_intersection {
-    my $self = shift;
-    my %args = @_;
-
-    my $labels = $args{labels}
-      || croak
-      "[BaseData] get_range_intersection argument labels not specified\n";
-    my $t = ref $labels;
-
-    croak "[BaseData] get_range_intersection argument labels not an array or hash ref\n" 
-        if (!is_arrayref($labels) && !is_hashref($labels));
-    
-    $labels = [keys %{$labels}] if (is_hashref($labels));
-    
-    #  now loop through the labels and get the groups that contain all the species
-    my $elements = {};
-    foreach my $label (@$labels) {
-        next
-          if not $self->exists_label( label => $label )
-          ;    #  skip if it does not exist
-        my $res = $self->calc_abc(
-            label_hash1 => $elements,
-            label_hash2 =>
-              { $self->get_groups_with_label_as_hash( label => $label ) }
-        );
-
-        #  delete those that are not shared (label_hash1 and label_hash2)
-        my @tmp =
-          delete @{ $res->{label_hash_all} }{ keys %{ $res->{label_hash1} } };
-        @tmp =
-          delete @{ $res->{label_hash_all} }{ keys %{ $res->{label_hash2} } };
-        $elements = $res->{label_hash_all};
-    }
-
-    return wantarray
-      ? ( keys %$elements )
-      : [ keys %$elements ];
-}
-
-#  get the aggregate range for a set of labels
-sub get_range_union {
-    my $self = shift;
-    my %args = @_;
-
-    my $labels = $args{labels} // croak "argument labels not specified\n";
-
-
-    croak "argument labels not an array or hash ref"
-        if !is_arrayref($labels) && !is_hashref($labels);
-
-    if (is_hashref($labels)) {
-        $labels = [keys %$labels];
-    }
-
-    #  now loop through the labels and get the elements they occur in
-    my %shared_elements;
-  LABEL:
-    foreach my $label (@$labels) {
-
-#next if not $self->exists_label (label => $label);  #  skip if it does not exist - get_groups_with_label_as_hash has same effect
-        my $elements_now =
-          $self->get_groups_with_label_as_hash( label => $label );
-        next LABEL
-          if !scalar
-          keys %$elements_now; #  empty hash - must be no groups with this label
-                               #  add these elements as a hash slice
-        @shared_elements{ keys %$elements_now } = undef;
-    }
-
-    return scalar keys %shared_elements if $args{return_count};    #/
-
-    return wantarray
-      ? ( keys %shared_elements )
-      : [ keys %shared_elements ];
-}
-
-sub get_groups {    #  get a list of the groups in the data set
-    my $self = shift;
-
-    #my %args = @_;
-    return $self->get_groups_ref->get_element_list;
-}
-
-sub get_labels {    #  get a list of the labels in the selected BaseData
-    my $self = shift;
-
-    #my %args = @_;
-    return $self->get_labels_ref->get_element_list;
-}
-
-#  get a hash of the labels in the selected BaseData
-#  returns a copy to avoid autoviv problems
-sub get_labels_as_hash {
-    my $self = shift;
-
-    #my %args = @_;
-    my $labels = $self->get_labels;
-    my %hash;
-    @hash{@$labels} = (1) x @$labels;
-    return wantarray ? %hash : \%hash;
-}
-
-sub get_groups_with_label {    #  get a list of the groups that contain $label
-    my $self = shift;
-    my %args = @_;
-    confess "Label not specified\n" if !defined $args{label};
-    return $self->get_labels_ref->get_sub_element_list(
-        element => $args{label} );
-}
-
-sub get_groups_with_label_as_hash
-{                              #  get a hash of the groups that contain $label
-    my $self = shift;
-    my %args = @_;
-
-    croak "Label not specified\n" if !defined $args{label};
-
-    if ( !defined $args{use_elements} ) {
-
-        #  takes care of the wantarray stuff this way
-        return $self->get_labels_ref->get_sub_element_hash_aa( $args{label} );
-    }
-
-    #  Not sure why the rest is here - is it used anywhere?
-    #  violates the guideline that subs should do one thing only
-
-    #  make a copy - don't want to delete the original
-    my %results =
-      $self->get_labels_ref->get_sub_element_hash( element => $args{label} );
-
-    #  get a list of keys we don't want
-    no warnings
-      'uninitialized';    #  in case a list containing nulls is sent through
-    my %sub_results = %results;
-    delete @sub_results{ @{ $args{use_elements} } };
-
-    #  now we delete those keys we don't want.  Twisted, but should work.
-    delete @results{ keys %sub_results };
-
-    return wantarray ? %results : \%results;
-}
-
-sub get_groups_with_label_as_hash_aa {
-    $_[0]->get_labels_ref->get_sub_element_hash_aa( $_[1] );
-}
-
-#  get the complement of the labels in a group
-#  - everything not in this group
-sub get_groups_without_label {
-    my $self = shift;
-
-    my $groups = $self->get_groups_without_label_as_hash(@_);
-
-    return wantarray ? keys %$groups : [ keys %$groups ];
-}
-
-sub get_groups_without_label_as_hash {
-    my $self = shift;
-    my %args = @_;
-
-    croak "Label not specified\n"
-      if !defined $args{label};
-
-    my $label_gps =
-      $self->get_labels_ref->get_sub_element_hash( element => $args{label} );
-
-    my $gps = $self->get_groups_ref->get_element_hash;
-
-    my %groups = %$gps;    #  make a copy
-    delete @groups{ keys %$label_gps };
-
-    return wantarray ? %groups : \%groups;
-}
-
-sub get_empty_groups {
-    my $self = shift;
-    my %args = @_;
-
-    my @gps = grep { !$self->get_richness( element => $_ ) } $self->get_groups;
-
-    return wantarray ? @gps : \@gps;
-}
-
-sub get_labels_in_group {    #  get a list of the labels that occur in $group
-    my $self = shift;
-    my %args = @_;
-    croak "Group not specified\n" if !defined $args{group};
-    return $self->get_groups_ref->get_sub_element_list(
-        element => $args{group} );
-}
-
-#  get a hash of the labels that occur in $group
-sub get_labels_in_group_as_hash {
-    my $self = shift;
-    my %args = @_;
-    croak "Group not specified\n" if !defined $args{group};
-
-   #return $self->get_groups_ref->get_sub_element_hash(element => $args{group});
-    $self->get_groups_ref->get_sub_element_hash_aa( $args{group} );
-}
-
-#  get a hash of the labels that occur in $group
-sub get_labels_in_group_as_hash_aa {
-    my ( $self, $group ) = @_;
-    $self->get_groups_ref->get_sub_element_hash_aa($group);
-}
-
-#  get the complement of the labels in a group
-#  - everything not in this group
-sub get_labels_not_in_group {
-    my $self = shift;
-    my %args = @_;
-    croak "Group not specified\n" if !defined $args{group};
-    my $gp_labels =
-      $self->get_groups_ref->get_sub_element_hash( element => $args{group} );
-
-    my %labels = $self->get_labels_ref->get_element_hash;    #  make a copy
-
-    delete @labels{ keys %$gp_labels };
-
-    return wantarray ? keys %labels : [ keys %labels ];
-}
-
-sub get_label_count {
-    my $self = shift;
-
-    return $self->get_labels_ref->get_element_count;
-}
-
-#  get the number of columns used to build the labels
-sub get_label_column_count {
-    my $self = shift;
-
-    my $labels_ref = $self->get_labels_ref;
-    my @labels     = $labels_ref->get_element_list;
-
-    return 0 if not scalar @labels;
-
-    my $label_columns =
-      $labels_ref->get_element_name_as_array( element => $labels[0] );
-
-    return scalar @$label_columns;
-}
-
-sub get_group_count {
-    my $self = shift;
-
-    return $self->get_groups_ref->get_element_count;
-}
-
-sub exists_group {
-    my $self = shift;
-    my %args = @_;
-    return $self->get_groups_ref->exists_element(
-        element => ( $args{group} // $args{element} ) );
-}
-
-sub exists_label {
-    my $self = shift;
-    my %args = @_;
-    return $self->get_labels_ref->exists_element(
-        element => ( $args{label} // $args{element} ) );
-}
-
-sub exists_label_in_group {
-    my $self = shift;
-    my %args = @_;
-
-    $self->get_groups_ref->exists_sub_element_aa( $args{group}, $args{label} );
-}
-
-sub exists_group_with_label {
-    my $self = shift;
-    my %args = @_;
-
-    $self->get_labels_ref->exists_sub_element_aa( $args{label}, $args{group} );
-}
-
-sub write_table {    #  still needed?
-    my $self = shift;
-    my %args = @_;
-    croak "Type not specified\n" if !defined $args{type};
-
-    #  Just pass the args straight through
-    $self->{ $args{type} }->write_table(@_);
-
-    return;
-}
-
-#  is this still needed?
-sub write_sub_elements_csv {
-    my $self = shift;
-    my %args = @_;
-    croak "Type not specified\n" if !defined $args{type};
-    my $data = $self->{ $args{type} }->to_table( @_, list => 'SUBELEMENTS' );
-    $self->write_table( @_, data => $data );
-
-    return;
-}
-
-#  heavy usage sub, so bare-bones code
-sub get_groups_ref {
-    $_[0]->{GROUPS};
-}
-
-#  heavy usage sub, so bare-bones code
-sub get_labels_ref {
-    $_[0]->{LABELS};
-}
-
-sub build_spatial_index {    #  builds GROUPS, not LABELS
-    my $self = shift;
-    my %args = @_;
-
-    my $gp_object   = $self->get_groups_ref;
-    my $resolutions = $args{resolutions};
-    my $cell_sizes  = $gp_object->get_cell_sizes;
-    croak
-"[INDEX] Resolutions array does not match the group object ($#$resolutions != $#$cell_sizes)\n"
-      if $#$resolutions != $#$cell_sizes;
-
-    #  now check each axis
-    for my $i ( 0 .. $#$cell_sizes ) {
-        no autovivification;
-        next
-          if $cell_sizes->[$i] <=
-          0;    #  we aren't worried about text or zero axes
-        croak
-"[INDEX] Non-text group axis resolution is less than the index resolution, "
-          . "axis $i ($resolutions->[$i] < $cell_sizes->[$i])\n"
-          if $resolutions->[$i] < $cell_sizes->[$i];
-        my $ratio = $resolutions->[$i] / $cell_sizes->[$i];
-        croak
-"[INDEX] Index resolution is not a multiple of the group axis resolution, "
-          . "axis $i  ($resolutions->[$i] vs $cell_sizes->[$i])\n"
-          if $ratio != int($ratio);
-    }
-
-    #  need to get a hash of all the groups and their coords.
-    my %groups;
-    foreach my $gp ( $self->get_groups ) {
-        $groups{$gp} = $gp_object->get_element_name_as_array( element => $gp );
-    }
-
-    my $index;
-
-    #  if no groups then remove it
-    if ( !scalar keys %groups ) {
-        $self->delete_param('SPATIAL_INDEX');
-    }
-    else {
-        $index = Biodiverse::Index->new( %args, element_hash => \%groups );
-        $self->set_param( SPATIAL_INDEX => $index );
-    }
-
-    return $index;
-}
-
-#sub delete_spatial_index {
-#    my $self = shift;
-#
-#    my $name = $self->get_param ('NAME');
-#
-#    if ($self->get_param ('SPATIAL_INDEX')) {
-#        print "[Basedata] Deleting spatial index from $name\n";
-#        $self->delete_param('SPATIAL_INDEX');
-#        return 1;
-#    }
-#
-#    #print "[Basedata] Unable to delete a spatial index that does not exist\n";
-#
-#    return;
-#}
-
-sub rebuild_spatial_index {
-    my $self = shift;
-
-    my $index = $self->get_param('SPATIAL_INDEX');
-    return if !defined $index;
-
-    my $resolutions = $index->get_param('RESOLUTIONS');
-    $self->build_spatial_index( resolutions => $resolutions );
-
-    return;
-}
-
-sub delete_output {
-    my $self = shift;
-    my %args = @_;
-
-    my $object = $args{output};
-    my $name   = $object->get_param('NAME');
-
-    my $class = blessed($object) || $EMPTY_STRING;
-    my $type = $class;
-    $type =~ s/.*://;    #  get the last part
-    print "[BASEDATA] Deleting $type output $name\n";
-
-    if ( $type =~ /Spatial/ ) {
-        $self->{SPATIAL_OUTPUTS}{$name} = undef;
-        delete $self->{SPATIAL_OUTPUTS}{$name};
-    }
-    elsif ( $type =~ /Cluster|Tree|RegionGrower/ ) {
-        my $x = eval { $object->delete_cached_values_below };
-        $self->{CLUSTER_OUTPUTS}{$name} = undef;
-        delete $self->{CLUSTER_OUTPUTS}{$name};
-    }
-    elsif ( $type =~ /Matrix/ ) {
-        $self->{MATRIX_OUTPUTS}{$name} = undef;
-        delete $self->{MATRIX_OUTPUTS}{$name};
-    }
-    elsif ( $type =~ /Randomise/ ) {
-        $self->do_delete_randomisation_lists(@_);
-    }
-    else {
-        croak "[BASEDATA] Cannot delete this type of output: $class\n";
-    }
-
-    if ( $args{delete_basedata_ref} // 1 ) {
-        $object->set_param( BASEDATA_REF => undef );    #  free its parent ref
-    }
-    $object = undef;                                    #  clear it
-
-    return;
-}
-
-#  deletion of these is more complex than spatial and cluster outputs
-sub do_delete_randomisation_lists {
-    my $self = shift;
-    my %args = @_;
-
-    my $object = $args{output};
-    my $name   = $object->get_name;
-
-    say "[BASEDATA] Deleting randomisation output $name";
-
-    #  loop over the spatial outputs and clear the lists
-  BY_SPATIAL_OUTPUT:
-    foreach my $sp_output ( $self->get_spatial_output_refs ) {
-        my @lists =
-          grep { $_ =~ /^$name>>/ } $sp_output->get_lists_across_elements;
-        unshift @lists, $name;    #  for backwards compatibility
-
-      BY_ELEMENT:
-        foreach my $element ( $sp_output->get_element_list ) {
-            $sp_output->delete_lists(
-                lists   => \@lists,
-                element => $element
-            );
-        }
-    }
-
-    #  and now the cluster outputs
-    my @node_lists = (
-        $name,
-        $name . '_SPATIAL',    #  for backwards compat
-        $name . '_ID_LDIFFS',
-        $name . '_DATA',
-    );
-
-  BY_CLUSTER_OUTPUT:
-    foreach my $cl_output ( $self->get_cluster_output_refs ) {
-        my @lists = grep { $_ =~ /^$name>>/ } $cl_output->get_list_names_below;
-        my @lists_to_delete = ( @node_lists, @lists );
-        $cl_output->delete_lists_below( lists => \@lists_to_delete );
-    }
-
-    $self->{RANDOMISATION_OUTPUTS}{$name} = undef;
-    delete $self->{RANDOMISATION_OUTPUTS}{$name};
-
-    $object->set_param( BASEDATA_REF => undef );    #  free its parent ref
-
-    return;
-}
-
-#  generic handler for adding outputs.
-#  could eventually replace the specific forms
-sub add_output {
-    my $self = shift;
-    my %args = @_;
-
-    my $object =
-         $args{object}
-      || $args{type}
-      || croak "[BASEDATA] No valid object or type arg specified, add_output\n";
-
-    my $class = blessed($object) || $object;
-    if ( $class =~ /spatial/i ) {
-        return $self->add_spatial_output(@_);
-    }
-    elsif ( $class =~ /Cluster|RegionGrower/i ) {
-        return $self->add_cluster_output(@_);
-    }
-    elsif ( $class =~ /randomisation/i ) {
-        return $self->add_randomisation_output(@_);
-    }
-    elsif ( $class =~ /matrix/i ) {
-        return $self->add_matrix_output(@_);
-    }
-
-    #  if we get this far then we have problems
-    croak "[BASEDATA] No valid object or type arg specified, add_output\n";
-}
-
-#  get refs to the spatial and cluster objects
-sub get_output_refs {
-    my $self = shift;
-
-    my @refs = (
-        $self->get_spatial_output_refs,       $self->get_cluster_output_refs,
-        $self->get_randomisation_output_refs, $self->get_matrix_output_refs,
-    );
-
-    return wantarray ? @refs : \@refs;
-}
-
-sub get_output_ref_count {
-    my $self = shift;
-
-    my $refs = $self->get_output_refs;
-
-    return scalar @$refs;
-}
-
-sub get_output_refs_sorted_by_name {
-    my $self = shift;
-    my @sorted = sort { $a->get_param('NAME') cmp $b->get_param('NAME') }
-      $self->get_output_refs();
-
-    return wantarray ? @sorted : \@sorted;
-}
-
-sub get_output_refs_of_class {
-    my $self = shift;
-    my %args = @_;
-
-    my $class = blessed $args{class} // $args{class}
-      or croak "argument class not specified\n";
-
-    my @outputs;
-    foreach my $ref ( $self->get_output_refs ) {
-        next if !( blessed($ref) eq $class );
-        push @outputs, $ref;
-    }
-
-    return wantarray ? @outputs : \@outputs;
-}
-
-sub delete_all_outputs {
-    my $self = shift;
-
-    foreach my $output ( $self->get_output_refs ) {
-        $self->delete_output( output => $output );
-    }
-
-    return;
-}
-
-########################################################
-#  methods to set, create and select the cluster outputs
-
-sub add_cluster_output {
-    my $self = shift;
-    my %args = @_;
-
-    my $object = $args{object};
-    delete $args{object};    #  add an existing output
-
-    my $class = $args{type} || 'Biodiverse::Cluster';
-    my $name = $object ? $object->get_param('NAME') : $args{name};
-    delete $args{name};
-
-    croak "[BASEDATA] argument 'name' not specified\n"
-      if !defined $name;
-
-    croak
-"[BASEDATA] Cannot replace existing cluster object $name. Use a different name.\n"
-      if exists $self->{CLUSTER_OUTPUTS}{$name};
-
-    if ($object) {
-
-#  check if it is the correct type, warn if not - caveat emptor if wrong type
-#  check is a bit underhanded, as it does not allow abstraction - clean up later if needed
-
-        my $obj_class = blessed($object);
-        carp "[BASEDATA] Object is not of valid type ($class)"
-          if not $class =~ /cluster|regiongrower/i;
-
-        $object->set_param( BASEDATA_REF => $self );
-        $object->weaken_basedata_ref;
-    }
-    else {    #  create a new object
-        $object = $class->new(
-            QUOTES    => $self->get_param('QUOTES'),
-            JOIN_CHAR => $self->get_param('JOIN_CHAR'),
-            %args,
-            NAME => $name
-            ,    #  these two always over-ride user args (NAME can be an arg)
-            BASEDATA_REF => $self,
-        );
-    }
-
-    $self->{CLUSTER_OUTPUTS}{$name} = $object;
-
-    return $object;
-}
-
-sub delete_cluster_output {
-    my $self = shift;
-    my %args = @_;
-    croak "parameter 'name' not specified\n"
-      if !defined $args{name};
-
-    #delete $self->{CLUSTER_OUTPUTS}{$args{name}};
-    $self->delete_output( output => $self->{CLUSTER_OUTPUTS}{ $args{name} }, );
-
-    return;
-}
-
-sub get_cluster_output_ref {    #  return the reference for a specified output
-    my $self = shift;
-    my %args = @_;
-
-    return if !exists $self->{CLUSTER_OUTPUTS}{ $args{name} };
-
-    return $self->{CLUSTER_OUTPUTS}{ $args{name} };
-}
-
-sub get_cluster_output_refs {
-    my $self = shift;
-    return values %{ $self->{CLUSTER_OUTPUTS} } if wantarray;
-    return [ values %{ $self->{CLUSTER_OUTPUTS} } ];
-}
-
-sub get_cluster_output_names {
-    my $self = shift;
-    return keys %{ $self->{CLUSTER_OUTPUTS} } if wantarray;
-    return [ keys %{ $self->{CLUSTER_OUTPUTS} } ];
-}
-
-sub get_cluster_outputs {
-    my $self = shift;
-    return %{ $self->{CLUSTER_OUTPUTS} } if wantarray;
-    return { %{ $self->{CLUSTER_OUTPUTS} } };
-}
-
-#  delete any cached values from the trees, eg _cluster_colour
-#  allow more specific deletions by passing on the args
-sub delete_cluster_output_cached_values {
-    my $self = shift;
-    print "[BASEDATA] Deleting cached values in cluster trees\n";
-    foreach my $cluster ( $self->get_cluster_output_refs ) {
-        $cluster->delete_cached_values_below(@_);
-    }
-
-    return;
-}
-
-########################################################
-#  methods to set, create and select the current spatial object
-
-sub add_spatial_output {
-    my $self = shift;
-    my %args = @_;
-
-    croak "[BASEDATA] argument name not specified\n"
-      if ( !defined $args{name} );
-
-    my $class = 'Biodiverse::Spatial';
-    my $name  = $args{name};
-    delete $args{name};
-
-    croak
-"[BASEDATA] Cannot replace existing spatial object $name.  Use a different name.\n"
-      if defined $self->{SPATIAL_OUTPUTS}{$name};
-
-    my $object = $args{object};
-    delete $args{object};    #  add an existing output
-
-    if ($object) {
-
-#  check if it is the correct type, warn if not - caveat emptor if wrong type
-#  check is a bit underhanded, as it does not allow abstraction - clean up later if needed
-        my $obj_class = blessed($object);
-        carp "[BASEDATA] Object is not of type $class"
-          if $class ne $obj_class;
-
-        $object->set_param( BASEDATA_REF => $self );
-    }
-    else {    #  create a new object
-        $object = $class->new(
-            QUOTES    => $self->get_param('QUOTES'),
-            JOIN_CHAR => $self->get_param('JOIN_CHAR'),
-            %args,
-            NAME => $name
-            ,    #  these two always over-ride user args (NAME can be an arg)
-            BASEDATA_REF => $self,
-        );
-    }
-    $object->weaken_basedata_ref;
-
-    $self->{SPATIAL_OUTPUTS}{$name} =
-      $object;    #  add or replace (take care with the replace)
-
-    return $object;
-}
-
-sub get_spatial_output_ref {    #  return the reference for a specified output
-    my $self = shift;
-    my %args = @_;
-
-    my $name = $args{name};
-
-    croak "Spatial output $name does not exist in the basedata\n"
-      if !exists $self->{SPATIAL_OUTPUTS}{$name};
-
-    return $self->{SPATIAL_OUTPUTS}{$name};
-}
-
-sub get_spatial_output_list {
-    my $self = shift;
-
-    my @result = sort keys %{ $self->{SPATIAL_OUTPUTS} };
-    return wantarray ? @result : \@result;
-}
-
-sub delete_spatial_output {
-    my $self = shift;
-    my %args = @_;
-
-    croak "parameter name not specified\n" if !defined $args{name};
-
-    #delete $self->{SPATIAL_OUTPUTS}{$args{name}};
-    $self->delete_output( output => $self->{SPATIAL_OUTPUTS}{ $args{name} } );
-
-    return;
-}
-
-sub get_spatial_output_refs {
-    my $self = shift;
-    return wantarray
-      ? values %{ $self->{SPATIAL_OUTPUTS} }
-      : [ values %{ $self->{SPATIAL_OUTPUTS} } ];
-}
-
-sub get_spatial_output_names {
-    my $self = shift;
-    return wantarray
-      ? keys %{ $self->{SPATIAL_OUTPUTS} }
-      : [ keys %{ $self->{SPATIAL_OUTPUTS} } ];
-}
-
-sub get_spatial_outputs {
-    my $self = shift;
-    return wantarray
-      ? %{ $self->{SPATIAL_OUTPUTS} }
-      : { %{ $self->{SPATIAL_OUTPUTS} } };
-}
-
-########################################################
-#  methods to set, create and select the current matrix output object
-
-sub add_matrix_output {
-    my $self = shift;
-    my %args = @_;
-
-    my $class = 'Biodiverse::Matrix';
-
-    my $object = $args{object};
-    delete $args{object};    #  add an existing output
-
-    my $name;
-
-    if ($object) {
-
-#  check if it is the correct type, warn if not - caveat emptor if wrong type
-#  check is a bit underhanded, as it does not allow abstraction - clean up later if needed
-        my $obj_class = blessed($object);
-        carp "[BASEDATA] Object is not of type $class"
-          if not $class =~ /^$class/;
-
-        $name = $object->get_param('NAME');
-
-        croak
-"[BASEDATA] Cannot replace existing matrix object $name.  Use a different name.\n"
-          if defined $self->{MATRIX_OUTPUTS}{$name};
-
-        $object->set_param( BASEDATA_REF => $self );
-        $object->weaken_basedata_ref;
-    }
-    else {    #  create a new object
-        croak 'Creation of matrix new objects is not supported - '
-          . "they are added by the clustering system\n";
-
-#croak "[BASEDATA] argument name not specified\n"
-#    if (! defined $args{name});
-#
-#$name = $args{name};
-#delete $args{name};
-#
-#croak "[BASEDATA] Cannot replace existing matrix object $name.  Use a different name.\n"
-#    if defined $self->{MATRIX_OUTPUTS}{$name};
-#
-#$object = $class->new (
-#    QUOTES       => $self->get_param('QUOTES'),
-#    JOIN_CHAR    => $self->get_param('JOIN_CHAR'),
-#    %args,
-#    NAME         => $name,  #  these two always over-ride user args (NAME can be an arg)
-#    BASEDATA_REF => $self,
-#);
-    }
-
-    $self->{MATRIX_OUTPUTS}{$name} =
-      $object;    #  add or replace (take care with the replace)
-
-    return $object;
-}
-
-sub get_matrix_output_ref {    #  return the reference for a specified output
-    my $self = shift;
-    my %args = @_;
-
-    return if !exists $self->{MATRIX_OUTPUTS}{ $args{name} };
-
-    return $self->{MATRIX_OUTPUTS}{ $args{name} };
-}
-
-sub get_matrix_output_list {
-    my $self   = shift;
-    my @result = sort keys %{ $self->{MATRIX_OUTPUTS} };
-    return wantarray ? @result : \@result;
-}
-
-sub delete_matrix_output {
-    my $self = shift;
-    my %args = @_;
-
-    croak "parameter name not specified\n" if !defined $args{name};
-
-    #delete $self->{MATRIX_OUTPUTS}{$args{name}};
-    $self->delete_output( output => $self->{MATRIX_OUTPUTS}{ $args{name} } );
-
-    return;
-}
-
-sub get_matrix_output_refs {
-    my $self = shift;
-    $self->_set_matrix_ouputs_hash;
-    return wantarray
-      ? values %{ $self->{MATRIX_OUTPUTS} }
-      : [ values %{ $self->{MATRIX_OUTPUTS} } ];
-}
-
-sub get_matrix_output_names {
-    my $self = shift;
-    $self->_set_matrix_ouputs_hash;
-    return wantarray
-      ? keys %{ $self->{MATRIX_OUTPUTS} }
-      : [ keys %{ $self->{MATRIX_OUTPUTS} } ];
-}
-
-sub get_matrix_outputs {
-    my $self = shift;
-    $self->_set_matrix_ouputs_hash;
-    return wantarray
-      ? %{ $self->{MATRIX_OUTPUTS} }
-      : { %{ $self->{MATRIX_OUTPUTS} } };
-}
-
-sub _set_matrix_ouputs_hash {
-    my $self = shift;
-    if ( !$self->{MATRIX_OUTPUTS} ) {
-        $self->{MATRIX_OUTPUTS} = {};
-    }
-}
-
-########################################################
-#  methods to set, create and select randomisation objects
-
-sub add_randomisation_output {
-    my $self = shift;
-    my %args = @_;
-    if ( !defined $args{name} ) {
-        croak "[BASEDATA] argument name not specified\n";
-
-        #return undef;
-    }
-    my $class = 'Biodiverse::Randomise';
-
-    my $name = $args{name};
-    delete $args{name};
-
-    croak
-"[BASEDATA] Cannot replace existing randomisation object $name.  Use a different name.\n"
-      if exists $self->{RANDOMISATION_OUTPUTS}{$name};
-
-    my $object = $args{object};
-    delete $args{object};    #  add an existing output
-
-    if ($object) {
-
-#  check if it is the correct type, warn if not - caveat emptor if wrong type
-#  check is a bit underhanded, as it does not allow abstraction - clean up later if needed
-        my $obj_class = blessed($object);
-
-        carp "[BASEDATA] Object is not of type $class"
-          if $class ne $obj_class;
-
-        $object->set_param( BASEDATA_REF => $self );
-        $object->weaken_basedata_ref;
-    }
-    else {    #  create a new object
-        $object = eval {
-            $class->new(
-                %args,
-                NAME => $name
-                ,   #  these two always over-ride user args (NAME can be an arg)
-                BASEDATA_REF => $self,
-            );
-        };
-        croak $EVAL_ERROR if $EVAL_ERROR;
-    }
-
-    $self->{RANDOMISATION_OUTPUTS}{$name} = $object;
-    undef $object;
-    return $self->{RANDOMISATION_OUTPUTS}{$name};
-
-    #  fiddling to avoid SV leaks, possibly pointless
-    #my $object2 = $object;
-    #undef $object;
-    #return $object2;
-}
-
-sub get_randomisation_output_ref
-{    #  return the reference for a specified output
-    my $self = shift;
-    my %args = @_;
-    return undef if !exists $self->{RANDOMISATION_OUTPUTS}{ $args{name} };
-    return $self->{RANDOMISATION_OUTPUTS}{ $args{name} };
-}
-
-sub get_randomisation_output_list {
-    my $self = shift;
-    my @list = sort keys %{ $self->{RANDOMISATION_OUTPUTS} };
-    return wantarray ? @list : \@list;
-}
-
-sub delete_randomisation_output {
-    my $self = shift;
-    my %args = @_;
-    croak "parameter name not specified\n" if !defined $args{name};
-
-    #delete $self->{SPATIAL_OUTPUTS}{$args{name}};
-    $self->delete_output(
-        output => $self->{RANDOMISATION_OUTPUTS}{ $args{name} } );
-
-    return;
-}
-
-sub get_randomisation_output_refs {
-    my $self = shift;
-    return values %{ $self->{RANDOMISATION_OUTPUTS} } if wantarray;
-    return [ values %{ $self->{RANDOMISATION_OUTPUTS} } ];
-}
-
-sub get_randomisation_output_names {
-    my $self = shift;
-    return keys %{ $self->{RANDOMISATION_OUTPUTS} } if wantarray;
-    return [ keys %{ $self->{RANDOMISATION_OUTPUTS} } ];
-}
-
-sub get_randomisation_outputs {
-    my $self = shift;
-    return %{ $self->{RANDOMISATION_OUTPUTS} } if wantarray;
-    return { %{ $self->{RANDOMISATION_OUTPUTS} } };
-}
-
-sub get_unique_randomisation_name {
-    my $self = shift;
-
-    my @names  = $self->get_randomisation_output_names;
-    my $prefix = 'Rand';
-
-    my $max = 0;
-    foreach my $name (@names) {
-        if ( $name =~ /^$prefix(\d+)$/ ) {
-            my $num = $1;
-            $max = $num if $num > $max;
-        }
-    }
-
-    my $unique_name = $prefix . ( $max + 1 );
-
-    return $unique_name;
-}
-
-########################################################
-#  methods to get neighbours, parse parameters etc.
-
-#  get the list of neighbours that satisfy the spatial condition
-#  (or the set of elements that satisfy definition query)
-sub get_neighbours {
-    my $self = shift;
-    my %args = @_;
-
-    my $progress = $args{progress};
-
-    my $element1 = $args{element};
-    croak "argument element not specified\n" if !defined $element1;
-
-    my $spatial_conditions = $args{spatial_conditions} // $args{spatial_params}
-      || croak "[BASEDATA] No spatial_conditions argument\n";
-    my $index         = $args{index};
-    my $index_offsets = $args{index_offsets};
-    my $is_def_query =
-      $args{is_def_query};    #  some processing changes if a def query
-    my $cellsizes = $self->get_cell_sizes;
-
-    #  skip those elements that we want to ignore - allows us to avoid including
-    #  element_list1 elements in these neighbours,
-    #  therefore making neighbourhood parameter definitions easier.
-    my %exclude_hash = $self->array_to_hash_keys(
-        list  => $args{exclude_list},
-        value => 1,
-    );
-
-    my $centre_coord_ref =
-      $self->get_group_element_as_array( element => $element1 );
-
-    my $groups_ref = $self->get_groups_ref;
-
-#  Get the list of possible neighbours - should allow this as an arg?
-#  Don't check the index unless it will result in fewer loop iterations overall.
-#  Assumes the neighbour comparison checks cost as much as the index offset checks.
-    my @compare_list;
-    if (
-           !defined $index
-        || !defined $index_offsets
-        || ( $index->get_item_density_across_all_poss_index_elements * scalar
-            keys %$index_offsets ) > ( $self->get_group_count / 2 )
-      )
-    {
-        @compare_list = $self->get_groups;
-    }
-    else
-    { #  We have a spatial index defined and a favourable ratio of offsets to groups
-            #  so we get the possible list of neighbours from the index.
-        my $element_array =
-          $self->get_group_element_as_array( element => $element1 );
-
-        my $index_csv_obj = $index->get_cached_value('CSV_OBJECT');
-
-        my $index_coord = $index->snap_to_index(
-            element_array => $element_array,
-            as_array      => 1,
-        );
-        foreach my $offset ( values %{ $args{index_offsets} } ) {
-
-            #  need to get an array from the index to fit
-            #  with the get_groups results
-            push @compare_list,
-              $index->get_index_elements_as_array(
-                element    => $index_coord,
-                offset     => $offset,
-                csv_object => $index_csv_obj,
-              );
-        }
-    }
-
-    #  Do we have a shortcut where we don't have to deal
-    #  with all of the comparisons? (messy at the moment)
-    my $type_is_subset = ( $spatial_conditions->get_result_type eq 'subset' );
-
-    #print "$element1  Evaluating ", scalar @compare_list, " nbrs\n";
-
-    my $target_comparisons = scalar @compare_list;
-    my $i                  = 0;
-    my %valid_nbrs;
-  NBR:
-    foreach my $element2 ( sort @compare_list ) {
-
-        if ($progress) {
-            $i++;
-            $progress->update(
-                "Neighbour comparison $i of $target_comparisons\n",
-                $i / $target_comparisons,
-            );
-        }
-
-        #  some of the elements may be undefined based
-        #  on calls to get_index_elements
-        next NBR if not defined $element2;
-
-        #  skip if in the exclusion list
-        next NBR if exists $exclude_hash{$element2};
-
-        #  warn and skip if already done
-        if ( exists $valid_nbrs{$element2} ) {
-            warn "[BaseData] get_neighbours: Double checking of $element2\n";
-            next NBR;
-        }
-
-        #  make the neighbour coord available to the spatial_conditions
-        my @coord = $self->get_group_element_as_array( element => $element2 );
-
-        my %eval_args;
-
-        #  Reverse some args for def queries,
-        #  partly for backwards compatibility,
-        #  partly for cleaner logic.
-        if ($is_def_query) {
-            %eval_args = (
-                coord_array1 => \@coord,
-                coord_id1    => $element2,
-                coord_id2    => $element2,
-            );
-        }
-        else {
-            %eval_args = (
-                coord_array1 => $centre_coord_ref,
-                coord_array2 => \@coord,
-                coord_id1    => $element1,
-                coord_id2    => $element2,
-            );
-        }
-
-        my $success = $spatial_conditions->evaluate(
-            %eval_args,
-            cellsizes     => $cellsizes,
-            caller_object => $self,        #  pass self on by default
-        );
-
-        if ($type_is_subset) {
-            my $subset_nbrs = $spatial_conditions->get_cached_subset_nbrs(
-                coord_id => $element1 );
-            if ($subset_nbrs) {
-                %valid_nbrs = %$subset_nbrs;
-
-                #print "Found ", scalar keys %valid_nbrs, " valid nbrs\n";
-                delete @valid_nbrs{ keys %exclude_hash };
-                $spatial_conditions->clear_cached_subset_nbrs(
-                    coord_id => $element1 );
-                last NBR;
-            }
-        }
-
-        #  skip if not a nbr
-        next NBR if not $success;
-
-# If it has survived then it must be valid.
-#$valid_nbrs{$element2} = $spatial_conditions->get_param ('LAST_DISTS');  #  store the distances for possible later use
-#  Don't store the dists - serious memory issues for large files
-#  But could store $success if we later want to support weighted calculations
-        $valid_nbrs{$element2} = 1;
-    }
-
-    if ( $args{as_array} ) {
-        return wantarray ? keys %valid_nbrs : [ keys %valid_nbrs ];
-    }
-    else {
-        return wantarray ? %valid_nbrs : \%valid_nbrs;
-    }
-}
-
-sub get_neighbours_as_array {
-    my $self = shift;
-    return $self->get_neighbours( @_, as_array => 1 );
-
-#  commented old stuff, hopefully the new approach will save some shunting around of memory?
-#my @array = sort keys %{$self->get_neighbours(@_)};
-#return wantarray ? @array : \@array;  #  return reference in scalar context
-}
-
-#  Modified version of get_spatial_outputs_with_same_nbrs.
-#  Useful for faster nbr searching for spatial analyses, and matrix building for cluster analyses
-#  It can eventually supplant that sub.
-sub get_outputs_with_same_spatial_conditions {
-    my $self = shift;
-    my %args = @_;
-
-    my $compare = $args{compare_with}
-      || croak "[BASEDATA] compare_with argument not specified\n";
-
-    my $sp_params = $compare->get_spatial_conditions;
-    my $def_query = $compare->get_def_query;
-    if ( defined $def_query && ( length $def_query ) == 0 ) {
-        $def_query = undef;
-    }
-
-    my $def_conditions;
-    if ( blessed $def_query) {
-        $def_conditions = $def_query->get_conditions_unparsed();
-    }
-
-    my @outputs = $self->get_output_refs_of_class( class => $compare );
-
-    my @comparable_outputs;
-
-  LOOP_OUTPUTS:
-    foreach my $output (@outputs) {
-        next LOOP_OUTPUTS if $output eq $compare;    #  skip the one to compare
-
-        my $completed = $output->get_param('COMPLETED');
-        next LOOP_OUTPUTS if defined $completed and !$completed;
-
-        my $def_query_comp = $output->get_def_query;
-        if ( defined $def_query_comp && ( length $def_query_comp ) == 0 ) {
-            $def_query_comp = undef;
-        }
-
-        next LOOP_OUTPUTS
-          if ( defined $def_query ) ne ( defined $def_query_comp );
-
-        if ( defined $def_query ) {
-
-            #  check their def queries match
-            my $def_conditions_comp =
-              eval { $def_query_comp->get_conditions_unparsed() }
-              // $def_query_comp;
-            my $def_conditions_text =
-              eval { $def_query->get_conditions_unparsed() } // $def_query;
-            next LOOP_OUTPUTS if $def_conditions_comp ne $def_conditions_text;
-        }
-
-        my $sp_params_comp = $output->get_spatial_conditions || [];
-
-        #  must have same number of conditions
-        next LOOP_OUTPUTS if scalar @$sp_params_comp != scalar @$sp_params;
-
-        my $i = 0;
-        foreach my $sp_obj (@$sp_params_comp) {
-            next LOOP_OUTPUTS
-              if ( $sp_params->[$i]->get_param('CONDITIONS') ne
-                $sp_obj->get_conditions_unparsed() );
-            $i++;
-        }
-
-        #  if we get this far then we have a match
-        push @comparable_outputs, $output;    #  we want to keep this one
-    }
-
-    return wantarray ? @comparable_outputs : \@comparable_outputs;
-}
-
-sub has_empty_groups {
-    my $self = shift;
-
-    foreach my $group ( $self->get_groups ) {
-        my $labels = $self->get_labels_in_group( group => $group );
-
-        return 0 if scalar @$labels;
-    }
-
-    return 1;
-}
-
-sub cellsizes_and_origins_match {
-    my $self = shift;
-    my %args = @_;
-
-    my $from_bd = $args{from} || croak "from argument is undefined\n";
-
-    my @cellsizes      = $self->get_cell_sizes;
-    my @from_cellsizes = $from_bd->get_cell_sizes;
-
-    my @cellorigins      = $self->get_cell_origins;
-    my @from_cellorigins = $from_bd->get_cell_origins;
-
-    for my $i ( 0 .. $#cellsizes ) {
-        return 0
-          if $cellsizes[$i] != $from_cellsizes[$i]
-          || $cellorigins[$i] != $from_cellorigins[$i];
-    }
-
-    return 1;
-}
-
-#  merge labels and groups from another basedata into this one
-sub merge {
-    my $self = shift;
-    my %args = @_;
-
-    my $from_bd = $args{from} || croak "from argument is undefined\n";
-
-    croak "Cannot merge into self" if $self eq $from_bd;
-
-    croak "Cannot merge into basedata with existing outputs"
-      if $self->get_output_ref_count;
-
-    croak "cannot merge into basedata with different cell sizes and offsets"
-      if !$self->cellsizes_and_origins_match(%args);
-
-    my $csv_object = $self->get_csv_object(
-        sep_char   => $self->get_param('JOIN_CHAR'),
-        quote_char => $self->get_param('QUOTES'),
-    );
-
-    foreach my $group ( $from_bd->get_groups ) {
-        my $tmp = $from_bd->get_labels_in_group_as_hash_aa($group);
-
-        if ( !scalar keys %$tmp ) {
-
-            #  make sure we get any empty groups
-            #  - needed?  should be handled in add_elements_collated call
-            $self->add_element(
-                group              => $group,
-                count              => 0,
-                csv_object         => $csv_object,
-                allow_empty_groups => 1,
-            );
-        }
-        $self->add_elements_collated_simple_aa( { $group => $tmp },
-            $csv_object );
-    }
-
-    #  make sure we get any labels without groups
-    foreach my $label ( $from_bd->get_labels ) {
-        my $tmp = $from_bd->get_groups_with_label_as_hash( label => $label );
-
-        next if scalar keys %$tmp;
-
-        $self->add_element(
-            label              => $label,
-            count              => 0,
-            csv_object         => $csv_object,
-            allow_empty_groups => 1,
-        );
-    }
-
-    return;
-}
-
-sub numerically { $a <=> $b }
-
-#  let the system handle it most of the time
-sub DESTROY {
-    my $self = shift;
-    my $name = $self->get_param('NAME') || $EMPTY_STRING;
-
-    #print "DESTROYING BASEDATA $name\n";
-    #$self->delete_all_outputs;  #  delete children which refer to this object
-    #print "DELETED BASEDATA $name\n";
-
-    #$self->_delete_params_all;
-
-    foreach my $key ( sort keys %$self ) {    #  clear all the top level stuff
-                                              #$self->{$key} = undef;
-                                              #print "Deleting BD $key\n";
-        delete $self->{$key};
-    }
-    undef %$self;
-
-    #  let perl handle the rest
-
-    return;
-}
-
-# could probably implement this by creating an ElementProperty object
-# and calling rename_labels. Would need an 'import from hash' function
-# for ElementProperty.
-
-# doesn't handle numeric labels
-sub remap_labels_from_hash {
-    my $self  = shift;
-    my %args  = @_;
-    my %remap = %{ $args{remap} };
-
-    foreach my $label ( keys %remap ) {
-        my $remapped = $remap{$label};
-
-        $self->rename_label(
-            label            => $label,
-            new_name         => $remapped,
-            no_numeric_check => 1,
-        );
-    }
-
-    return;
-}
-
-=head1 NAME
-
-Biodiverse::BaseData
-
-=head1 SYNOPSIS
-
-  use Biodiverse::BaseData;
-  $object = Biodiverse::BaseData->new();
-
-=head1 DESCRIPTION
-
-TO BE FILLED IN
-
-=head1 METHODS
-
-=over
-
-=item remap_labels_from_hash
-
-Given a hash mapping from names of labels currently in this BaseData
-to desired new names, renames the labels accordingly.
-
-=back
-
-=head1 REPORTING ERRORS
-
-Use the issue tracker at http://www.purl.org/biodiverse
-
-=head1 COPYRIGHT
-
-Copyright (c) 2010 Shawn Laffan. All rights reserved.  
-
-=head1 LICENSE
-
-This program is free software: you can redistribute it and/or modify
-it under the terms of the GNU General Public License as published by
-the Free Software Foundation, either version 3 of the License, or
-(at your option) any later version.
-
-This program is distributed in the hope that it will be useful,
-but WITHOUT ANY WARRANTY; without even the implied warranty of
-MERCHANTABILITY or FITNESS FOR A PARTICULAR PURPOSE.  See the
-GNU General Public License for more details.
-
-For a full copy of the license see <http://www.gnu.org/licenses/>.
-
-=cut
-
-1;
+package Biodiverse::BaseData;
+
+#  package containing methods to access and store a Biodiverse BaseData object
+use 5.010;
+
+use Carp;
+use strict;
+use warnings;
+use Data::Dumper;
+use POSIX qw {fmod};
+use Scalar::Util qw /looks_like_number blessed reftype/;
+use List::Util 1.33 qw /max min sum any all none notall pairs/;
+use IO::File;
+use File::BOM qw /:subs/;
+use Path::Class;
+use POSIX qw /floor/;
+use Geo::Converter::dms2dd qw {dms2dd};
+use Regexp::Common qw /number/;
+use Ref::Util qw { :all };
+
+use Spreadsheet::Read 0.60;
+
+#  these are here for PAR purposes to ensure they get packed
+#  Spreadsheet::Read calls them as needed
+#  (not sure we need all of them, though)
+require Spreadsheet::ReadSXC;
+require Spreadsheet::ParseExcel;
+require Spreadsheet::ParseXLSX;
+
+#require Spreadsheet::XLSX;  latest version does not install
+
+use English qw { -no_match_vars };
+
+#use Math::Random::MT::Auto qw /rand srand shuffle/;
+
+use
+  Biodiverse::BaseStruct; #  main output goes to a Biodiverse::BaseStruct object
+use Biodiverse::Cluster;  #  we use methods to control the cluster objects
+use Biodiverse::Spatial;
+use Biodiverse::RegionGrower;
+use Biodiverse::Index;
+use Biodiverse::Randomise;
+use Biodiverse::Progress;
+use Biodiverse::Indices;
+
+#  needs to be after anything which calls Biodiverse::Config, as that adds the paths needed on windows
+use Geo::GDAL;
+
+use Biodiverse::Metadata::Parameter;
+my $parameter_metadata_class = 'Biodiverse::Metadata::Parameter';
+
+our $VERSION = '1.99_006';
+
+use parent qw {Biodiverse::Common};
+
+#  how much input file to read in one go
+our $input_file_chunk_size   = 10000000;
+our $lines_to_read_per_chunk = 50000;
+
+our $EMPTY_STRING = q{};
+our $bytes_per_MB = 1056784;
+
+sub new {
+    my $class = shift;
+
+    #my %self;
+
+    #my $self = {};
+    my $self = bless {}, $class;
+
+    my %args = @_;
+
+    # try to load from a file if the file arg is given
+    if ( defined $args{file} ) {
+        my $file_loaded;
+        $file_loaded = $self->load_file(@_);
+        return $file_loaded;
+    }
+
+    #  we got this far, so create a new and empty object
+
+    my %exclusion_hash = (
+        LABELS => {
+            minVariety    => undef,
+            maxVariety    => undef,
+            minSamples    => undef,
+            maxSamples    => undef,
+            minRedundancy => undef,
+            maxRedundancy => undef,
+            min_range     => undef,
+            max_range     => undef,
+        },
+        GROUPS => {
+            minVariety    => undef,
+            maxVariety    => undef,
+            minSamples    => undef,
+            maxSamples    => undef,
+            minRedundancy => undef,
+            maxRedundancy => undef,
+        },
+    );
+
+    my %PARAMS = (    #  default parameters to load.
+                      #  These will be overwritten if needed.
+                      #  those commented out are redundant
+                      #NAME  =>  "BASEDATA",
+        OUTSUFFIX => __PACKAGE__->get_file_suffix,
+
+        #OUTSUFFIX_XML      => 'bdx',
+        OUTSUFFIX_YAML                 => __PACKAGE__->get_file_suffix_yaml,
+        LAST_FILE_SERIALISATION_FORMAT => undef,
+        INPFX                          => q{.},
+        QUOTES            => q{'},    #  for Dan
+        OUTPUT_QUOTE_CHAR => q{"},
+        JOIN_CHAR         => q{:},    #  used for labels
+        NODATA            => undef,
+        PARAM_CHANGE_WARN => undef,
+    );
+
+    my %args_for = ( %PARAMS, @_ );
+    $self->set_params(%args_for);
+
+    #  check the cell sizes
+    my $cell_sizes = $self->get_cell_sizes;
+    croak 'CELL_SIZES parameter not specified'
+      if !defined $cell_sizes;
+    croak 'CELL_SIZES parameter is not an array ref'
+      if (!is_arrayref($cell_sizes));
+
+    foreach my $size (@$cell_sizes) {
+        croak
+          "Cell size $size is not numeric, you might need to check the locale\n"
+          . "(one that uses a . as the decimal place works best)\n"
+          if !looks_like_number($size);
+    }
+
+    my $cell_origins = $self->get_cell_origins;
+    croak 'CELL_ORIGINS do not align with CELL_SIZES'
+      if scalar @$cell_origins != scalar @$cell_sizes;
+
+    #  create the groups and labels
+    my %params_hash = $self->get_params_hash;
+    my $name = $self->get_param('NAME') // $EMPTY_STRING;
+    $self->{GROUPS} = Biodiverse::BaseStruct->new(
+        %params_hash,
+        TYPE         => 'GROUPS',
+        NAME         => $name . "_GROUPS",
+        BASEDATA_REF => $self,
+    );
+    $self->{LABELS} = Biodiverse::BaseStruct->new(
+        %params_hash,
+        TYPE         => 'LABELS',
+        NAME         => $name . "_LABELS",
+        BASEDATA_REF => $self,
+    );
+    $self->{CLUSTER_OUTPUTS} = {};
+    $self->{SPATIAL_OUTPUTS} = {};
+    $self->{MATRIX_OUTPUTS}  = {};
+
+    $self->set_param( EXCLUSION_HASH => \%exclusion_hash );
+
+    %params_hash = ();    #  (vainly) hunting memory leaks
+
+    return $self;
+}
+
+sub get_file_suffix {
+    return 'bds';
+}
+
+sub get_file_suffix_yaml {
+    return 'bdy';
+}
+
+sub binarise_sample_counts {
+    my $self = shift;
+
+    die "Cannot binarise a basedata with existing outputs\n"
+      if $self->get_output_ref_count;
+
+    my $gp = $self->get_groups_ref;
+    my $lb = $self->get_labels_ref;
+
+    $gp->binarise_subelement_sample_counts;
+    $lb->binarise_subelement_sample_counts;
+    $self->delete_cached_values;
+}
+
+sub set_group_hash_key_count {
+    my $self = shift;
+    my %args = @_;
+
+    my $ref = $self->get_groups_ref;
+    return $ref->_set_elements_hash_key_count( count => $args{count} );
+}
+
+sub set_label_hash_key_count {
+    my $self = shift;
+    my %args = @_;
+
+    my $ref = $self->get_labels_ref;
+    return $ref->_set_elements_hash_key_count( count => $args{count} || 1 );
+}
+
+sub rename {
+    my $self = shift;
+    my %args = @_;
+
+    $args{name} //= $args{new_name};
+
+    croak "[BASEDATA] rename: argument name not supplied\n"
+      if not defined $args{name};
+
+    my $name = $self->get_param('NAME');
+    print "[BASEDATA] Renaming $name to $args{name}\n";
+
+    $self->set_param( NAME => $args{name} );
+
+    return;
+}
+
+sub rename_output {
+    my $self = shift;
+    my %args = @_;
+
+    my $object = $args{output};
+    croak 'Argument "output" not defined'
+      if !defined $object;
+
+    my $new_name = $args{new_name};
+    my $name     = $object->get_name;
+
+    my $class = ( blessed $object) // $EMPTY_STRING;
+
+    my $o_type =
+        $class =~ /Spatial/                   ? 'SPATIAL_OUTPUTS'
+      : $class =~ /Cluster|RegionGrower|Tree/ ? 'CLUSTER_OUTPUTS'
+      : $class =~ /Matrix/                    ? 'MATRIX_OUTPUTS'
+      : $class =~ /Randomise/                 ? 'RANDOMISATION_OUTPUTS'
+      :                                         undef;
+
+    croak "[BASEDATA] Cannot rename this type of output: $class\n"
+      if !$o_type;
+
+    my $hash_ref = $self->{$o_type};
+
+    my $type = $class;
+    $type =~ s/.*://;
+    say "[BASEDATA] Renaming output $name to $new_name, type is $type";
+
+    # only if it exists in this basedata
+    if ( exists $hash_ref->{$name} ) {
+
+        croak
+"Cannot rename $type output $name to $new_name.  Name is already in use\n"
+          if exists $hash_ref->{$new_name};
+
+        $hash_ref->{$new_name} = $object;
+        $hash_ref->{$name}     = undef;
+        delete $hash_ref->{$name};
+
+        $object->rename( new_name => $new_name );
+    }
+    else {
+        warn "[BASEDATA] Cannot locate object with name $name\n"
+          . 'Currently have '
+          . join( ' ', sort keys %$hash_ref ) . "\n";
+    }
+
+    $object = undef;
+    return;
+}
+
+#  deletion of randomisations is more complex than spatial and cluster outputs
+sub do_rename_randomisation_lists {
+    my $self = shift;
+    my %args = @_;
+
+    my $object   = $args{output};
+    my $name     = $object->get_name;
+    my $new_name = $args{new_name};
+
+    croak "Argument new_name not defined\n"
+      if !defined $new_name;
+
+    #  loop over the spatial outputs and rename the lists
+  BY_SPATIAL_OUTPUT:
+    foreach my $sp_output ( $self->get_spatial_output_refs ) {
+        my @lists =
+          grep { $_ =~ /^$name>>/ } $sp_output->get_lists_across_elements;
+
+        foreach my $list (@lists) {
+            my $new_list_name = $list;
+            $new_list_name =~ s/^$name>>/$new_name>>/;
+            foreach my $element ( $sp_output->get_element_list ) {
+                $sp_output->rename_list(
+                    list     => $list,
+                    element  => $element,
+                    new_name => $new_list_name,
+                );
+            }
+        }
+        $sp_output->delete_cached_values;
+    }
+
+    #  and now the cluster outputs
+    my @node_lists = ( $name, $name . '_ID_LDIFFS', $name . '_DATA', );
+
+  BY_CLUSTER_OUTPUT:
+    foreach my $cl_output ( $self->get_cluster_output_refs ) {
+        my @lists = grep { $_ =~ /^$name>>/ } $cl_output->get_list_names_below;
+        my @lists_to_rename = ( @node_lists, @lists );
+
+        foreach my $list (@lists_to_rename) {
+            my $new_list_name = $list;
+            $new_list_name =~ s/^$name/$new_name/;
+
+            foreach my $node_ref ( $cl_output->get_node_refs ) {
+                $node_ref->rename_list(
+                    list     => $list,
+                    new_name => $new_list_name,
+                );
+            }
+        }
+        $cl_output->delete_cached_values;
+    }
+
+    return;
+}
+
+#  define our own clone method for more control over what is cloned.
+#  use the SUPER method (should be from Biodiverse::Common) for the components.
+sub clone {
+    my $self = shift;
+    my %args = @_;
+    my $cloneref;
+
+    if ( $args{no_outputs} ) {    #  clone all but the outputs
+
+       #  temporarily override the outputs - this is so much cleaner than before
+        local $self->{SPATIAL_OUTPUTS}       = {};
+        local $self->{CLUSTER_OUTPUTS}       = {};
+        local $self->{RANDOMISATION_OUTPUTS} = {};
+        local $self->{MATRIX_OUTPUTS}        = {};
+        $cloneref = $self->SUPER::clone();
+
+    }
+    elsif ( $args{no_elements} ) {
+
+        #  temporarily override the groups and labels so they aren't cloned
+        local $self->{GROUPS}{ELEMENTS} =
+          {}; # very dirty - basedata should not know about basestruct internals
+        local $self->{LABELS}{ELEMENTS}      = {};
+        local $self->{SPATIAL_OUTPUTS}       = {};
+        local $self->{CLUSTER_OUTPUTS}       = {};
+        local $self->{RANDOMISATION_OUTPUTS} = {};
+        local $self->{MATRIX_OUTPUTS}        = {};
+        $cloneref = $self->SUPER::clone();
+
+    }
+    else {
+        $cloneref = $self->SUPER::clone(%args);
+    }
+
+    #my $clone2 = $cloneref;  #  for testing purposes
+    return $cloneref;
+}
+
+sub _describe {
+    my $self = shift;
+
+    my @description = ( 'TYPE: ' . blessed $self, );
+
+    my @keys = qw /
+      NAME
+      CELL_SIZES
+      CELL_ORIGINS
+      JOIN_CHAR
+      QUOTES
+      NUMERIC_LABELS
+      /;    #/
+
+    foreach my $key (@keys) {
+        my $desc = $self->get_param ($key);
+        if (is_arrayref($desc)) {
+            $desc = join q{, }, @$desc;
+        }
+        push @description, "$key: $desc";
+    }
+
+    my $gp_count = $self->get_group_count;
+    my $lb_count = $self->get_label_count;
+    my $sp_count = scalar @{ $self->get_spatial_output_refs };
+    my $cl_count = scalar @{ $self->get_cluster_output_refs };
+    my $rd_count = scalar @{ $self->get_randomisation_output_refs };
+    my $mx_count = scalar @{ $self->get_matrix_output_refs };
+
+    push @description, "Group count: $gp_count";
+    push @description, "Label count: $lb_count";
+    push @description, "Spatial outputs: $sp_count";
+    push @description, "Cluster outputs: $cl_count";
+    push @description, "Randomisation outputs: $rd_count";
+    push @description, "Matrix outputs: $mx_count";
+
+    push @description,
+      'Using spatial index: '
+      . ( $self->get_param('SPATIAL_INDEX') ? 'yes' : 'no' );
+
+    my $ex_count = $self->get_param('EXCLUSION_COUNT') || 0;
+    push @description, "Run exclusions count: $ex_count";
+
+    my $bounds  = $self->get_coord_bounds;
+    my $bnd_max = $bounds->{MAX};
+    my $bnd_min = $bounds->{MIN};
+    push @description, 'Group coord minima: ' . ( join q{, }, @$bnd_min );
+    push @description, 'Group coord maxima: ' . ( join q{, }, @$bnd_max );
+
+    my $description = join "\n", @description;
+
+    #foreach my $row (@description) {
+    #    #$description .= join "\t", @$row;
+    #    $description .= $row;
+    #    $description .= "\n";
+    #}
+
+    return wantarray ? @description : $description;
+}
+
+sub get_coord_bounds {
+    my $self = shift;
+
+    #  do we use numeric or string comparison?
+    my @numeric_comp;
+    my @string_comp;
+    my $cellsizes = $self->get_cell_sizes;
+    my $i         = 0;
+    foreach my $size (@$cellsizes) {
+        if ( $size < 0 ) {
+            push @string_comp, $i;
+        }
+        else {
+            push @numeric_comp, $i;
+        }
+        $i++;
+    }
+
+    my ( @min, @max );
+
+    my $gp = $self->get_groups_ref;
+
+    my $group_hash = $gp->get_element_hash;
+
+    return wantarray ? () : {}
+      if !scalar keys %$group_hash;
+
+    my $progress = Biodiverse::Progress->new();
+    my $to_do    = scalar keys %$group_hash;
+
+    $i = -1;
+  GROUP:
+    foreach my $gp_name ( keys %$group_hash ) {
+        $i++;
+        my $coord = $gp->get_element_name_as_array( element => $gp_name );
+
+        if ( !$i ) {    #  first one
+            my $j = 0;
+            foreach my $axis (@$coord) {
+                $min[$j] = $axis;
+                $max[$j] = $axis;
+                $j++;
+            }
+            next GROUP;
+        }
+
+        $progress->update( "Getting coord bounds\n($i of $to_do)",
+            $i / $to_do );
+
+        if (@string_comp) {    #  rarer than numeric
+            foreach my $j (@string_comp) {
+                my $axis = $coord->[$j];
+                if ( $axis lt $min[$j] ) {
+                    $min[$j] = $axis;
+                }
+                elsif ( $axis gt $max[$j] ) {
+                    $max[$j] = $axis;
+                }
+            }
+        }
+        foreach my $j (@numeric_comp) {
+            my $axis = $coord->[$j];
+            if ( $axis < $min[$j] ) {
+                $min[$j] = $axis;
+            }
+            elsif ( $axis > $max[$j] ) {
+                $max[$j] = $axis;
+            }
+        }
+
+    }
+
+    my %bounds = (
+        MIN => \@min,
+        MAX => \@max,
+    );
+
+    return wantarray ? %bounds : \%bounds;
+}
+
+#  return a new BaseData object with transposed GROUPS and LABELS.
+#  all other results are ignored, as they will no longer make sense
+sub transpose {
+    my $self = shift;
+    my %args = @_;
+
+    #  create the new object.         retain the the current params
+    my $params = $self->clone(    #  but clone to avoid ref clash problems
+        data => scalar $self->get_params_hash
+    );
+
+    my $new = Biodiverse::BaseData->new(%$params);
+    my $name = $args{name} // ( $new->get_param('NAME') . "_T" );
+
+    $new->set_param( NAME => $name );
+
+    #  get refs for the current object
+    my $groups = $self->get_groups_ref->clone;
+    my $labels = $self->get_labels_ref->clone;
+
+    #  assign the transposed groups and labels
+    #  no need to worry about parent refs, as they don't have any (yet)
+    $new->{GROUPS} = $labels;
+    $new->{LABELS} = $groups;
+
+    #  set the correct cell sizes.
+    #  The default is just in case, and may cause trouble later on
+    my $cell_sizes = $labels->get_param('CELL_SIZES') || [-1];
+    $new->set_param( CELL_SIZES => [@$cell_sizes] );    #  make sure it's a copy
+
+    return $new;
+}
+
+#  create a tree object from the labels
+sub to_tree {
+    my $self = shift;
+    return $self->get_labels_ref->to_tree(@_);
+}
+
+#  get the embedded trees used in the outputs
+sub get_embedded_trees {
+    my $self = shift;
+
+    my $outputs = $self->get_output_refs;
+    my %tree_hash;    #  index by ref to allow for duplicates
+
+  OUTPUT:
+    foreach my $output (@$outputs) {
+        next OUTPUT if !$output->can('get_embedded_tree');
+
+        my $tree = $output->get_embedded_tree;
+        if ($tree) {
+            $tree_hash{$tree} = $tree;
+        }
+    }
+
+    return wantarray ? values %tree_hash : [ values %tree_hash ];
+}
+
+#  get the embedded trees used in the outputs
+sub get_embedded_matrices {
+    my $self = shift;
+
+    my $outputs = $self->get_output_refs;
+    my %mx_hash;    #  index by ref to allow for duplicates
+
+  OUTPUT:
+    foreach my $output (@$outputs) {
+        next OUTPUT if !$output->can('get_embedded_tree');
+
+        my $mx = $output->get_embedded_matrix;
+        if ($mx) {
+            $mx_hash{$mx} = $mx;
+        }
+    }
+
+    return wantarray ? values %mx_hash : [ values %mx_hash ];
+}
+
+#  weaken all the child refs to this basedata object
+#  otherwise they are not properly deleted when this is deleted
+sub weaken_child_basedata_refs {
+    my $self = shift;
+    foreach my $sub_ob ( $self->get_spatial_output_refs,
+        $self->get_cluster_output_refs )
+    {
+        $sub_ob->weaken_basedata_ref;
+    }
+    foreach my $sub_ob ( $self->get_cluster_output_refs ) {
+        $sub_ob
+          ->weaken_parent_refs;  #  loop through tree and weaken the parent refs
+    }
+
+    #print $EMPTY_STRING;
+
+    return;
+}
+
+#  get the basestats from the groups (or labels)
+sub get_base_stats {
+    my $self = shift;
+    my %args = @_;
+    my $type = uc( $args{type} ) || 'GROUPS';
+    $type = 'GROUPS' if ( $type !~ /GROUPS|LABELS/ );
+
+    return $self->{$type}->get_base_stats(@_);
+}
+
+sub get_metadata_get_base_stats {
+    my $self = shift;
+    my %args = @_;
+
+    #  probably not needed, but doesn't hurt...
+    my $type = uc( $args{type} ) || 'GROUPS';
+
+    $type = 'GROUPS' if ( $type !~ /GROUPS|LABELS/ );
+
+    return $self->{$type}->get_metadata_get_base_stats(@_);
+}
+
+sub get_metadata_import_data_common {
+    my $self = shift;
+
+    my @parameters = (
+        {
+            name       => 'allow_empty_labels',
+            label_text => 'Allow labels with no groups?',
+            tooltip    => "Retain labels with no groups.\n"
+              . "Requires a sample count column with value zero\n"
+              . "(undef/empty is treated as 1).",
+            type    => 'boolean',
+            default => 0,
+        },
+        {
+            name       => 'allow_empty_groups',
+            label_text => 'Allow empty groups?',
+            tooltip    => "Retain groups with no labels.\n"
+              . "Requires a sample count column with value zero\n"
+              . "(undef/empty is treated as 1).",
+            type    => 'boolean',
+            default => 0,
+        },
+        {
+            name       => 'data_in_matrix_form',
+            label_text => 'Data are in matrix form?',
+            tooltip => 'Are the data in a form like a site by species matrix?',
+            type    => 'boolean',
+            default => 0,
+        },
+        {
+            name       => 'skip_lines_with_undef_groups',
+            label_text => 'Skip lines with undef groups?',
+            tooltip    => 'Turn on if some records have undefined/blank/NA '
+              . 'group values and should be skipped.  '
+              . 'Import will otherwise fail if they are found.',
+            type    => 'boolean',
+            default => 1,
+        },
+        {
+            name       => 'binarise_counts',
+            label_text => 'Convert sample counts to binary?',
+            tooltip    => 'Any non-zero sample count will be '
+              . "converted to a value of 1.  \n"
+              . 'Applies to each record, not to groups.',
+            type    => 'boolean',
+            default => 0,
+        },
+    );
+    for (@parameters) {
+        bless $_, $parameter_metadata_class;
+    }
+
+    #  these parameters are only for the GUI, so are not a full set
+    my %arg_hash = ( parameters => \@parameters, );
+
+    return wantarray ? %arg_hash : \%arg_hash;
+}
+
+sub get_metadata_import_data_text {
+    my $self = shift;
+
+    my @sep_chars = my @separators =
+      defined $ENV{BIODIVERSE_FIELD_SEPARATORS}
+      ? @$ENV{BIODIVERSE_FIELD_SEPARATORS}
+      : ( q{,}, 'tab', q{;}, 'space', q{:} );
+    my @input_sep_chars = ( 'guess', @sep_chars );
+
+    my @quote_chars =
+      qw /" ' + $/;    # " (comment just catching runaway quote in eclipse)
+    my @input_quote_chars = ( 'guess', @quote_chars );
+
+    my @parameters = (
+
+        #{ name => 'input_files', type => 'file' }, # not for the GUI
+        {
+            name       => 'input_sep_char',
+            label_text => 'Input field separator',
+            tooltip    => 'Select character',
+            type       => 'choice',
+            choices    => \@input_sep_chars,
+            default    => 0,
+        },
+        {
+            name       => 'input_quote_char',
+            label_text => 'Input quote character',
+            tooltip    => 'Select character',
+            type       => 'choice',
+            choices    => \@input_quote_chars,
+            default    => 0,
+        },
+    );
+    for (@parameters) {
+        bless $_, $parameter_metadata_class;
+    }
+
+    #  these parameters are only for the GUI, so are not a full set
+    my %arg_hash = ( parameters => \@parameters, );
+
+    return wantarray ? %arg_hash : \%arg_hash;
+}
+
+sub get_metadata_import_data_raster {
+    my $self = shift;
+
+#my @sep_chars = my @separators = defined $ENV{BIODIVERSE_FIELD_SEPARATORS}
+#              ? @$ENV{BIODIVERSE_FIELD_SEPARATORS}
+#              : (q{,}, 'tab', q{;}, 'space', q{:});
+#my @input_sep_chars = ('guess', @sep_chars);
+#
+#my @quote_chars = qw /" ' + $/;      # " (comment just catching runaway quote in eclipse)
+#my @input_quote_chars = ('guess', @quote_chars);
+
+    my @parameters = (
+        {
+            name       => 'labels_as_bands',
+            label_text => 'Read bands as labels?',
+            tooltip => 'When reading raster data, does each band represent a '
+              . 'label (eg species)?',
+            type    => 'boolean',
+            default => 1,
+        },
+        {
+            name       => 'strip_file_extensions_from_names',
+            label_text => 'Strip file extensions from names?',
+            tooltip =>
+              'Strip any file extensions from label names when treating '
+              . 'band names as labels',
+            type    => 'boolean',
+            default => 1,
+        },
+        {
+            name       => 'raster_cellsize_e',
+            label_text => 'Cell size east/long',
+            tooltip    => 'Size of group cells (Eastings/Longitude)',
+            type       => 'float',
+            default    => 100000,
+            digits     => 10,
+        },
+        {
+            name       => 'raster_cellsize_n',
+            label_text => 'Cell size north/lat',
+            tooltip    => 'Size of group cells (Northings/Latitude)',
+            type       => 'float',
+            default    => 100000,
+            digits     => 10,
+        },
+        {
+            name       => 'raster_origin_e',
+            label_text => 'Cell origin east/long',
+            tooltip    => 'Origin of group cells (Eastings/Longitude)',
+            type       => 'float',
+            default    => 0,
+            digits     => 10,
+        },
+        {
+            name       => 'raster_origin_n',
+            label_text => 'Cell origin north/lat',
+            tooltip    => 'Origin of group cells (Northings/Latitude)',
+            type       => 'float',
+            default    => 0,
+            digits     => 10,
+        },
+    );
+
+    #  these parameters are only for the GUI, so are not a full set
+    my %arg_hash = ( parameters => \@parameters, );
+
+    return wantarray ? %arg_hash : \%arg_hash;
+}
+
+*load_data = \&import_data;
+
+#  import data from a delimited text file
+sub import_data {
+    my $self = shift;
+    my %args = @_;
+
+    my $progress_bar = Biodiverse::Progress->new( gui_only => 1 );
+
+    croak "input_files array not provided\n"
+      if !$args{input_files} || (!is_arrayref($args{input_files}));
+
+    $args{label_columns} //= $self->get_param('LABEL_COLUMNS');
+    $args{group_columns} //= $self->get_param('GROUP_COLUMNS');
+
+    if ( $args{data_in_matrix_form} ) {    #  clunky but needed for lower down
+        $args{label_columns} //= [];
+    }
+
+    $args{cell_is_lat} =
+         $self->get_param('CELL_IS_LAT')
+      || $args{cell_is_lat}
+      || [];
+
+    $args{cell_is_lon} =
+         $self->get_param('CELL_IS_LON')
+      || $args{cell_is_lon}
+      || [];
+
+    $args{sample_count_columns} //= [];
+
+    my $labels_ref = $self->get_labels_ref;
+    my $groups_ref = $self->get_groups_ref;
+
+    say "[BASEDATA] Loading from files "
+      . join( q{ }, @{ $args{input_files} } );
+
+    my @label_columns        = @{ $args{label_columns} };
+    my @group_columns        = @{ $args{group_columns} };
+    my @cell_sizes           = $self->get_cell_sizes;
+    my @cell_origins         = $self->get_cell_origins;
+    my @cell_is_lat_array    = @{ $args{cell_is_lat} };
+    my @cell_is_lon_array    = @{ $args{cell_is_lon} };
+    my @sample_count_columns = @{ $args{sample_count_columns} };
+    my $exclude_columns      = $args{exclude_columns};
+    my $include_columns      = $args{include_columns};
+    my $binarise_counts = $args{binarise_counts};   #  make sample counts 1 or 0
+    my $data_in_matrix_form = $args{data_in_matrix_form};
+    my $allow_empty_groups  = $args{allow_empty_groups};
+    my $allow_empty_labels  = $args{allow_empty_labels};
+
+    my $skip_lines_with_undef_groups =
+      exists $args{skip_lines_with_undef_groups}
+      ? $args{skip_lines_with_undef_groups}
+      : 1;
+
+    #  check the exclude and include args
+    $exclude_columns //= [];
+    $include_columns //= [];
+    croak "exclude_columns argument is not an array reference"
+      if !is_arrayref($exclude_columns);
+    croak "include_columns argument is not an array reference"
+      if !is_arrayref($include_columns);
+
+    #  clear out any undef columns
+    $exclude_columns = [ grep { defined $_ } @$exclude_columns ];
+    $include_columns = [ grep { defined $_ } @$include_columns ];
+
+    #  croak if we have differing array lengths
+    croak
+"Number of group columns differs from cellsizes ($#group_columns != $#cell_sizes)"
+      if scalar @group_columns != scalar @cell_sizes;
+
+    my @half_cellsize = map { $_ / 2 } @cell_sizes;
+
+    my $quotes = $self->get_param('QUOTES');      #  for storage, not import
+    my $el_sep = $self->get_param('JOIN_CHAR');
+
+    #  for parsing lines to element components
+    my %line_parse_args = (
+        label_columns        => \@label_columns,
+        group_columns        => \@group_columns,
+        cell_sizes           => \@cell_sizes,
+        half_cellsize        => \@half_cellsize,
+        cell_origins         => \@cell_origins,
+        sample_count_columns => \@sample_count_columns,
+        exclude_columns      => $exclude_columns,
+        include_columns      => $include_columns,
+        allow_empty_groups   => $allow_empty_groups,
+        allow_empty_labels   => $allow_empty_labels,
+    );
+
+    my $line_count_all_input_files = 0;
+    my $orig_group_count           = $self->get_group_count;
+    my $orig_label_count           = $self->get_label_count;
+
+#print "[BASEDATA] Input files to load are ", join (" ", @{$args{input_files}}), "\n";
+    foreach my $file ( @{ $args{input_files} } ) {
+        $file = Path::Class::file($file)->absolute;
+        say "[BASEDATA] INPUT FILE: $file";
+        my $file_base = $file->basename;
+
+        my $file_handle = IO::File->new;
+
+        if ( -e $file and -r $file ) {
+            $file_handle->open( $file, '<:via(File::BOM)' );
+        }
+        else {
+            croak
+"[BASEDATA] $file DOES NOT EXIST OR CANNOT BE READ - CANNOT LOAD DATA\n";
+        }
+
+        my $file_size_Mb = $self->set_precision(
+            precision => "%.3f",
+            value     => ( -s $file )
+          ) /
+          $bytes_per_MB;
+
+        #  for progress bar stuff
+        my $size_comment =
+          $file_size_Mb > 10
+          ? "This could take a while\n"
+          . "(it is still working if the progress bar is not moving)"
+          : $EMPTY_STRING;
+
+        my $input_binary = $args{binary}
+          // 1;    #  a boolean flag for Text::CSV_XS
+        my $input_quote_char = $args{input_quote_char};
+        my $sep              = $args{input_sep_char};
+
+        my $in_csv = $self->get_csv_object_using_guesswork(
+            fname      => $file,
+            sep_char   => $sep,
+            quote_char => $input_quote_char,
+            binary     => $input_binary,
+        );
+        my $out_csv = $self->get_csv_object(
+            sep_char   => $el_sep,
+            quote_char => $quotes,
+        );
+
+        my $lines = $self->get_next_line_set(
+            file_handle       => $file_handle,
+            file_name         => $file,
+            target_line_count => $lines_to_read_per_chunk,
+            csv_object        => $in_csv,
+        );
+
+        #  Get the header line, assumes no binary chars in it.
+        #  If there are then there is something really wrong with the file.
+        my $header = shift @$lines;
+
+        #  parse the header line if we are using a matrix format file
+        my $matrix_label_col_hash = {};
+        if ($data_in_matrix_form) {
+            my $label_start_col = $args{label_start_col};
+            my $label_end_col   = $args{label_end_col};
+
+            #  if we've been passed an array then
+            #  use the first one for the start and the last for the end
+            #  - this can happen due to the way GUI::BasedataImport
+            #  handles options and is something we need to clean
+            #  up with better metadata
+            if ( ref $label_start_col ) {
+                $label_start_col = $label_start_col->[0];
+            }
+            if ( ref $label_end_col ) {
+                $label_end_col = $label_end_col->[-1];
+            }
+            my $header_array = $header;
+            $matrix_label_col_hash = $self->get_label_columns_for_matrix_import(
+                csv_object      => $out_csv,
+                label_array     => $header_array,
+                label_start_col => $label_start_col,
+                label_end_col   => $label_end_col,
+                %line_parse_args,
+            );
+        }
+
+        my $line_count =
+          scalar @$lines + 1;    # count number of lines, incl header
+        my $line_count_used_this_file = 1;    #  allow for headers
+        my $line_num_end_prev_chunk   = 1;
+
+        my $line_num = 0;
+
+        #my $line_num_end_last_chunk = 0;
+        my $chunk_count = 0;
+
+    #my $total_chunk_text = $self->get_param_as_ref ('IMPORT_TOTAL_CHUNK_TEXT');
+        my $total_chunk_text = '>0';
+        my %gp_lb_hash;
+        my %args_for_add_elements_collated = (
+            csv_object         => $out_csv,
+            binarise_counts    => $binarise_counts,
+            allow_empty_groups => $allow_empty_groups,
+            allow_empty_labels => $allow_empty_labels,
+        );
+
+        say '[BASEDATA] Line number: 1';
+        say "[BASEDATA]  Chunk size $line_count lines";
+
+        #  destroy @lines as we go, saves a bit of memory for big files
+        #  keep going if we have lines to process or haven't hit the end of file
+      BYLINE:
+        while ( scalar @$lines or not( eof $file_handle ) ) {
+            $line_num++;
+
+            #  read next chunk if needed.
+            #  section must be here in case we have an
+            #  exclude on or near the last line of the chunk
+            if ( scalar @$lines == 0 ) {
+                $lines = $self->get_next_line_set(
+                    progress          => $progress_bar,
+                    file_handle       => $file_handle,
+                    file_name         => $file,
+                    target_line_count => $lines_to_read_per_chunk,
+                    csv_object        => $in_csv,
+                );
+
+                $line_num_end_prev_chunk = $line_count;
+                $line_count += scalar @$lines;
+
+                $chunk_count++;
+                $total_chunk_text =
+                  $file_handle->eof ? $chunk_count : ">$chunk_count";
+
+                #  add the collated data
+                $self->add_elements_collated(
+                    data => \%gp_lb_hash,
+                    %args_for_add_elements_collated,
+                );
+                %gp_lb_hash = ();    #  clear the collated list
+            }
+
+            if ( $line_num % 1000 == 0 ) {    # progress information
+
+                my $line_count_text =
+                  eof($file_handle)
+                  ? " $line_count"
+                  : ">$line_count";
+
+                my $frac = eval {
+                    ( $line_num - $line_num_end_prev_chunk ) /
+                      ( $line_count - $line_num_end_prev_chunk );
+                };
+                $progress_bar->update(
+                    "Loading $file_base\n"
+                      . "Line $line_num of $line_count_text\n"
+                      . "Chunk #$chunk_count",
+                    $frac
+                );
+
+                if ( $line_num % 10000 == 0 ) {
+                    print "Loading $file_base line "
+                      . "$line_num of $line_count_text, "
+                      . "chunk $chunk_count\n";
+                }
+            }
+
+            my $fields_ref = shift @$lines;
+
+            #  skip blank lines or those that failed
+            next BYLINE if !defined $fields_ref or !scalar @$fields_ref;
+
+            #  should we explicitly exclude or include this record?
+            next BYLINE
+              if scalar @$exclude_columns
+              && any { $fields_ref->[$_] } @$exclude_columns;
+            next BYLINE
+              if scalar @$include_columns
+              && none { $fields_ref->[$_] } @$include_columns;
+
+            #  get the group for this row
+            my @group;
+            my $i = 0;
+            foreach my $column (@group_columns) {    #  build the list of groups
+                my $coord = $fields_ref->[$column];
+
+                if ( $cell_sizes[$i] >= 0 ) {
+                    next BYLINE
+                      if $skip_lines_with_undef_groups
+                      && ( !defined $coord || $coord eq 'NA' || $coord eq '' );
+
+                    if ( $cell_is_lat_array[$i] ) {
+                        my $lat_args = {
+                            value  => $coord,
+                            is_lat => 1,
+                        };
+                        $coord = eval { dms2dd($lat_args) };
+                        croak $EVAL_ERROR if $EVAL_ERROR;
+                    }
+                    elsif ( $cell_is_lon_array[$i] ) {
+                        my $lon_args = {
+                            value  => $coord,
+                            is_lon => 1,
+                        };
+                        $coord = eval { dms2dd($lon_args) };
+                        croak $EVAL_ERROR if $EVAL_ERROR;
+                    }
+                    if ( !looks_like_number($coord) ) {
+                        #next BYLINE if $skip_lines_with_undef_groups;
+                        my $one_based_column = $column + 1;
+                        
+                        croak "[BASEDATA] Non-numeric group field in column $column"
+                             . " ($coord) \n(column count starts at 0,"
+                             . " you may need to check column $one_based_column)."
+                             . " Check your data or cellsize arguments.\n"
+                             . "near line $line_num of file $file\n";
+                    }
+                }
+
+                if ( $cell_sizes[$i] > 0 ) {
+
+                    #  allow for different snap value - shift before aggregation
+                    my $tmp = $coord - $cell_origins[$i];
+
+                    #  how many cells away from the origin are we?
+                    #  snap to 10dp precision to avoid cellsize==0.1 issues
+                    my $tmp_prec =
+                      $self->set_precision_aa( $tmp / $cell_sizes[$i],
+                        '%.10f' );
+
+                    my $offset = floor($tmp_prec);
+
+                    #  which cell are we?
+                    my $gp_val = $offset * $cell_sizes[$i];
+
+                    #  now assign the centre of the cell we are in
+                    $gp_val += $half_cellsize[$i];
+
+                    #  now shift the aggregated cell back to where it should be
+                    $group[$i] = $gp_val + $cell_origins[$i];
+                }
+                else {
+#  commented next check - don't trap undef text fields as they can be useful
+#croak "Null field value for text field, column $i, line $line_num of file $file\n$_"
+#        if ! defined $fields_ref->[$column];
+
+                    #  negative cell sizes denote non-numeric groups,
+                    #  zero means keep the original values
+                    $group[$i] = $coord;
+                }
+                $i++;
+            }
+
+            my $group = $self->list2csv(
+                list       => \@group,
+                csv_object => $out_csv,
+            );
+            if ( scalar @group == 1 ) {
+                $group = $self->dequote_element(
+                    element    => $group,
+                    quote_char => $quotes,
+                );
+            }
+
+            my %elements;
+            if ($data_in_matrix_form) {
+                %elements = $self->get_labels_from_line_matrix(
+                    fields_ref     => $fields_ref,
+                    csv_object     => $out_csv,
+                    line_num       => $line_num,
+                    file           => $file,
+                    label_col_hash => $matrix_label_col_hash,
+                    %line_parse_args,
+                );
+            }
+            else {
+                %elements = $self->get_labels_from_line(
+                    fields_ref => $fields_ref,
+                    csv_object => $out_csv,
+                    line_num   => $line_num,
+                    file       => $file,
+                    %line_parse_args,
+                );
+            }
+
+          ADD_ELEMENTS:
+            while ( my ( $el, $count ) = each %elements ) {
+                if ( defined $count ) {
+                    next ADD_ELEMENTS if $count eq 'NA';
+
+                    next ADD_ELEMENTS
+                      if $data_in_matrix_form
+                      && $count eq $EMPTY_STRING;
+
+                    next ADD_ELEMENTS
+                      if !$count and !$allow_empty_groups;
+                }
+                else {    #  don't allow undef counts in matrices
+                    next ADD_ELEMENTS
+                      if $data_in_matrix_form;
+                }
+
+        #  single label col or matrix form data need extra quotes to be stripped
+        #  should clean up mx form on first pass
+        #  or do as a post-processing step
+                if ( scalar @label_columns <= 1 ) {
+                    $el = $self->dequote_element(
+                        element    => $el,
+                        quote_char => $quotes,
+                    );
+                }
+
+                #  collate them so we can add them in a batch later
+                if ( looks_like_number $count) {
+                    $gp_lb_hash{$group}{$el} += $count;
+                }
+                else {
+                    #  don't override existing counts with undef
+                    $gp_lb_hash{$group}{$el} //= $count;
+                }
+            }
+
+            $line_count_used_this_file++;
+            $line_count_all_input_files++;
+        }
+
+        #  add the last set
+        $self->add_elements_collated(
+            data => \%gp_lb_hash,
+            %args_for_add_elements_collated,
+        );
+
+        $file_handle->close;
+        say "\tDONE (used $line_count_used_this_file of $line_count lines)";
+    }
+
+    $self->run_import_post_processes(
+        %line_parse_args,
+        orig_group_count => $orig_group_count,
+        orig_label_count => $orig_label_count,
+    );
+
+    return 1;    #  success
+}
+
+# subroutine to read a data file using GDAL library.  arguments
+# input_files: list of files to read(?)
+# labels_as_bands: if true, read each band as a label, and each cell value as count.
+#   otherwise read a single raster band (?), and interpret numeric values as labels
+# further questions: interpreting coordinates, assume values are UTM? provide other options?
+sub import_data_raster {
+    my $self = shift;
+    my %args = @_;
+
+    my $orig_group_count = $self->get_group_count;
+    my $orig_label_count = $self->get_label_count;
+
+    my $progress_bar_files = Biodiverse::Progress->new( gui_only => 1 );
+    my $progress_bar       = Biodiverse::Progress->new( gui_only => 0 );
+
+    croak "Input files array not provided\n"
+      if !$args{input_files} || (!is_arrayref($args{input_files}));
+    my $labels_as_bands = exists $args{labels_as_bands} ? $args{labels_as_bands} : 1;
+    my $strip_file_extensions_from_names
+      = exists $args{strip_file_extensions_from_names}
+        ? $args{strip_file_extensions_from_names}
+        : 1;
+    my $cellorigin_e    = $args{raster_origin_e};
+    my $cellorigin_n    = $args{raster_origin_n};
+    my $cellsize_e      = $args{raster_cellsize_e};
+    my $cellsize_n      = $args{raster_cellsize_n};
+    my $given_label     = $args{given_label};
+
+    my $labels_ref = $self->get_labels_ref;
+    my $groups_ref = $self->get_groups_ref;
+
+    say "[BASEDATA] Loading from files as GDAL "
+      . join( q{ }, @{ $args{input_files} } );
+
+    # hack, set parameters here? using local ref arrays?
+    my @cell_sizes   = $self->get_cell_sizes;
+    my @cell_origins = $self->get_cell_origins;
+    if ( !@cell_sizes ) {
+        @cell_sizes   = ( $cellsize_e,   $cellsize_n );
+        @cell_origins = ( $cellorigin_e, $cellorigin_n );
+        $self->set_param( CELL_SIZES   => \@cell_sizes );
+        $self->set_param( CELL_ORIGINS => \@cell_origins );
+    }
+    else {
+        croak "Unable to import more than two axes from raster data"
+          if @cell_sizes > 2;
+
+        $cellsize_e   = $cell_sizes[0];
+        $cellsize_n   = $cell_sizes[1];
+        $cellorigin_e = $cell_origins[0];
+        $cellorigin_n = $cell_origins[1];
+    }
+
+    my @half_cellsize  = map { $_ / 2 } @cell_sizes;
+    my $halfcellsize_e = $half_cellsize[0];
+    my $halfcellsize_n = $half_cellsize[1];
+
+    my $quotes = $self->get_param('QUOTES');      #  for storage, not import
+    my $el_sep = $self->get_param('JOIN_CHAR');
+
+    my $out_csv = $self->get_csv_object(
+        sep_char   => $el_sep,
+        quote_char => $quotes,
+    );
+
+    my %args_for_add_elements_collated = (
+        csv_object => $out_csv,
+        %args,                                    #  we can finesse this later
+    );
+
+  # load each file, using same arguments/parameters
+  #say "[BASEDATA] Input files to load are ", join (" ", @{$args{input_files}});
+    my $file_iter      = 0;
+    my $input_file_arr = $args{input_files};
+    my $file_count     = scalar @$input_file_arr;
+
+    foreach my $file (@$input_file_arr) {
+        $file_iter++;
+        if ( scalar @$input_file_arr > 1 ) {
+            $progress_bar_files->update(
+                "Raster file $file_iter of $file_count\n",
+                $file_iter / $file_count,
+            );
+        }
+
+        $file = Path::Class::file($file)->absolute;
+        my $file_base = Path::Class::File->new($file)->basename();
+        say "[BASEDATA] INPUT FILE: $file";
+
+        croak
+"[BASEDATA] $file DOES NOT EXIST OR CANNOT BE READ - CANNOT LOAD DATA\n"
+          if !( -e $file and -r $file );
+
+        # process using GDAL library
+        my $data = Geo::GDAL::Open( $file->stringify(), 'ReadOnly' );
+
+        croak "[BASEDATA] Failed to read $file with GDAL\n"
+          if !defined $data;
+
+        say '[BASEDATA] Driver: ', $data->GetDriver()->{ShortName}, '/',
+          $data->GetDriver()->{LongName};
+        say '[BASEDATA] Size is ', $data->{RasterXSize}, ' x ',
+          $data->{RasterXSize}, ' x ', $data->{RasterCount};
+        say '[BASEDATA] Projection is ', $data->GetProjection();
+
+        my @tf = $data->GetGeoTransform();
+        say '[BASEDATA] Transform is ', join( ' ', @tf );
+        say "[BASEDATA] Origin = ($tf[0], $tf[3])";
+        say "[BASEDATA] Pixel Sizes = ($tf[1], $tf[2], $tf[4], $tf[5])"
+          ;    #  $tf[5] is negative to allow for line order
+               #  avoid repeated array lookups below
+        my ( $tf_0, $tf_1, $tf_2, $tf_3, $tf_4, $tf_5 ) = @tf;
+
+#  does not allow for rotations, but not sure that it should sinec Biodiverse doesn't either.
+        $cellsize_e ||= abs $tf_1;
+        $cellsize_n ||= abs $tf_5;
+
+        # iterate over each band
+        foreach my $b ( 1 .. $data->{RasterCount} ) {
+            my $band = $data->Band($b);
+            my ( $blockw, $blockh, $maxw, $maxh );
+            my ( $wpos, $hpos ) = ( 0, 0 );
+            my $nodata_value = $band->GetNoDataValue;
+            my $this_label;
+
+            say "Band $b, type ", $band->{DataType};
+            if ( defined $given_label ) {
+                $this_label = $given_label;
+            }
+            elsif ($labels_as_bands) {
+
+                # if single band, set label as filename
+                if ( $data->{RasterCount} == 1 ) {
+                    $this_label =
+                      Path::Class::File->new( $file->stringify )->basename();
+                    if ($strip_file_extensions_from_names) {
+                        $this_label =~ s/\.\w+$//;    #  should use fileparse?
+                    }
+                }
+                else {
+                    $this_label = "band$b";
+                }
+            }
+            if ( defined $this_label ) {
+                $this_label = $self->dequote_element(
+                    element    => $this_label,
+                    quote_char => $quotes,
+                );
+            }
+
+            # get category names for this band, which will attempt
+            # to be used as labels based on cell values (if ! labels_as_bands)
+            my @catnames = $band->CategoryNames();
+            my %catname_hash;
+            @catname_hash{ ( 0 .. $#catnames ) } = @catnames;
+
+# record if numeric values are being used for labels
+# CHECK CHECK CHECK - should be set later, as we might be adding to an existing basedata
+#if (scalar @catnames == 0 && ! $labels_as_bands) {
+#    $labels_ref->{element_arrays_are_numeric} = 1;
+#}
+
+            # read as preferred size blocks?
+            ( $blockw, $blockh ) = $band->GetBlockSize();
+            say
+"Block size ($blockw, $blockh), full size ($data->{RasterXSize}, $data->{RasterYSize})";
+
+            my $target_count    = $data->{RasterXSize} * $data->{RasterYSize};
+            my $processed_count = 0;
+
+            # read a "block" at a time
+            # assume @cell_sizes is ($xsize, $ysize)
+            $hpos = 0;
+            while ( $hpos < $data->{RasterYSize} ) {
+
+                # progress bar stuff
+                my $frac = $hpos / $data->{RasterYSize};
+                $progress_bar->update(
+                    "Loading $file_base\n"
+                      . "Cell $processed_count of $target_count\n",
+                    $frac
+                );
+
+                if ( $hpos % 10000 == 0 ) {
+                    say "Loading $file_base "
+                      . "Cell $processed_count of $target_count\n",
+                      $frac;
+                }
+
+                #  temporary store for groups and labels so
+                #  we can reduce the calls to add_element
+                my %gp_lb_hash;
+
+                $wpos = 0;
+                while ( $wpos < $data->{RasterXSize} ) {
+                    $maxw = min( $data->{RasterXSize}, $wpos + $blockw );
+                    $maxh = min( $data->{RasterYSize}, $hpos + $blockh );
+
+            #say "reading tile at origin ($wpos, $hpos), to max ($maxw, $maxh)";
+                    my $lr = $band->ReadTile(
+                        $wpos, $hpos,
+                        $maxw - $wpos,
+                        $maxh - $hpos
+                    );
+                    my @tile  = @$lr;
+                    my $gridy = $hpos;
+
+                  ROW:
+                    foreach my $lineref (@tile) {
+                        my ( $ngeo, $ncell, $grpn, $grpstring );
+                        if ( !$tf_4 )
+                        {    #  no transform so constant y for this line
+                            $ngeo = $tf_3 + $gridy * $tf_5;
+                            $ncell =
+                              floor( ( $ngeo - $cellorigin_n ) / $cellsize_n );
+                            $grpn =
+                              $cellorigin_n +
+                              $ncell * $cellsize_n -
+                              $halfcellsize_n;
+                        }
+
+                        my $gridx = $wpos - 1;
+                        my $prev_x =
+                          $tf_0 - 100; #  just need something west of the origin
+
+                      COLUMN:
+                        foreach my $entry (@$lineref) {
+                            $gridx++;
+
+            # need to add check for empty groups when it is added as an argument
+                            next COLUMN
+                              if defined $nodata_value
+                              && $entry == $nodata_value;
+
+# data points are 0,0 at top-left of data, however grid coordinates used
+# for transformation start at bottom-left corner (transform handled by following
+# affine transformation, with y-pixel size = -1).
+
+# find transformed position (see GDAL specs)
+#Egeo = GT(0) + Xpixel*GT(1) + Yline*GT(2)
+#Ngeo = GT(3) + Xpixel*GT(4) + Yline*GT(5)
+#  then calculate "group" from this position. (defined as csv string of central points of group)
+# note "geo" coordinates are the top-left of the cell (NW)
+                            my $egeo = $tf_0 + $gridx * $tf_1 + $gridy * $tf_2;
+                            my $ecell =
+                              floor( ( $egeo - $cellorigin_e ) / $cellsize_e );
+                            my $grpe =
+                              $cellorigin_e +
+                              $ecell * $cellsize_e +
+                              $halfcellsize_e;
+
+                            my $new_gp;
+                            if ($tf_4) {    #  need to transform the y coords
+                                $ngeo = $tf_3 + $gridx * $tf_4 + $gridy * $tf_5;
+                                $ncell = floor(
+                                    ( $ngeo - $cellorigin_n ) / $cellsize_n );
+
+                           # subtract half cell width since position is top-left
+                                $grpn =
+                                  $cellorigin_n +
+                                  $ncell * $cellsize_n -
+                                  $halfcellsize_n;
+
+                #  cannot guarantee constant groups for rotated/transformed data
+                #  so we need a new group name
+                                $new_gp = 1;
+                            }
+                            else {
+          #  if $grpe has not changed then we can re-use the previous group name
+                                $new_gp = $prev_x != $grpe;
+                            }
+
+                            if ($new_gp) {
+
+                    #  build a new group name if needed
+                    #  no need to dequote since these will always be numbers
+                    #$grpstring = $self->list2csv (
+                    #    list        => [$grpe, $grpn],
+                    #    csv_object  => $out_csv,
+                    #);
+                    #  no need to even use the csv object to stick them together
+                    #  (this was a bottleneck due to all the csv calls)
+                                $grpstring = join $el_sep, ( $grpe, $grpn );
+                            }
+
+                            # set label if determined at cell level
+                            my $count = 1;
+                            if ( $labels_as_bands || defined $given_label ) {
+
+              # set count to cell value if using band as label or provided label
+                                $count = $entry;
+                            }
+                            else {
+                                # set label from cell value or category if valid
+                                $this_label =
+                                  exists $catname_hash{$entry}
+                                  && $catname_hash{$entry}
+                                  ? $catname_hash{$entry}
+                                  : $entry;
+                            }
+
+                            #  collate the data
+                            $gp_lb_hash{$grpstring}{$this_label} += $count;
+
+                            $prev_x = $grpe;
+
+                        }    # each entry on line
+
+                        $gridy++;
+                        $processed_count +=
+                          scalar @$lineref;    #  saves incrementing in the loop
+
+                    }    # each line in block
+
+                    $wpos += $blockw;
+                }    # each block in width
+
+                $hpos += $blockh;
+
+                $self->add_elements_collated( %args_for_add_elements_collated,
+                    data => \%gp_lb_hash, );
+
+            }    # each block in height
+        }    # each raster band
+
+        $progress_bar->update( 'Done', 1 );
+
+    }    # each file
+
+    $self->run_import_post_processes(
+        %args,
+        label_axis_count => 1,    #  FIXME - might change if we have a remap
+        orig_group_count => $orig_group_count,
+        orig_label_count => $orig_label_count,
+    );
+
+    return 1;                     #  success
+}
+
+# subroutine to read a data file as shapefile.  arguments
+# input_files: list of files to read(?)
+# label_fields: fields which are read as labels (from ('x','y','z','m'))
+# group_fields: fields which are read as labels (from ('x','y','z','m'))
+# use_dbf_label: looks for label entry in dbf record, use for labels (supercedes label fields)
+sub import_data_shapefile {
+    my $self = shift;
+    my %args = @_;
+
+    my $orig_group_count = $self->get_group_count;
+    my $orig_label_count = $self->get_label_count;
+
+    my $progress_bar = Biodiverse::Progress->new();
+
+    croak "Input files array not provided\n"
+      if !$args{input_files} || (!is_arrayref($args{input_files}));
+
+    my $skip_lines_with_undef_groups =
+      exists $args{skip_lines_with_undef_groups}
+      ? $args{skip_lines_with_undef_groups}
+      : 1;
+
+    my @group_field_names =
+      @{ $args{group_fields} // $args{group_field_names} };
+    my @label_field_names =
+      @{ $args{label_fields} // $args{label_field_names} };
+    my @smp_count_field_names = @{ $args{sample_count_col_names} // [] };
+    my $is_lat_field          = $args{is_lat_field};
+    my $is_lon_field          = $args{is_lon_field};
+
+    my @group_origins = $self->get_cell_origins;
+    my @group_sizes   = $self->get_cell_sizes;
+
+    my $labels_ref = $self->get_labels_ref;
+    my $groups_ref = $self->get_groups_ref;
+
+    say '[BASEDATA] Loading from files as shapefile '
+      . join( q{ }, @{ $args{input_files} } );
+
+    # needed to construct the groups and labels
+    my $quotes  = $self->get_param('QUOTES');      #  for storage, not import
+    my $el_sep  = $self->get_param('JOIN_CHAR');
+    my $out_csv = $self->get_csv_object(
+        sep_char   => $el_sep,
+        quote_char => $quotes,
+    );
+    my %args_for_add_elements_collated = (
+        csv_object         => $out_csv,
+        binarise_counts    => $args{binarise_counts},
+        allow_empty_groups => $args{allow_empty_groups},
+        allow_empty_labels => $args{allow_empty_labels},
+    );
+
+    # load each file, using same arguments/parameters
+    foreach my $file ( @{ $args{input_files} } ) {
+        $file = Path::Class::file($file)->absolute;
+        say "[BASEDATA] INPUT FILE: $file";
+
+        # open as shapefile
+        my $fnamebase = $file->stringify;
+
+#$fnamebase =~ s/\.[^.]*//;  #  don't strip extensions - causes grief with dirs with dots
+        my $shapefile = Geo::ShapeFile->new($fnamebase);
+
+        #say "have $shapefile";
+
+        croak "[BASEDATA] Failed to read $file with ShapeFile\n"
+          if !defined $shapefile;    # assuming not defined on fail
+
+        my $shape_type = $shapefile->type( $shapefile->shape_type );
+        croak '[BASEDATA] Import of non-point shapefiles is not supported.  '
+          . "$fnamebase is type $shape_type\n"
+          if not $shape_type =~ /Point/;
+
+        my $shape_count = $shapefile->shapes();
+        say "have $shape_count shapes";
+
+        #  some validation
+        my %db_rec1 = $shapefile->get_dbf_record(1);
+        foreach my $key (@label_field_names) {
+            croak "Shapefile $file does not have a field called $key\n"
+              if !exists $db_rec1{$key};
+        }
+
+        my %gp_lb_hash;
+
+        # iterate over shapes
+      SHAPE:
+        foreach my $cnt ( 1 .. $shapefile->shapes() ) {
+            my $shape = $shapefile->get_shp_record($cnt);
+
+            # Get database record for this shape.
+            # Same for all features in the shape.
+            my %db_rec = $shapefile->get_dbf_record($cnt);
+
+            #say "read shape, label $dbf_label, count $dbf_count";
+
+            my $has_z = defined $shape->z_min;
+            my $has_m = defined $shape->m_min;
+
+            # just get all the points from the shape.
+            my @ptlist = $shape->points();
+
+            # read over all points in the shape
+            foreach my $point (@ptlist) {
+
+                #  add the coords to the db_rec hash
+                $db_rec{':shape_x'} = $point->X;
+                $db_rec{':shape_y'} = $point->Y;
+                if ($has_z) {
+                    $db_rec{':shape_z'} = $point->Z;
+                }
+                if ($has_m) {
+                    $db_rec{':shape_m'} = $point->M;
+                }
+
+                my @these_labels;
+                my $this_count =
+                  scalar @smp_count_field_names
+                  ? sum 0, @db_rec{@smp_count_field_names}
+                  : 1;
+
+#  need to implement this
+#if ($args{use_dbf_label}) {
+#  this should be use_matrix_format, and implemented consistent with the text parser
+#my $this_label = $dbf_label;
+#my $this_count = $dbf_count;
+#}
+#else {
+                my @lb_fields  = @db_rec{@label_field_names};
+                my $this_label = $self->list2csv(
+                    list       => \@lb_fields,
+                    csv_object => $out_csv
+                );
+                push @these_labels, $this_label;
+
+                #}
+
+# form group text from group fields (defined as csv string of central points of group)
+# Needs to process the data in the same way as for text imports - refactoring is in order.
+                my @group_field_vals = @db_rec{@group_field_names};
+                my @gp_fields;
+                my $i = -1;
+                foreach my $val (@group_field_vals) {
+                    $i++;
+
+                    if ( $val eq '-1.79769313486232e+308' ) {
+                        next SHAPE if $skip_lines_with_undef_groups;
+                        croak "record $cnt has an undefined coordinate\n";
+                    }
+
+                    my $origin = $group_origins[$i];
+                    my $g_size = $group_sizes[$i];
+
+                    #  refactor this - duplicated from spreadsheet read
+                    if ( $g_size >= 0 ) {
+                        if (   $is_lat_field
+                            && $is_lat_field->{ $group_field_names[$i] } )
+                        {
+                            $val = dms2dd( { value => $val, is_lat => 1 } );
+                        }
+                        elsif ($is_lon_field
+                            && $is_lon_field->{ $group_field_names[$i] } )
+                        {
+                            $val = dms2dd( { value => $val, is_lon => 1 } );
+                        }
+
+                        croak "$val is not numeric\n"
+                          if !looks_like_number $val;
+
+                        if ( $g_size > 0 ) {
+                            my $cell = floor( ( $val - $origin ) / $g_size );
+                            my $grp_centre =
+                              $origin + $cell * $g_size + ( $g_size / 2 );
+                            push @gp_fields, $grp_centre;
+                        }
+                        else {
+                            push @gp_fields, $val;
+                        }
+                    }
+                }
+                my $grpstring = $self->list2csv(
+                    list       => \@gp_fields,
+                    csv_object => $out_csv,
+                );
+
+                foreach my $this_label (@these_labels) {
+
+   #print "adding point label $this_label group $grpstring count $this_count\n";
+
+                    if ( scalar @label_field_names <= 1 ) {
+                        $this_label = $self->dequote_element(
+                            element    => $this_label,
+                            quote_char => $quotes,
+                        );
+                    }
+
+            #  collate the groups and labels so we can add them in a batch later
+                    if ( looks_like_number $this_count) {
+                        $gp_lb_hash{$grpstring}{$this_label} += $this_count;
+                    }
+                    else {
+                        #  don't override existing counts with undef
+                        $gp_lb_hash{$grpstring}{$this_label} //= $this_count;
+                    }
+                }
+            }    # each point
+
+            # progress bar stuff
+            my $frac = $cnt / $shape_count;
+            $progress_bar->update(
+                "Loading $file\n" . "Shape $cnt of $shape_count\n", $frac );
+
+        }    # each shape
+
+        #  add the collated data
+        $self->add_elements_collated(
+            data => \%gp_lb_hash,
+            %args_for_add_elements_collated,
+        );
+        %gp_lb_hash = ();    #  clear the collated list
+
+        $progress_bar->update( 'Done', 1 );
+    }    # each file
+
+    $self->run_import_post_processes(
+        %args,
+        label_axis_count => scalar @label_field_names,
+        orig_group_count => $orig_group_count,
+        orig_label_count => $orig_label_count,
+    );
+
+    return 1;    #  success
+}
+
+sub import_data_spreadsheet {
+    my $self = shift;
+    my %args = @_;
+
+    my $orig_group_count    = $self->get_group_count;
+    my $orig_label_count    = $self->get_label_count;
+    my $data_in_matrix_form = $args{data_in_matrix_form};
+    my $allow_empty_groups  = $args{allow_empty_groups};
+    my $allow_empty_labels  = $args{allow_empty_labels};
+
+    my $progress_bar = Biodiverse::Progress->new();
+
+    croak "Input files array not provided\n"
+      if !$args{input_files} || (!is_arrayref($args{input_files}));
+
+    my $skip_lines_with_undef_groups =
+      exists $args{skip_lines_with_undef_groups}
+      ? $args{skip_lines_with_undef_groups}
+      : 1;
+
+    my @group_field_names =
+      @{ $args{group_fields} // $args{group_field_names} };
+    my @label_field_names = @{ $data_in_matrix_form ? [] : $args{label_fields}
+          // $args{label_field_names} };
+    my @smp_count_field_names = @{ $args{sample_count_col_names} // [] };
+    my $is_lat_field          = $args{is_lat_field};
+    my $is_lon_field          = $args{is_lon_field};
+
+    my @group_origins = $self->get_cell_origins;
+    my @group_sizes   = $self->get_cell_sizes;
+
+    my $labels_ref = $self->get_labels_ref;
+    my $groups_ref = $self->get_groups_ref;
+
+    say '[BASEDATA] Loading from files as spreadsheet: '
+        . join (q{, },
+            map {(is_ref ($_) && !blessed ($_)) ? '<<preloaded book>>' : $_}
+            map {$_ // 'undef'}
+            @{$args{input_files}}
+        );
+
+    # needed to construct the groups and labels
+    my $quotes  = $self->get_param('QUOTES');      #  for storage, not import
+    my $el_sep  = $self->get_param('JOIN_CHAR');
+    my $out_csv = $self->get_csv_object(
+        sep_char   => $el_sep,
+        quote_char => $quotes,
+    );
+    my %args_for_add_elements_collated = (
+        csv_object         => $out_csv,
+        binarise_counts    => $args{binarise_counts},
+        allow_empty_groups => $args{allow_empty_groups},
+        allow_empty_labels => $args{allow_empty_labels},
+    );
+
+    my @label_axes       = $self->get_labels_ref->get_cell_sizes;
+    my $label_axis_count = scalar @label_axes;
+
+    #  could use a hash, but this allows open books to be passed
+    my @sheet_array = @{ $args{sheet_ids} // [] };
+
+    # load each file, using same arguments/parameters
+    my $file_i = -1;
+    foreach my $book ( @{ $args{input_files} } ) {
+        $file_i++;
+
+        croak
+"[BASEDATA] Undefined input_file array item passed to import_data_spreadsheet\n"
+          if !defined $book;    # assuming undef on fail
+
+        if ( blessed $book || !ref $book ) {    #  we have a file name
+            my $file = Path::Class::file($book)->absolute;
+            say "[BASEDATA] INPUT FILE: $file";
+
+            # open as spreadsheet
+            my $fnamebase = $file->stringify;
+            $book = ReadData($fnamebase);
+
+            croak "[BASEDATA] Failed to read $file with SpreadSheet\n"
+              if !defined $book;                # assuming undef on fail
+        }
+
+        my $sheet_id = $sheet_array[$file_i] // 1;
+        if ( !looks_like_number $sheet_id) {    #  must be a named sheet
+            $sheet_id = $book->[0]{sheet}{$sheet_id};
+        }
+
+        my @rows   = Spreadsheet::Read::rows( $book->[$sheet_id] );
+        my $header = shift @rows;
+
+        #  some validation (and get the col numbers)
+        my $i = -1;
+        my %db_rec1 = map { $_ => ++$i } @$header;
+        foreach my $key (@label_field_names) {
+            croak
+"Spreadsheet does not have a field called $key in book $sheet_id\n"
+              if !exists $db_rec1{$key};
+        }
+        foreach my $key (@group_field_names) {
+            croak
+"Spreadsheet does not have a field called $key in book $sheet_id\n"
+              if !exists $db_rec1{$key};
+        }
+
+        #  parse the header line if we are using a matrix format file
+        my $matrix_label_col_hash = {};
+        if ($data_in_matrix_form) {
+            my $label_start_col = $args{label_start_col};
+            my $label_end_col   = $args{label_end_col};
+
+            #  if we've been passed an array then
+            #  use the first one for the start and the last for the end
+            #  - this can happen due to the way GUI::BasedataImport
+            #  handles options and is something we need to clean
+            #  up with better metadata
+            if ( ref $label_start_col ) {
+                $label_start_col = $label_start_col->[0];
+            }
+            if ( ref $label_end_col ) {
+                $label_end_col = $label_end_col->[-1];
+            }
+            $matrix_label_col_hash = $self->get_label_columns_for_matrix_import(
+                csv_object      => $out_csv,
+                label_array     => $header,
+                label_start_col => $label_start_col,
+                label_end_col   => $label_end_col,
+
+                #%line_parse_args,
+            );
+        }
+
+        my %gp_lb_hash;
+
+        my $count     = 0;
+        my $row_count = scalar @rows;
+
+        # iterate over rows
+      ROW:
+        foreach my $row (@rows) {
+            $count++;
+
+            my %db_rec;
+            @db_rec{@$header} = @$row
+              ; #  inefficient - we should get the row numbers and slice on them
+
+# form group text from group fields (defined as csv string of central points of group)
+# Needs to process the data in the same way as for text imports - refactoring is in order.
+            my @group_field_vals = @db_rec{@group_field_names};
+            my @gp_fields;
+            my $i = -1;
+            foreach my $val (@group_field_vals) {
+                $i++;
+                if ( !defined $val ) {
+                    next ROW if $skip_lines_with_undef_groups;
+                    croak "record $count has an undefined coordinate\n";
+                }
+
+                my $origin = $group_origins[$i];
+                my $g_size = $group_sizes[$i];
+
+                if ( $g_size >= 0 ) {
+                    if (   $is_lat_field
+                        && $is_lat_field->{ $group_field_names[$i] } )
+                    {
+                        $val = dms2dd( { value => $val, is_lat => 1 } );
+                    }
+                    elsif ($is_lon_field
+                        && $is_lon_field->{ $group_field_names[$i] } )
+                    {
+                        $val = dms2dd( { value => $val, is_lon => 1 } );
+                    }
+
+                    croak "$val is not numeric\n"
+                      if !looks_like_number $val;
+
+                    if ( $g_size > 0 ) {
+                        my $cell = floor( ( $val - $origin ) / $g_size );
+                        my $grp_centre =
+                          $origin + $cell * $g_size + ( $g_size / 2 );
+                        push @gp_fields, $grp_centre;
+                    }
+                    else {
+                        push @gp_fields, $val;
+                    }
+                }
+                else {
+                    push @gp_fields, $val;
+                }
+            }
+            my $grpstring = $self->list2csv(
+                list       => \@gp_fields,
+                csv_object => $out_csv,
+            );
+
+   #print "adding point label $this_label group $grpstring count $this_count\n";
+
+            my %elements;
+            if ($data_in_matrix_form) {
+                %elements = $self->get_labels_from_line_matrix(
+                    fields_ref => $row,
+                    csv_object => $out_csv,
+
+                    #line_num        => $line_num,
+                    #file            => $file,
+                    label_col_hash => $matrix_label_col_hash,
+
+                    #%line_parse_args,
+                );
+            }
+            else {
+                my $this_count =
+                  scalar @smp_count_field_names
+                  ? sum 0, @db_rec{@smp_count_field_names}
+                  : 1;
+                my @lb_fields  = @db_rec{@label_field_names};
+                my $this_label = $self->list2csv(
+                    list       => \@lb_fields,
+                    csv_object => $out_csv
+                );
+                %elements = ( $this_label => $this_count );
+
+                #%elements =
+                #    $self->get_labels_from_line (
+                #        fields_ref      => $fields_ref,
+                #        csv_object      => $out_csv,
+                #        line_num        => $line_num,
+                #        file            => $file,
+                #        #%line_parse_args,
+                #    );
+            }
+
+          ADD_ELEMENTS:
+            while ( my ( $el, $count ) = each %elements ) {
+                if ( defined $count ) {
+                    next ADD_ELEMENTS if $count eq 'NA';
+
+                    next ADD_ELEMENTS
+                      if $data_in_matrix_form
+                      && $count eq $EMPTY_STRING;
+
+                    next ADD_ELEMENTS
+                      if !$count and !$allow_empty_groups;
+                }
+                else {    #  don't allow undef counts in matrices
+                    next ADD_ELEMENTS
+                      if $data_in_matrix_form;
+                }
+
+        #  single label col or matrix form data need extra quotes to be stripped
+        #  should clean up mx form on first pass
+        #  or do as a post-processing step
+                if ( $label_axis_count <= 1 || $data_in_matrix_form ) {
+                    $el = $self->dequote_element(
+                        element    => $el,
+                        quote_char => $quotes,
+                    );
+                }
+
+                #  collate them so we can add them in a batch later
+                if ( looks_like_number $count) {
+                    $gp_lb_hash{$grpstring}{$el} += $count;
+                }
+                else {
+                    #  don't override existing counts with undef
+                    $gp_lb_hash{$grpstring}{$el} //= $count;
+                }
+            }
+
+            # progress bar stuff
+            my $frac = $count / $row_count;
+            $progress_bar->update(
+                "Loading spreadsheet\n" . "Row $count of $row_count\n", $frac );
+
+        }    # each row
+
+        #  add the collated data
+        $self->add_elements_collated(
+            data => \%gp_lb_hash,
+            %args_for_add_elements_collated,
+        );
+        %gp_lb_hash = ();    #  clear the collated list
+
+        $progress_bar->update( 'Done', 1 );
+    }    # each file
+
+    $self->run_import_post_processes(
+        %args,
+        label_axis_count => scalar @label_field_names,
+        orig_group_count => $orig_group_count,
+        orig_label_count => $orig_label_count,
+    );
+
+    return 1;    #  success
+}
+
+sub run_import_post_processes {
+    my $self = shift;
+    my %args = @_;
+
+    my $orig_group_count = $args{orig_group_count};
+    my $orig_label_count = $args{orig_label_count};
+
+    my $groups_ref = $self->get_groups_ref;
+    my $labels_ref = $self->get_labels_ref;
+
+    #  how many label axes do we have?
+    #  Assume 1 axis if no labels have yet been set.
+    my $labels      = $self->get_labels;
+    my $first_label = $labels->[0] // '';
+    my $lb_csv_obj  = $labels_ref->get_csv_object(
+        quote_char => $labels_ref->get_param('QUOTES'),
+        sep_char   => $labels_ref->get_param('JOIN_CHAR'),
+    );
+    my @components = $self->csv2list(
+        string     => $first_label,
+        csv_object => $lb_csv_obj,
+    );
+    my $label_axis_count = scalar @components;
+
+    #  set whatever label properties are in the table
+    if ( $args{use_label_properties} ) {
+        $self->assign_element_properties(
+            type              => 'labels',
+            properties_object => $args{label_properties},
+        );
+    }
+
+    #  add the group properties
+    if ( $args{use_group_properties} ) {
+        $self->assign_element_properties(
+            type              => 'groups',
+            properties_object => $args{group_properties},
+        );
+    }
+
+    # Set CELL_SIZE on the GROUPS BaseStruct
+    $groups_ref->set_param( CELL_SIZES => [ $self->get_cell_sizes ] );
+
+    #  check if the labels are numeric (or still numeric)
+    #  set flags and cell sizes accordingly
+    if ( $self->get_param('NUMERIC_LABELS') // 1 ) {
+        my $is_numeric = $labels_ref->elements_are_numeric || 0;
+        $self->set_param( NUMERIC_LABELS => ($is_numeric) );
+    }
+
+    #  set the labels cell size in case we are transposed at some point
+    my $label_cellsize = $labels_ref->element_arrays_are_numeric ? 0 : -1;
+    my @label_cell_sizes = ($label_cellsize) x $label_axis_count;
+    $labels_ref->set_param( CELL_SIZES => \@label_cell_sizes );
+
+    #  clear some params (should these be cached?)
+    $groups_ref->delete_param('RTREE');
+    $labels_ref->delete_param('SAMPLE_COUNTS_ARE_FLOATS');
+    $groups_ref->delete_param('SAMPLE_COUNTS_ARE_FLOATS');
+
+    if ( $orig_label_count != $self->get_label_count ) {
+        $labels_ref->generate_element_coords;
+    }
+
+    if ( $orig_group_count != $self->get_group_count ) {
+        $groups_ref->generate_element_coords;
+
+        if ( $self->get_param('SPATIAL_INDEX') ) {
+            $self->rebuild_spatial_index();
+        }
+    }
+
+    return 1;
+}
+
+#  attach the current ranges as RANGE properties
+sub attach_label_ranges_as_properties {
+    my $self = shift;
+
+    return $self->_attach_label_ranges_or_counts_as_properties( @_,
+        type => 'ranges', );
+}
+
+#  attach the current sample counts as ABUNDANCE properties
+sub attach_label_abundances_as_properties {
+    my $self = shift;
+
+    return $self->_attach_label_ranges_or_counts_as_properties( @_,
+        type => 'sample_counts', );
+}
+
+sub _attach_label_ranges_or_counts_as_properties {
+    my $self = shift;
+    my %args = @_;
+
+    my $override = $args{override};
+    my $type     = $args{type};
+
+    my ( $method, $key );
+    if ( lc $type eq 'sample_counts' ) {
+        $method = 'get_label_sample_count';
+        $key    = 'ABUNDANCE';
+    }
+    elsif ( lc $type eq 'ranges' ) {
+        $method = 'get_range';
+        $key    = 'RANGE';
+    }
+
+    my $lb = $self->get_labels_ref;
+    $lb->delete_cached_values;
+
+  LABEL:
+    foreach my $label ( $args{target_labels} || $self->get_labels ) {
+
+        if ( !$override ) {
+            my $list_ref = $lb->get_list_ref(
+                element => $label,
+                list    => 'PROPERTIES',
+            );
+            next LABEL
+              if exists $list_ref->{$key} && defined $list_ref->{$key};
+        }
+
+        my $value = $self->$method( element => $label );
+        $lb->add_to_lists(
+            element    => $label,
+            PROPERTIES => { $key => $value },
+        );
+    }
+
+    return;
+}
+
+sub assign_element_properties {
+    my $self = shift;
+    my %args = @_;
+
+    my $type = $args{type}
+      or croak 'argument "type" not specified';
+    my $prop_obj = $args{properties_object}
+      or croak 'argument properties_object not given';
+
+    croak "Cannot assign properties to a basedata with existing outputs"
+      if $self->get_output_ref_count;
+
+    my $method    = 'get_' . $type . '_ref';
+    my $gp_lb_ref = $self->$method;
+
+  #  Clean up in case we add different ones.
+  #  We cannot get the list here as we might only be adding a subset of elements
+  #$gp_lb_ref->delete_cached_value ('ELEMENT_PROPERTY_KEYS');
+    $gp_lb_ref->delete_cached_values;
+
+    my $count = 0;
+
+  ELEMENT_PROPS:
+    foreach my $element ( $prop_obj->get_element_list ) {
+        next ELEMENT_PROPS
+          if !$gp_lb_ref->exists_element( element => $element );
+
+        my %props = $prop_obj->get_element_properties( element => $element );
+
+        #  but don't add these ones
+        delete @props{qw /INCLUDE EXCLUDE REMAP/};    #/
+
+        next ELEMENT_PROPS if !scalar keys %props;
+
+        $gp_lb_ref->add_to_lists(
+            element    => $element,
+            PROPERTIES => \%props,
+        );
+
+        $count++;
+    }
+
+    return $count;
+}
+
+sub rename_labels {
+    my $self = shift;
+    return $self->_rename_groups_or_labels( @_, type => 'label' );
+}
+
+sub rename_groups {
+    my $self = shift;
+    return $self->_rename_groups_or_labels( @_, type => 'group' );
+}
+
+#  should probably wipe the cache if we do rename something
+sub _rename_groups_or_labels {
+    my $self = shift;
+    my %args = @_;
+
+    my $type = $args{type}
+      // croak "Need to specify arg type => group or label\n";
+
+    croak "Cannot rename ${type}s when basedata has existing outputs\n"
+      if $self->get_output_ref_count;
+
+    my $remap = $args{remap};
+    my $labels_are_numeric = $type eq 'label' && $self->labels_are_numeric;
+    my $remap_labels_are_all_numeric = 1;
+    my $remap_count                  = 0;
+
+    #my %remapped_names;
+    my $method = "rename_$type";
+
+  ELEMENT:
+    foreach my $label ( $remap->get_element_list ) {
+        my $remapped = $remap->get_element_remapped( element => $label );
+
+        next ELEMENT if !defined $remapped;
+
+        $self->$method(
+            $type            => $label,
+            new_name         => $remapped,
+            no_numeric_check => 1,
+        );
+        $remap_count++;
+
+        #$remapped_names{$remapped}++;
+
+        if ( $type eq 'label' ) {
+            $remap_labels_are_all_numeric &&= looks_like_number $remapped;
+            if ( $labels_are_numeric && !$remap_labels_are_all_numeric ) {
+                $labels_are_numeric = 0;
+                $self->set_param( NUMERIC_LABELS => 0 );
+            }
+        }
+    }
+
+    #  trigger a recheck on next call to labels_are_numeric
+    if (
+           $type eq 'label'
+        && !$labels_are_numeric
+        && $remap_labels_are_all_numeric
+
+        #&& scalar keys %remapped_names == $self->get_label_count
+      )
+    {
+        $self->set_param( NUMERIC_LABELS => undef );
+    }
+
+    return;
+}
+
+#  should probably wipe the cache if we do rename something
+sub rename_label {
+    my $self = shift;
+    my %args = @_;
+
+    croak "Argument 'label' not specified\n"
+      if !defined $args{label};
+    croak "Argument 'new_name' not specified\n"
+      if !defined $args{new_name};
+
+    my $lb       = $self->get_labels_ref;
+    my $gp       = $self->get_groups_ref;
+    my $label    = $args{label};
+    my $new_name = $args{new_name};
+    my $labels_are_numeric =
+      !$args{no_numeric_check} && $self->labels_are_numeric;
+
+
+    if( $label eq $new_name ) {
+        say "[BASEDATA] Tried to rename a label to itself, nothing was done.";
+        return;
+    }
+
+        
+    if ( !$lb->exists_element( element => $label ) ) {
+        say "[BASEDATA] Label $label does not exist, not renaming it";
+        return;
+    }
+
+    my @sub_elements =
+      $lb->rename_element( element => $label, new_name => $new_name );
+    foreach my $group (@sub_elements) {
+        $gp->rename_subelement(
+            element     => $group,
+            sub_element => $label,
+            new_name    => $new_name,
+        );
+    }
+    if ( $labels_are_numeric && !looks_like_number $new_name) {
+        $self->set_param( NUMERIC_LABELS => 0 );
+    }
+
+    say "[BASEDATA] Renamed $label to $new_name";
+
+    return;
+}
+
+#  should combine with rename_label
+sub rename_group {
+    my $self = shift;
+    my %args = @_;
+
+    croak "Argument 'group' not specified\n"
+      if !defined $args{group};
+    croak "Argument 'new_name' not specified\n"
+      if !defined $args{new_name};
+
+    my $lb       = $self->get_labels_ref;
+    my $gp       = $self->get_groups_ref;
+    my $group    = $args{group};
+    my $new_name = $args{new_name};
+
+    if ( !$gp->exists_element( element => $group ) ) {
+        say "[BASEDATA] Element $group does not exist, not renaming it";
+        return;
+    }
+
+    my @sub_elements =
+      $gp->rename_element( element => $group, new_name => $new_name );
+    foreach my $sub_element (@sub_elements) {
+        $lb->rename_subelement(
+            element     => $sub_element,
+            sub_element => $group,
+            new_name    => $new_name,
+        );
+    }
+
+    say "[BASEDATA] Renamed $group to $new_name";
+
+    return;
+}
+
+sub get_labels_from_line {
+    my $self = shift;
+    my %args = @_;
+
+    #  these assignments look redundant, but this makes for cleaner code
+    my $fields_ref           = $args{fields_ref};
+    my $csv_object           = $args{csv_object};
+    my $label_columns        = $args{label_columns};
+    my $sample_count_columns = $args{sample_count_columns};
+    my $label_properties     = $args{label_properties};
+    my $use_label_properties = $args{use_label_properties};
+    my $line_num             = $args{line_num};
+    my $file                 = $args{file};
+
+ #  return a set of results that are the label and its corresponding count value
+    my %elements;
+
+    #  get the label for this row  using a slice
+    my @tmp   = @$fields_ref[@$label_columns];
+    my $label = $self->list2csv(
+        list       => \@tmp,
+        csv_object => $csv_object,
+    );
+
+    #  get the sample count
+    my $sample_count;
+    foreach my $column (@$sample_count_columns) {
+        my $col_value = $fields_ref->[$column] // 0;
+
+#  need this check now?  Not sure it worked properly anyway, as it could return early
+        if ( $args{allow_empty_groups} or $args{allow_empty_labels} ) {
+            return if not defined $col_value;    #  only skip undefined records
+        }
+
+        if ( !looks_like_number($col_value) )
+        {    #  check the record if we get this far
+            croak "[BASEDATA] Field $column in line $line_num "
+              . "does not look like a number, File $file\n";
+        }
+        $sample_count += $col_value;
+    }
+
+    #  set default count - should only get valid records if we get this far
+    $sample_count //= 1;
+
+    #$elements{$label} = $sample_count if $sample_count;
+    $elements{$label} = $sample_count;
+
+    return wantarray ? %elements : \%elements;
+}
+
+#  parse a line from a matrix format file and return all the elements in it
+sub get_labels_from_line_matrix {
+    my $self = shift;
+    my %args = @_;
+
+    #return;  #  temporary drop out
+
+    #  these assignments look redundant, but this makes for cleaner code and
+    #  the compiler should optimise it all away
+    my $fields_ref           = $args{fields_ref};
+    my $csv_object           = $args{csv_object};
+    my $label_array          = $args{label_array};
+    my $label_properties     = $args{label_properties};
+    my $use_label_properties = $args{use_label_properties};
+    my $line_num             = $args{line_num};
+    my $file                 = $args{file};
+    my $label_col_hash       = $args{label_col_hash};
+
+#  these are superseded by $label_col_hash
+#my $label_start_col     = $args{label_start_col};
+#my $label_end_col       = $args{label_end_col} || $#$fields_ref;  #  not yet supported by GUI (03Oct2009)
+
+#  All we need to do is get a hash of the labels with their relevant column values
+#  Any processing of null or zero fields is handled by calling subs
+#  All label remapping has already been handled by get_label_columns_for_matrix_import (assuming it is not renamed)
+#  Could possibly check for zero count values, but that adds another loop which might slow things too much,
+#       even if using List::MoreUtils and its XS implementation
+
+    my %elements;
+    my @counts = @$fields_ref;
+
+    #my @x = $fields_ref->[values %$label_col_hash];
+    @elements{ keys %$label_col_hash } =
+      @$fields_ref[ values %$label_col_hash ];
+
+    return wantarray ? %elements : \%elements;
+
+}
+
+#  process the header line and sort out which columns we want, and remap any if needed
+sub get_label_columns_for_matrix_import {
+    my $self = shift;
+    my %args = @_;
+
+    my $csv_object           = $args{csv_object};
+    my $label_array          = $args{label_array};
+    my $label_properties     = $args{label_properties};
+    my $use_label_properties = $args{use_label_properties};
+
+    my $label_start_col = $args{label_start_col};
+    my $label_end_col = $args{label_end_col} // $#$label_array;
+
+    my %label_hash;
+  LABEL_COLS:
+    for my $i ( $label_start_col .. $label_end_col ) {
+
+        #  get the label for this row from the header
+        my @tmp   = $label_array->[$i];
+        my $label = $self->list2csv(
+            list       => \@tmp,
+            csv_object => $csv_object,
+        );
+
+        $label_hash{$label} = $i;
+    }
+
+#  this will be a label/column hash which we can use to slice data from the matrix row arrays
+    return wantarray ? %label_hash : \%label_hash;
+}
+
+sub labels_are_numeric {
+    my $self = shift;
+
+    my $is_numeric = $self->get_param('NUMERIC_LABELS');
+    return $is_numeric if defined $is_numeric;
+
+    $is_numeric = $self->get_labels_ref->elements_are_numeric || 0;
+    $self->set_param( NUMERIC_LABELS => $is_numeric );
+    return $is_numeric;
+}
+
+#  are the sample counts floats or ints?
+sub sample_counts_are_floats {
+    my $self = shift;
+
+    my $lb = $self->get_labels_ref;
+
+    return $lb->sample_counts_are_floats;
+}
+
+sub add_element {    #  run some calls to the sub hashes
+    my $self = shift;
+    my %args = @_;
+
+    my $label = $args{label};
+    my $group = $args{group};
+    my $count = $args{count} // 1;
+
+    #  make count binary if asked to
+    if ( $args{binarise_counts} ) {
+        $count = $count ? 1 : 0;
+    }
+
+    my $gp_ref = $self->get_groups_ref;
+    my $lb_ref = $self->get_labels_ref;
+
+    if ( not defined $label )
+    {    #  one of these will break if neither label nor group is defined
+        $gp_ref->add_element(
+            element    => $group,
+            csv_object => $args{csv_object},
+        );
+        return;
+    }
+    if ( not defined $group ) {
+        $lb_ref->add_element(
+            element    => $label,
+            csv_object => $args{csv_object},
+        );
+        return;
+    }
+
+    if ($count) {
+
+        #  add the labels and groups as element and subelement
+        #  labels is the transpose of groups
+        $gp_ref->add_sub_element_aa( $group, $label, $count,
+            $args{csv_object} );
+        $lb_ref->add_sub_element_aa( $label, $group, $count,
+            $args{csv_object} );
+    }
+    else {
+        if ( $args{allow_empty_groups} ) {
+            $gp_ref->add_element(
+                element    => $group,
+                csv_object => $args{csv_object},
+            );
+        }
+        if ( $args{allow_empty_labels} ) {
+            $lb_ref->add_element(
+                element    => $label,
+                csv_object => $args{csv_object},
+            );
+        }
+    }
+
+    return;
+}
+
+#  add groups and labels without any of the options in add_element,
+#  array args version for speed
+sub add_element_simple_aa {
+    my ( $self, $label, $group, $count, $csv_object ) = @_;
+
+    $count //= 1;
+
+    my $gp_ref = $self->get_groups_ref;
+    if ( not defined $label )
+    {    #  one of these will break if neither label nor group is defined
+        $gp_ref->add_element(
+            element    => $group,
+            csv_object => $csv_object,
+        );
+        return;
+    }
+
+    my $lb_ref = $self->get_labels_ref;
+    if ( not defined $group ) {
+        $lb_ref->add_element(
+            element    => $label,
+            csv_object => $csv_object,
+        );
+        return;
+    }
+
+    if ($count) {
+
+        #  add the labels and groups as element and subelement
+        #  labels is the transpose of groups
+        $gp_ref->add_sub_element_aa( $group, $label, $count, $csv_object );
+        $lb_ref->add_sub_element_aa( $label, $group, $count, $csv_object );
+    }
+
+    1;
+}
+
+#  add elements from a collated hash
+#  assumes {gps}{labels}{counts}
+sub add_elements_collated {
+    my $self = shift;
+    my %args = @_;
+
+    my $gp_lb_hash = $args{data};
+    my $csv_object = $args{csv_object} // croak "csv_object arg not passed\n";
+
+    my $allow_empty_groups = $args{allow_empty_groups};
+
+    #  now add the collated data
+    foreach my $gp_lb_pair ( pairs %$gp_lb_hash ) {
+        my ( $gp, $lb_hash ) = @$gp_lb_pair;
+
+        if ( $allow_empty_groups && !scalar %$lb_hash ) {
+            $self->add_element(
+                group              => $gp,
+                count              => 0,
+                csv_object         => $csv_object,
+                allow_empty_groups => 1,
+            );
+        }
+        else {
+
+            foreach my $lb_count_pair ( pairs %$lb_hash ) {
+                my ( $lb, $count ) = @$lb_count_pair;
+
+                # add to elements (skipped if the label is nodata)
+                $self->add_element(
+                    %args,
+                    label      => $lb,
+                    group      => $gp,
+                    count      => $count,
+                    csv_object => $csv_object,
+                );
+            }
+        }
+    }
+
+    return;
+}
+
+#  simplified array args version for speed
+sub add_elements_collated_simple_aa {
+    my ( $self, $gp_lb_hash, $csv_object, $allow_empty_groups ) = @_;
+
+    croak "csv_object arg not passed\n"
+      if !$csv_object;
+
+    #  now add the collated data
+    foreach my $gp_lb_pair ( pairs %$gp_lb_hash ) {
+        my ( $gp, $lb_hash ) = @$gp_lb_pair;
+
+        if ( $allow_empty_groups && !scalar %$lb_hash ) {
+            $self->add_element( undef, $gp, 0, $csv_object );
+        }
+        else {
+            foreach my $lb_count_pair ( pairs %$lb_hash ) {
+                my ( $lb, $count ) = @$lb_count_pair;
+                $self->add_element_simple_aa( $lb, $gp, $count, $csv_object );
+            }
+        }
+    }
+
+    return;
+}
+
+sub add_elements_collated_by_label {
+    my $self = shift;
+    my %args = @_;
+
+    my $gp_lb_hash = $args{data};
+    my $csv = $args{csv_object} // croak "csv_object arg not passed\n";
+
+    #  now add the collated data
+    foreach my $gp_lb_pair ( pairs %$gp_lb_hash ) {
+        my ( $lb, $gp_hash ) = @$gp_lb_pair;
+        foreach my $gp_count_pair ( pairs %$gp_hash ) {
+            my ( $gp, $count ) = @$gp_count_pair;
+
+            # add to elements (skipped if the label is nodata)
+            $self->add_element(
+                %args,
+                label      => $lb,
+                group      => $gp,
+                count      => $count,
+                csv_object => $csv,
+            );
+        }
+    }
+
+    return;
+}
+
+sub get_group_element_as_array {
+    my $self = shift;
+    my %args = @_;
+
+    my $element = $args{element};
+    croak "element not specified\n"
+      if !defined $element;
+
+    return $self->{GROUPS}->get_element_name_as_array( element => $element );
+}
+
+sub get_label_element_as_array {
+    my $self = shift;
+    my %args = @_;
+
+    my $element = $args{element};
+    croak "element not specified\n"
+      if !defined $element;
+
+    return $self->get_labels_ref->get_element_name_as_array(
+        element => $element );
+}
+
+#  reorder group and/or label axes
+#  Clone the basedata and add the remapped elements
+#  This avoids complexities with name clashes that an in-place
+#  re-ordering would cause
+sub new_with_reordered_element_axes {
+    my $self = shift;
+    my %args = @_;
+
+    my $group_cols = $args{GROUP_COLUMNS};
+    my $label_cols = $args{LABEL_COLUMNS};
+
+    my $csv_object = $self->get_csv_object(
+        quote_char => $self->get_param('QUOTES'),
+        sep_char   => $self->get_param('JOIN_CHAR')
+    );
+
+    #  get the set of reordered labels
+    my $lb          = $self->get_labels_ref;
+    my $lb_remapped = $lb->get_reordered_element_names(
+        reordered_axes => $label_cols,
+        csv_object     => $csv_object,
+    );
+
+    #  and the set of reordered groups
+    my $gp          = $self->get_groups_ref;
+    my $gp_remapped = $gp->get_reordered_element_names(
+        reordered_axes => $group_cols,
+        csv_object     => $csv_object,
+    );
+
+    my $new_bd = $self->clone( no_elements => 1 );
+
+    foreach my $group ( $gp->get_element_list ) {
+        my $new_group = $gp_remapped->{$group};
+        foreach my $label ( $self->get_labels_in_group( group => $group ) ) {
+            my $new_label = $lb_remapped->{$label};
+            if ( not defined $new_label ) {
+                $new_label = $label;
+            }
+
+            my $count = $gp->get_subelement_count(
+                element     => $group,
+                sub_element => $label,
+            );
+
+            $new_bd->add_element(
+                group      => $new_group,
+                label      => $new_label,
+                count      => $count,
+                csv_object => $csv_object,
+            );
+        }
+    }
+
+    $self->transfer_label_properties(
+        %args,
+        receiver => $new_bd,
+        remap    => $lb_remapped,
+    );
+    $self->transfer_group_properties(
+        %args,
+        receiver => $new_bd,
+        remap    => $gp_remapped,
+    );
+
+    return $new_bd;
+}
+
+sub transfer_label_properties {
+    my $self = shift;
+
+    return $self->transfer_element_properties( @_, type => 'labels' );
+}
+
+sub transfer_group_properties {
+    my $self = shift;
+
+    return $self->transfer_element_properties( @_, type => 'groups' );
+}
+
+#  sometimes we have element properties defined like species ranges.
+#  need to copy these across.
+#  Push system - should it be pull (although it's only a semantic difference)
+sub transfer_element_properties {
+    my $self = shift;
+    my %args = @_;
+
+    my $to_bd = $args{receiver} || croak "Missing receiver argument\n";
+    my $remap = $args{remap} || {};    #  remap hash
+
+    my $progress_bar = Biodiverse::Progress->new();
+
+    my $type = $args{type};
+    croak "argument 'type => $type' is not valid (must be groups or labels)\n"
+      if not( $type eq 'groups' or $type eq 'labels' );
+    my $get_ref_sub = $type eq 'groups' ? 'get_groups_ref' : 'get_labels_ref';
+
+    my $elements_ref    = $self->$get_ref_sub;
+    my $to_elements_ref = $to_bd->$get_ref_sub;
+
+    my $name    = $self->get_param('NAME');
+    my $to_name = $to_bd->get_param('NAME');
+    my $text    = "Transferring $type properties from $name to $to_name";
+
+    my $total_to_do = $elements_ref->get_element_count;
+    print "[BASEDATA] Transferring properties for $total_to_do $type\n";
+
+    my $count = 0;
+    my $i     = -1;
+
+  BY_ELEMENT:
+    foreach my $element ( $elements_ref->get_element_list ) {
+        $i++;
+        my $progress = $i / $total_to_do;
+        $progress_bar->update( "$text\n" . "(label $i of $total_to_do)",
+            $progress );
+
+        #  remap element if needed
+        my $to_element =
+          exists $remap->{$element} ? $remap->{$element} : $element;
+
+        #  avoid working with those not in the receiver
+        next BY_ELEMENT
+          if not $to_elements_ref->exists_element( element => $to_element );
+
+        my $props = $elements_ref->get_list_values(
+            element => $element,
+            list    => 'PROPERTIES'
+        );
+
+        next BY_ELEMENT if !defined $props;    #  none there
+
+        $to_elements_ref->add_to_lists(
+            element    => $to_element,
+            PROPERTIES => {%$props}
+            ,    #  make sure it's a copy so bad things don't happen
+        );
+        $count++;
+    }
+
+    #  scorched earth approach
+    $to_elements_ref
+      ->delete_cached_values;    # (keys => ['ELEMENT_PROPERTY_KEYS']);
+
+    return $count;
+}
+
+sub run_exclusions {
+    my $self = shift;
+    my %args = @_;
+
+    croak "Cannot run exclusions on a baseData with existing outputs\n"
+      if ( my @array = $self->get_output_refs );
+
+    my $feedback =
+        'The data initially fall into '
+      . $self->get_group_count
+      . ' groups with '
+      . $self->get_label_count
+      . " unique labels\n\n";
+
+    my $orig_group_count = $self->get_group_count;
+
+#  now we go through and delete any of the groups that are beyond our stated exclusion values
+    my %exclusion_hash =
+      $self->get_exclusion_hash(%args);    #  generate the exclusion hash
+
+    $args{delete_empty_groups} //= $exclusion_hash{delete_empty_groups};
+    $args{delete_empty_labels} //= $exclusion_hash{delete_empty_labels};
+
+    #  $_[0] is $base_type_ref, $_[1] is $element
+    my %test_callbacks = (
+        minVariety => sub { $_[0]->get_variety( element => $_[1] ) <= $_[2] },
+        maxVariety => sub { $_[0]->get_variety( element => $_[1] ) >= $_[2] },
+        minSamples =>
+          sub { $_[0]->get_sample_count( element => $_[1] ) <= $_[2] },
+        maxSamples =>
+          sub { $_[0]->get_sample_count( element => $_[1] ) >= $_[2] },
+        minRedundancy =>
+          sub { $_[0]->get_redundancy( element => $_[1] ) <= $_[2] },
+        maxRedundancy =>
+          sub { $_[0]->get_redundancy( element => $_[1] ) >= $_[2] },
+    );
+
+    my ( $label_regex, $label_regex_negate );
+    if ( $exclusion_hash{LABELS}{regex} ) {
+        my $re_text = $exclusion_hash{LABELS}{regex}{regex};
+        my $re_modifiers = $exclusion_hash{LABELS}{regex}{modifiers} // q{};
+
+        $label_regex        = eval qq{ qr /$re_text/$re_modifiers };
+        $label_regex_negate = $exclusion_hash{LABELS}{regex}{negate};
+    }
+
+    my ( $label_check_list, $label_check_list_negate );
+    if ( my $check_list = $exclusion_hash{LABELS}{element_check_list}{list} ) {
+        $label_check_list = {};
+        $label_check_list_negate =
+          $exclusion_hash{LABELS}{element_check_list}{negate};
+        if ( blessed $check_list)
+        {    #  we have an object with a get_element_list method
+            my $list = $check_list->get_element_list;
+            @{$label_check_list}{@$list} = (1) x scalar @$list;
+        }
+        elsif (is_arrayref($check_list)) {
+            @{$label_check_list}{@$check_list} = (1) x scalar @$check_list;
+        }
+        else {
+            $label_check_list = $check_list;
+        }
+    }
+
+    my $group_check_list;
+    if ( my $definition_query = $exclusion_hash{GROUPS}{definition_query} ) {
+        if ( !blessed $definition_query) {
+            $definition_query =
+              Biodiverse::SpatialConditions::DefQuery->new(
+                conditions => $definition_query, );
+        }
+        my $groups        = $self->get_groups;
+        my $element       = $groups->[0];
+        my $defq_progress = Biodiverse::Progress->new( text => 'def query' );
+        $group_check_list = $self->get_neighbours(
+            element            => $element,
+            spatial_conditions => $definition_query,
+            is_def_query       => 1,
+            progress           => $defq_progress,
+        );
+    }
+
+    #  check the labels first, then the groups
+    #  equivalent to range then richness
+    my ( @delete_list, %tally );
+    my $excluded = 0;
+
+  BY_TYPE:
+    foreach my $type ( 'LABELS', 'GROUPS' ) {
+
+        my $other_type = $type eq 'GROUPS' ? 'LABELS' : 'GROUPS';
+
+        my $base_type_ref = $self->{$type};
+
+        my $cut_count     = 0;
+        my $sub_cut_count = 0;
+        @delete_list = ();
+
+      BY_ELEMENT:
+        foreach my $element ( $base_type_ref->get_element_list ) {
+
+            #next if ! defined $element;  #  ALL SHOULD BE DEFINED
+
+#  IGNORE NEXT CONDITION - sometimes we get an element called ''
+#next if (not defined $element);  #  we got an empty list, so don't try anything
+
+            my $failed_a_test = 0;
+
+          BY_TEST:
+            foreach my $test ( keys %test_callbacks ) {
+                next BY_TEST if !defined $exclusion_hash{$type}{$test};
+
+            #  old string eval approach
+            #my $condition = $test_funcs{$test} . $exclusion_hash{$type}{$test};
+            #my $check = eval $condition;
+
+                my $callback = $test_callbacks{$test};
+                my $chk      = $callback->(
+                    $base_type_ref, $element, $exclusion_hash{$type}{$test}
+                );
+
+                next BY_TEST if !$chk;
+
+                $failed_a_test = 1
+                  ; #  if we get here we have failed a test, so drop out of the loop
+                last BY_TEST;
+            }
+
+            if ( not $failed_a_test and $type eq 'LABELS' )
+            {       #  label specific tests - need to generalise these
+                if (
+                    (
+                        defined $exclusion_hash{$type}{max_range}
+                        && $self->get_range( element => $element ) >=
+                        $exclusion_hash{$type}{max_range}
+                    )
+                    || ( defined $exclusion_hash{$type}{min_range}
+                        && $self->get_range( element => $element ) <=
+                        $exclusion_hash{$type}{min_range} )
+                  )
+                {
+
+                    $failed_a_test = 1;
+                }
+                if ( !$failed_a_test && $label_regex ) {
+                    $failed_a_test = $element =~ $label_regex;
+                    if ($label_regex_negate) {
+                        $failed_a_test = !$failed_a_test;
+                    }
+                }
+                if ( !$failed_a_test && $label_check_list ) {
+                    $failed_a_test = exists $label_check_list->{$element};
+                    if ($label_check_list_negate) {
+                        $failed_a_test = !$failed_a_test;
+                    }
+                }
+            }
+
+            if ( !$failed_a_test && $type eq 'GROUPS' && $group_check_list ) {
+                $failed_a_test = exists $group_check_list->{$element};
+            }
+
+            next BY_ELEMENT
+              if not $failed_a_test;    #  no fails, so check next element
+
+            $cut_count++;
+            push( @delete_list, $element );
+        }
+
+        foreach my $element (@delete_list)
+        {  #  having it out here means all are checked against the initial state
+            $sub_cut_count += $self->delete_element(
+                %args,
+                type    => $type,
+                element => $element,
+            );
+        }
+
+        my $lctype       = lc $type;
+        my $lc_othertype = lc $other_type;
+        if ( $cut_count || $sub_cut_count ) {
+            $feedback .= "Cut $cut_count $lctype on exclusion criteria, "
+              . "deleting $sub_cut_count $lc_othertype in the process\n\n";
+            $feedback .= sprintf
+              "The data now fall into %d groups with %d unique labels\n\n",
+              $self->get_group_count,
+              $self->get_label_count;
+            $tally{ $type . '_count' }       += $cut_count;
+            $tally{ $other_type . '_count' } += $sub_cut_count;
+            $excluded++;
+        }
+        else {
+            $feedback .=
+              "No $lctype excluded when checking $lctype criteria.\n";
+        }
+        print $feedback;
+    }
+
+    if ($excluded) {
+        my $e_count = $self->get_param_as_ref('EXCLUSION_COUNT');
+        if ( !defined $e_count ) {    #  create it if needed
+            $self->set_param( EXCLUSION_COUNT => 1 );
+        }
+        else {                        # else increment it
+            $$e_count++;
+        }
+    }
+
+    #  now rebuild the index if need be
+    if (    $orig_group_count != $self->get_group_count
+        and $self->get_param('SPATIAL_INDEX') )
+    {
+        $self->rebuild_spatial_index();
+    }
+
+    $tally{feedback} = $feedback;
+    return wantarray ? %tally : \%tally;
+}
+
+sub get_exclusion_hash {    #  get the exclusion_hash from the PARAMS
+    my $self = shift;
+    my %args = @_;
+
+    my $exclusion_hash =
+         $args{exclusion_hash}
+      || $self->get_param('EXCLUSION_HASH')
+      || {};
+
+    return wantarray ? %$exclusion_hash : $exclusion_hash;
+}
+
+sub trim {
+    my $self = shift;
+    my %args = @_;
+
+    my @outputs = $self->get_output_refs;
+    croak "Cannot trim a basedata with existing outputs\n"
+      if scalar @outputs;
+
+    croak "neither trim nor keep args specified\n"
+      if !defined $args{keep} && !defined $args{trim};
+
+    my $delete_empty_groups = $args{delete_empty_groups};
+    my $delete_empty_labels = $args{delete_empty_labels};
+
+    my $data;
+    my $keep = $args{keep};    #  keep only these (overrides trim)
+    my $trim = $args{trim};    #  delete all of these
+    if ($keep) {
+        $trim = undef;
+        $data = $keep;
+        say "[BASEDATA] Trimming labels from basedata using keep option";
+    }
+    else {
+        $data = $trim;
+        say "[BASEDATA] Trimming labels from basedata using trim option";
+    }
+
+    croak "keep or trim argument is not a ref\n"
+      if !ref $data;
+
+    my %keep_or_trim;
+
+    if ( blessed $data) {
+
+        #  assume it is a tree or matrix if blessed
+      METHOD:
+        foreach
+          my $method (qw /get_named_nodes get_elements get_labels_as_hash/)
+        {
+            if ( $data->can($method) ) {
+                %keep_or_trim = $data->$method;
+                last METHOD;
+            }
+        }
+    }
+    elsif (is_arrayref($data)) {  #  convert to hash if needed
+        @keep_or_trim{@$data} = (1) x scalar @$data;
+    }
+    elsif (is_hashref($data)) {
+        %keep_or_trim = %$keep;
+    }
+
+    my $delete_count     = 0;
+    my $delete_sub_count = 0;
+
+  LABEL:
+    foreach my $label ( $self->get_labels ) {
+        if ($keep) {                        #  keep if in the list
+            next LABEL if exists $keep_or_trim{$label};
+        }
+        elsif ($trim) {                     #  trim if not in the list
+            next LABEL if !exists $keep_or_trim{$label};
+        }
+
+        $delete_sub_count += $self->delete_element(
+            type                => 'LABELS',
+            element             => $label,
+            delete_empty_groups => $delete_empty_groups,
+            delete_empty_labels => $delete_empty_labels,
+        );
+        $delete_count++;
+    }
+
+    if ($delete_count) {
+        say "Deleted $delete_count labels and $delete_sub_count groups";
+        $self->delete_cached_values;
+        $self->get_groups_ref->delete_cached_values;
+        $self->get_labels_ref->delete_cached_values;
+        $self->rebuild_spatial_index;
+    }
+
+    my %results = (
+        DELETE_COUNT     => $delete_count,
+        DELETE_SUB_COUNT => $delete_sub_count,
+    );
+
+    return wantarray ? %results : \%results;
+}
+
+sub delete_labels {
+    my $self = shift;
+    my %args = @_;
+
+    croak "Cannot delete labels when basedata has outputs\n"
+      if $self->get_output_ref_count;
+
+    my $elements = $args{labels};
+    if (is_hashref($elements)) {
+        $elements = [keys %$elements];
+    }
+
+    foreach my $element (@$elements) {
+        $self->delete_element( type => 'LABEL', element => $element );
+    }
+
+    return;
+}
+
+sub delete_groups {
+    my $self = shift;
+    my %args = @_;
+
+    croak "Cannot delete groups when basedata has outputs\n"
+      if $self->get_output_ref_count;
+
+    my $elements = $args{groups};
+    if (is_hashref($elements)) {
+        $elements = [keys %$elements];
+    }
+
+    foreach my $element (@$elements) {
+        $self->delete_element( type => 'GROUPS', element => $element );
+    }
+
+    return;
+}
+
+sub delete_label {
+    my $self = shift;
+    my %args = @_;
+
+    my $label = $args{label} // croak "Argument 'label' not defined\n";
+
+    return $self->delete_element( %args, type => 'LABELS', element => $label );
+}
+
+sub delete_group {
+    my $self = shift;
+    my %args = @_;
+
+    my $group = $args{group} // croak "Argument 'group' not defined\n";
+
+    return $self->delete_element( %args, type => 'GROUPS', element => $group );
+}
+
+#  delete all occurrences of this label (or group) from the LABELS and GROUPS sub hashes
+sub delete_element {
+    my $self = shift;
+    my %args = @_;
+
+    croak "Label or Group not specified in delete_element call\n"
+      if !defined $args{type};
+
+    my $type = uc( $args{type} );
+    croak "Invalid element type in call to delete_element, $type\n"
+      if $type ne 'GROUPS' && $type ne 'LABELS';
+
+    croak "Element not specified in delete_element call\n"
+      if !defined $args{element};
+    my $element = $args{element};
+
+    #  allows us to deal with both labels and groups
+    my $other_type =
+      $type eq 'GROUPS'
+      ? 'LABELS'
+      : 'GROUPS';
+
+    my $type_ref       = $self->{$type};
+    my $other_type_ref = $self->{$other_type};
+
+    my $remove_other_empties = $args{
+        $type eq 'GROUPS'
+        ? 'delete_empty_labels'
+        : 'delete_empty_groups'
+    };
+    $remove_other_empties //= 1;
+
+    my $subelement_cut_count = 0;
+
+#  call the Biodiverse::BaseStruct::delete_element sub to clean the $type element
+    my @deleted_subelements = $type_ref->delete_element( element => $element );
+
+    #  could use it directly in the next loop, but this is more readable
+
+#  now we adjust those $other_type elements that have been affected (eg correct Label ranges etc).
+#  use the set of groups containing deleted labels that need correcting (or vice versa)
+    foreach my $subelement (@deleted_subelements) {
+
+#print "ELEMENT $element, SUBELEMENT $subelement\n";
+#  switch the element/subelement values as they are reverse indexed in $other_type
+        $other_type_ref->delete_sub_element(
+            %args,
+            element    => $subelement,
+            subelement => $element,
+        );
+        if (   $remove_other_empties
+            && $other_type_ref->get_variety( element => $subelement ) == 0 )
+        {
+            # we have wiped out all groups with this label
+            # so we need to remove it from the data set
+            $other_type_ref->delete_element( element => $subelement );
+            $subelement_cut_count++;
+        }
+    }
+
+    return $subelement_cut_count;
+}
+
+#  delete a subelement from a label or a group
+sub delete_sub_element {
+    my ( $self, %args ) = @_;
+
+    my $label = $args{label};
+    my $group = $args{group};
+
+    my $groups_ref = $self->get_groups_ref;
+    my $labels_ref = $self->get_labels_ref;
+
+    my $labels_remaining = $labels_ref->delete_sub_element_aa( $label, $group )
+      // 1;
+    my $groups_remaining = $groups_ref->delete_sub_element_aa( $group, $label )
+      // 1;
+
+    #  clean up if labels or groups are now empty
+    my $delete_empty_gps = $args{delete_empty_groups} // 1;
+    my $delete_empty_lbs = $args{delete_empty_labels} // 1;
+
+    if ( $delete_empty_gps && !$groups_remaining ) {
+        $self->delete_element(
+            type    => 'GROUPS',
+            element => $group,
+        );
+    }
+    if ( $delete_empty_lbs && !$labels_remaining ) {
+        $self->delete_element(
+            type    => 'LABELS',
+            element => $label,
+        );
+    }
+
+    1;
+}
+
+#  Array args version of delete_sub_element.
+#  Always deletes elements if they are empty.
+sub delete_sub_element_aa {
+    my ( $self, $label, $group ) = @_;
+
+    my $groups_ref = $self->get_groups_ref;
+    my $labels_ref = $self->get_labels_ref;
+
+#  return value of delete_sub_element_aa is the number of subelements remaining,
+#  or undef if no subelements list
+
+    if ( !( $labels_ref->delete_sub_element_aa( $label, $group ) // 1 ) ) {
+        $self->delete_element(
+            type    => 'LABELS',
+            element => $label,
+        );
+    }
+
+    if ( !( $groups_ref->delete_sub_element_aa( $group, $label ) // 1 ) ) {
+        $self->delete_element(
+            type    => 'GROUPS',
+            element => $group,
+        );
+    }
+
+    1;
+}
+
+sub delete_sub_elements_collated_by_group {
+    my $self       = shift;
+    my %args       = @_;
+    my $gp_lb_hash = $args{data};
+
+    #  clean up if labels or groups are now empty
+    my $delete_empty_gps = $args{delete_empty_groups} // 1;
+    my $delete_empty_lbs = $args{delete_empty_labels} // 1;
+
+    my $groups_ref = $self->get_groups_ref;
+    my $labels_ref = $self->get_labels_ref;
+
+    my %labels_processed;
+
+    foreach my $group ( keys %$gp_lb_hash ) {
+        my $label_subhash = $gp_lb_hash->{$group};
+        foreach my $label ( keys %$label_subhash ) {
+            $labels_processed{$label}++;
+            $labels_ref->delete_sub_element_aa( $label, $group );
+            $groups_ref->delete_sub_element_aa( $group, $label );
+        }
+    }
+
+    if ($delete_empty_gps) {
+        foreach my $group ( keys %$gp_lb_hash ) {
+            next if $groups_ref->get_variety_aa($group);
+            $self->delete_element(
+                type    => 'GROUPS',
+                element => $group,
+            );
+        }
+    }
+    if ($delete_empty_lbs) {
+        foreach my $label (%labels_processed) {
+            next if $labels_ref->get_variety_aa($label);
+            $self->delete_element(
+                type    => 'LABELS',
+                element => $label,
+            );
+        }
+    }
+
+    1;
+}
+
+sub get_redundancy
+{    #  A cheat method, assumes we want group redundancy by default,
+        # drops the call down to the GROUPS object
+    my $self = shift;
+
+    return $self->get_groups_ref->get_redundancy(@_);
+}
+
+sub get_diversity {    #  more cheat methods
+    my $self = shift;
+
+    return $self->get_groups_ref->get_variety(@_);
+}
+
+sub get_richness {
+    my $self = shift;
+
+    return $self->get_groups_ref->get_variety(@_);
+}
+
+sub get_richness_aa {
+    $_[0]->get_groups_ref->get_variety_aa( $_[1] );
+}
+
+sub get_label_sample_count {
+    my ( $self, %args ) = @_;
+
+    return $self->get_labels_ref->get_sample_count(
+        element => $args{label},
+        %args
+    );
+}
+
+sub get_group_sample_count {
+    my ( $self, %args ) = @_;
+
+    return $self->get_groups_ref->get_sample_count(
+        element => $args{group},
+        %args
+    );
+}
+
+#  get the abundance for a label as defined by the user,
+#  or based on the variety of groups this labels occurs in
+#  take the max if abundance < sample_count
+sub get_label_abundance {
+    my $self = shift;
+
+    no autovivification;
+
+    my $labels_ref = $self->get_labels_ref;
+    my $props = $labels_ref->get_list_values( @_, list => 'PROPERTIES' );
+
+    my $sample_count = $self->get_label_sample_count(@_);
+
+    my $abundance = max( ( $props->{ABUNDANCE} // -1 ), $sample_count );
+
+    return $abundance;
+}
+
+#  get the range as defined by the user,
+#  or based on the variety of groups this labels occurs in
+#  take the max if range is < variety
+sub get_range {
+    my $self = shift;
+
+    no autovivification;
+
+    my $labels_ref = $self->get_labels_ref;
+    my $props = $labels_ref->get_list_values( @_, list => 'PROPERTIES' );
+
+    my $variety = $labels_ref->get_variety(@_);
+
+    my $range = max( ( $props->{RANGE} // -1 ), $variety );
+
+    return $range;
+}
+
+#  for backwards compatibility
+*get_range_shared     = \&get_range_intersection;
+*get_range_aggregated = \&get_range_union;
+
+# get the shared range for a set of labels
+#  should return the range in scalar context and the keys in list context
+#  WARNING - does not work for ranges set externally.
+sub get_range_intersection {
+    my $self = shift;
+    my %args = @_;
+
+    my $labels = $args{labels}
+      || croak
+      "[BaseData] get_range_intersection argument labels not specified\n";
+    my $t = ref $labels;
+
+    croak "[BaseData] get_range_intersection argument labels not an array or hash ref\n" 
+        if (!is_arrayref($labels) && !is_hashref($labels));
+    
+    $labels = [keys %{$labels}] if (is_hashref($labels));
+    
+    #  now loop through the labels and get the groups that contain all the species
+    my $elements = {};
+    foreach my $label (@$labels) {
+        next
+          if not $self->exists_label( label => $label )
+          ;    #  skip if it does not exist
+        my $res = $self->calc_abc(
+            label_hash1 => $elements,
+            label_hash2 =>
+              { $self->get_groups_with_label_as_hash( label => $label ) }
+        );
+
+        #  delete those that are not shared (label_hash1 and label_hash2)
+        my @tmp =
+          delete @{ $res->{label_hash_all} }{ keys %{ $res->{label_hash1} } };
+        @tmp =
+          delete @{ $res->{label_hash_all} }{ keys %{ $res->{label_hash2} } };
+        $elements = $res->{label_hash_all};
+    }
+
+    return wantarray
+      ? ( keys %$elements )
+      : [ keys %$elements ];
+}
+
+#  get the aggregate range for a set of labels
+sub get_range_union {
+    my $self = shift;
+    my %args = @_;
+
+    my $labels = $args{labels} // croak "argument labels not specified\n";
+
+
+    croak "argument labels not an array or hash ref"
+        if !is_arrayref($labels) && !is_hashref($labels);
+
+    if (is_hashref($labels)) {
+        $labels = [keys %$labels];
+    }
+
+    #  now loop through the labels and get the elements they occur in
+    my %shared_elements;
+  LABEL:
+    foreach my $label (@$labels) {
+
+#next if not $self->exists_label (label => $label);  #  skip if it does not exist - get_groups_with_label_as_hash has same effect
+        my $elements_now =
+          $self->get_groups_with_label_as_hash( label => $label );
+        next LABEL
+          if !scalar
+          keys %$elements_now; #  empty hash - must be no groups with this label
+                               #  add these elements as a hash slice
+        @shared_elements{ keys %$elements_now } = undef;
+    }
+
+    return scalar keys %shared_elements if $args{return_count};    #/
+
+    return wantarray
+      ? ( keys %shared_elements )
+      : [ keys %shared_elements ];
+}
+
+sub get_groups {    #  get a list of the groups in the data set
+    my $self = shift;
+
+    #my %args = @_;
+    return $self->get_groups_ref->get_element_list;
+}
+
+sub get_labels {    #  get a list of the labels in the selected BaseData
+    my $self = shift;
+
+    #my %args = @_;
+    return $self->get_labels_ref->get_element_list;
+}
+
+#  get a hash of the labels in the selected BaseData
+#  returns a copy to avoid autoviv problems
+sub get_labels_as_hash {
+    my $self = shift;
+
+    #my %args = @_;
+    my $labels = $self->get_labels;
+    my %hash;
+    @hash{@$labels} = (1) x @$labels;
+    return wantarray ? %hash : \%hash;
+}
+
+sub get_groups_with_label {    #  get a list of the groups that contain $label
+    my $self = shift;
+    my %args = @_;
+    confess "Label not specified\n" if !defined $args{label};
+    return $self->get_labels_ref->get_sub_element_list(
+        element => $args{label} );
+}
+
+sub get_groups_with_label_as_hash
+{                              #  get a hash of the groups that contain $label
+    my $self = shift;
+    my %args = @_;
+
+    croak "Label not specified\n" if !defined $args{label};
+
+    if ( !defined $args{use_elements} ) {
+
+        #  takes care of the wantarray stuff this way
+        return $self->get_labels_ref->get_sub_element_hash_aa( $args{label} );
+    }
+
+    #  Not sure why the rest is here - is it used anywhere?
+    #  violates the guideline that subs should do one thing only
+
+    #  make a copy - don't want to delete the original
+    my %results =
+      $self->get_labels_ref->get_sub_element_hash( element => $args{label} );
+
+    #  get a list of keys we don't want
+    no warnings
+      'uninitialized';    #  in case a list containing nulls is sent through
+    my %sub_results = %results;
+    delete @sub_results{ @{ $args{use_elements} } };
+
+    #  now we delete those keys we don't want.  Twisted, but should work.
+    delete @results{ keys %sub_results };
+
+    return wantarray ? %results : \%results;
+}
+
+sub get_groups_with_label_as_hash_aa {
+    $_[0]->get_labels_ref->get_sub_element_hash_aa( $_[1] );
+}
+
+#  get the complement of the labels in a group
+#  - everything not in this group
+sub get_groups_without_label {
+    my $self = shift;
+
+    my $groups = $self->get_groups_without_label_as_hash(@_);
+
+    return wantarray ? keys %$groups : [ keys %$groups ];
+}
+
+sub get_groups_without_label_as_hash {
+    my $self = shift;
+    my %args = @_;
+
+    croak "Label not specified\n"
+      if !defined $args{label};
+
+    my $label_gps =
+      $self->get_labels_ref->get_sub_element_hash( element => $args{label} );
+
+    my $gps = $self->get_groups_ref->get_element_hash;
+
+    my %groups = %$gps;    #  make a copy
+    delete @groups{ keys %$label_gps };
+
+    return wantarray ? %groups : \%groups;
+}
+
+sub get_empty_groups {
+    my $self = shift;
+    my %args = @_;
+
+    my @gps = grep { !$self->get_richness( element => $_ ) } $self->get_groups;
+
+    return wantarray ? @gps : \@gps;
+}
+
+sub get_labels_in_group {    #  get a list of the labels that occur in $group
+    my $self = shift;
+    my %args = @_;
+    croak "Group not specified\n" if !defined $args{group};
+    return $self->get_groups_ref->get_sub_element_list(
+        element => $args{group} );
+}
+
+#  get a hash of the labels that occur in $group
+sub get_labels_in_group_as_hash {
+    my $self = shift;
+    my %args = @_;
+    croak "Group not specified\n" if !defined $args{group};
+
+   #return $self->get_groups_ref->get_sub_element_hash(element => $args{group});
+    $self->get_groups_ref->get_sub_element_hash_aa( $args{group} );
+}
+
+#  get a hash of the labels that occur in $group
+sub get_labels_in_group_as_hash_aa {
+    my ( $self, $group ) = @_;
+    $self->get_groups_ref->get_sub_element_hash_aa($group);
+}
+
+#  get the complement of the labels in a group
+#  - everything not in this group
+sub get_labels_not_in_group {
+    my $self = shift;
+    my %args = @_;
+    croak "Group not specified\n" if !defined $args{group};
+    my $gp_labels =
+      $self->get_groups_ref->get_sub_element_hash( element => $args{group} );
+
+    my %labels = $self->get_labels_ref->get_element_hash;    #  make a copy
+
+    delete @labels{ keys %$gp_labels };
+
+    return wantarray ? keys %labels : [ keys %labels ];
+}
+
+sub get_label_count {
+    my $self = shift;
+
+    return $self->get_labels_ref->get_element_count;
+}
+
+#  get the number of columns used to build the labels
+sub get_label_column_count {
+    my $self = shift;
+
+    my $labels_ref = $self->get_labels_ref;
+    my @labels     = $labels_ref->get_element_list;
+
+    return 0 if not scalar @labels;
+
+    my $label_columns =
+      $labels_ref->get_element_name_as_array( element => $labels[0] );
+
+    return scalar @$label_columns;
+}
+
+sub get_group_count {
+    my $self = shift;
+
+    return $self->get_groups_ref->get_element_count;
+}
+
+sub exists_group {
+    my $self = shift;
+    my %args = @_;
+    return $self->get_groups_ref->exists_element(
+        element => ( $args{group} // $args{element} ) );
+}
+
+sub exists_label {
+    my $self = shift;
+    my %args = @_;
+    return $self->get_labels_ref->exists_element(
+        element => ( $args{label} // $args{element} ) );
+}
+
+sub exists_label_in_group {
+    my $self = shift;
+    my %args = @_;
+
+    $self->get_groups_ref->exists_sub_element_aa( $args{group}, $args{label} );
+}
+
+sub exists_group_with_label {
+    my $self = shift;
+    my %args = @_;
+
+    $self->get_labels_ref->exists_sub_element_aa( $args{label}, $args{group} );
+}
+
+sub write_table {    #  still needed?
+    my $self = shift;
+    my %args = @_;
+    croak "Type not specified\n" if !defined $args{type};
+
+    #  Just pass the args straight through
+    $self->{ $args{type} }->write_table(@_);
+
+    return;
+}
+
+#  is this still needed?
+sub write_sub_elements_csv {
+    my $self = shift;
+    my %args = @_;
+    croak "Type not specified\n" if !defined $args{type};
+    my $data = $self->{ $args{type} }->to_table( @_, list => 'SUBELEMENTS' );
+    $self->write_table( @_, data => $data );
+
+    return;
+}
+
+#  heavy usage sub, so bare-bones code
+sub get_groups_ref {
+    $_[0]->{GROUPS};
+}
+
+#  heavy usage sub, so bare-bones code
+sub get_labels_ref {
+    $_[0]->{LABELS};
+}
+
+sub build_spatial_index {    #  builds GROUPS, not LABELS
+    my $self = shift;
+    my %args = @_;
+
+    my $gp_object   = $self->get_groups_ref;
+    my $resolutions = $args{resolutions};
+    my $cell_sizes  = $gp_object->get_cell_sizes;
+    croak
+"[INDEX] Resolutions array does not match the group object ($#$resolutions != $#$cell_sizes)\n"
+      if $#$resolutions != $#$cell_sizes;
+
+    #  now check each axis
+    for my $i ( 0 .. $#$cell_sizes ) {
+        no autovivification;
+        next
+          if $cell_sizes->[$i] <=
+          0;    #  we aren't worried about text or zero axes
+        croak
+"[INDEX] Non-text group axis resolution is less than the index resolution, "
+          . "axis $i ($resolutions->[$i] < $cell_sizes->[$i])\n"
+          if $resolutions->[$i] < $cell_sizes->[$i];
+        my $ratio = $resolutions->[$i] / $cell_sizes->[$i];
+        croak
+"[INDEX] Index resolution is not a multiple of the group axis resolution, "
+          . "axis $i  ($resolutions->[$i] vs $cell_sizes->[$i])\n"
+          if $ratio != int($ratio);
+    }
+
+    #  need to get a hash of all the groups and their coords.
+    my %groups;
+    foreach my $gp ( $self->get_groups ) {
+        $groups{$gp} = $gp_object->get_element_name_as_array( element => $gp );
+    }
+
+    my $index;
+
+    #  if no groups then remove it
+    if ( !scalar keys %groups ) {
+        $self->delete_param('SPATIAL_INDEX');
+    }
+    else {
+        $index = Biodiverse::Index->new( %args, element_hash => \%groups );
+        $self->set_param( SPATIAL_INDEX => $index );
+    }
+
+    return $index;
+}
+
+#sub delete_spatial_index {
+#    my $self = shift;
+#
+#    my $name = $self->get_param ('NAME');
+#
+#    if ($self->get_param ('SPATIAL_INDEX')) {
+#        print "[Basedata] Deleting spatial index from $name\n";
+#        $self->delete_param('SPATIAL_INDEX');
+#        return 1;
+#    }
+#
+#    #print "[Basedata] Unable to delete a spatial index that does not exist\n";
+#
+#    return;
+#}
+
+sub rebuild_spatial_index {
+    my $self = shift;
+
+    my $index = $self->get_param('SPATIAL_INDEX');
+    return if !defined $index;
+
+    my $resolutions = $index->get_param('RESOLUTIONS');
+    $self->build_spatial_index( resolutions => $resolutions );
+
+    return;
+}
+
+sub delete_output {
+    my $self = shift;
+    my %args = @_;
+
+    my $object = $args{output};
+    my $name   = $object->get_param('NAME');
+
+    my $class = blessed($object) || $EMPTY_STRING;
+    my $type = $class;
+    $type =~ s/.*://;    #  get the last part
+    print "[BASEDATA] Deleting $type output $name\n";
+
+    if ( $type =~ /Spatial/ ) {
+        $self->{SPATIAL_OUTPUTS}{$name} = undef;
+        delete $self->{SPATIAL_OUTPUTS}{$name};
+    }
+    elsif ( $type =~ /Cluster|Tree|RegionGrower/ ) {
+        my $x = eval { $object->delete_cached_values_below };
+        $self->{CLUSTER_OUTPUTS}{$name} = undef;
+        delete $self->{CLUSTER_OUTPUTS}{$name};
+    }
+    elsif ( $type =~ /Matrix/ ) {
+        $self->{MATRIX_OUTPUTS}{$name} = undef;
+        delete $self->{MATRIX_OUTPUTS}{$name};
+    }
+    elsif ( $type =~ /Randomise/ ) {
+        $self->do_delete_randomisation_lists(@_);
+    }
+    else {
+        croak "[BASEDATA] Cannot delete this type of output: $class\n";
+    }
+
+    if ( $args{delete_basedata_ref} // 1 ) {
+        $object->set_param( BASEDATA_REF => undef );    #  free its parent ref
+    }
+    $object = undef;                                    #  clear it
+
+    return;
+}
+
+#  deletion of these is more complex than spatial and cluster outputs
+sub do_delete_randomisation_lists {
+    my $self = shift;
+    my %args = @_;
+
+    my $object = $args{output};
+    my $name   = $object->get_name;
+
+    say "[BASEDATA] Deleting randomisation output $name";
+
+    #  loop over the spatial outputs and clear the lists
+  BY_SPATIAL_OUTPUT:
+    foreach my $sp_output ( $self->get_spatial_output_refs ) {
+        my @lists =
+          grep { $_ =~ /^$name>>/ } $sp_output->get_lists_across_elements;
+        unshift @lists, $name;    #  for backwards compatibility
+
+      BY_ELEMENT:
+        foreach my $element ( $sp_output->get_element_list ) {
+            $sp_output->delete_lists(
+                lists   => \@lists,
+                element => $element
+            );
+        }
+    }
+
+    #  and now the cluster outputs
+    my @node_lists = (
+        $name,
+        $name . '_SPATIAL',    #  for backwards compat
+        $name . '_ID_LDIFFS',
+        $name . '_DATA',
+    );
+
+  BY_CLUSTER_OUTPUT:
+    foreach my $cl_output ( $self->get_cluster_output_refs ) {
+        my @lists = grep { $_ =~ /^$name>>/ } $cl_output->get_list_names_below;
+        my @lists_to_delete = ( @node_lists, @lists );
+        $cl_output->delete_lists_below( lists => \@lists_to_delete );
+    }
+
+    $self->{RANDOMISATION_OUTPUTS}{$name} = undef;
+    delete $self->{RANDOMISATION_OUTPUTS}{$name};
+
+    $object->set_param( BASEDATA_REF => undef );    #  free its parent ref
+
+    return;
+}
+
+#  generic handler for adding outputs.
+#  could eventually replace the specific forms
+sub add_output {
+    my $self = shift;
+    my %args = @_;
+
+    my $object =
+         $args{object}
+      || $args{type}
+      || croak "[BASEDATA] No valid object or type arg specified, add_output\n";
+
+    my $class = blessed($object) || $object;
+    if ( $class =~ /spatial/i ) {
+        return $self->add_spatial_output(@_);
+    }
+    elsif ( $class =~ /Cluster|RegionGrower/i ) {
+        return $self->add_cluster_output(@_);
+    }
+    elsif ( $class =~ /randomisation/i ) {
+        return $self->add_randomisation_output(@_);
+    }
+    elsif ( $class =~ /matrix/i ) {
+        return $self->add_matrix_output(@_);
+    }
+
+    #  if we get this far then we have problems
+    croak "[BASEDATA] No valid object or type arg specified, add_output\n";
+}
+
+#  get refs to the spatial and cluster objects
+sub get_output_refs {
+    my $self = shift;
+
+    my @refs = (
+        $self->get_spatial_output_refs,       $self->get_cluster_output_refs,
+        $self->get_randomisation_output_refs, $self->get_matrix_output_refs,
+    );
+
+    return wantarray ? @refs : \@refs;
+}
+
+sub get_output_ref_count {
+    my $self = shift;
+
+    my $refs = $self->get_output_refs;
+
+    return scalar @$refs;
+}
+
+sub get_output_refs_sorted_by_name {
+    my $self = shift;
+    my @sorted = sort { $a->get_param('NAME') cmp $b->get_param('NAME') }
+      $self->get_output_refs();
+
+    return wantarray ? @sorted : \@sorted;
+}
+
+sub get_output_refs_of_class {
+    my $self = shift;
+    my %args = @_;
+
+    my $class = blessed $args{class} // $args{class}
+      or croak "argument class not specified\n";
+
+    my @outputs;
+    foreach my $ref ( $self->get_output_refs ) {
+        next if !( blessed($ref) eq $class );
+        push @outputs, $ref;
+    }
+
+    return wantarray ? @outputs : \@outputs;
+}
+
+sub delete_all_outputs {
+    my $self = shift;
+
+    foreach my $output ( $self->get_output_refs ) {
+        $self->delete_output( output => $output );
+    }
+
+    return;
+}
+
+########################################################
+#  methods to set, create and select the cluster outputs
+
+sub add_cluster_output {
+    my $self = shift;
+    my %args = @_;
+
+    my $object = $args{object};
+    delete $args{object};    #  add an existing output
+
+    my $class = $args{type} || 'Biodiverse::Cluster';
+    my $name = $object ? $object->get_param('NAME') : $args{name};
+    delete $args{name};
+
+    croak "[BASEDATA] argument 'name' not specified\n"
+      if !defined $name;
+
+    croak
+"[BASEDATA] Cannot replace existing cluster object $name. Use a different name.\n"
+      if exists $self->{CLUSTER_OUTPUTS}{$name};
+
+    if ($object) {
+
+#  check if it is the correct type, warn if not - caveat emptor if wrong type
+#  check is a bit underhanded, as it does not allow abstraction - clean up later if needed
+
+        my $obj_class = blessed($object);
+        carp "[BASEDATA] Object is not of valid type ($class)"
+          if not $class =~ /cluster|regiongrower/i;
+
+        $object->set_param( BASEDATA_REF => $self );
+        $object->weaken_basedata_ref;
+    }
+    else {    #  create a new object
+        $object = $class->new(
+            QUOTES    => $self->get_param('QUOTES'),
+            JOIN_CHAR => $self->get_param('JOIN_CHAR'),
+            %args,
+            NAME => $name
+            ,    #  these two always over-ride user args (NAME can be an arg)
+            BASEDATA_REF => $self,
+        );
+    }
+
+    $self->{CLUSTER_OUTPUTS}{$name} = $object;
+
+    return $object;
+}
+
+sub delete_cluster_output {
+    my $self = shift;
+    my %args = @_;
+    croak "parameter 'name' not specified\n"
+      if !defined $args{name};
+
+    #delete $self->{CLUSTER_OUTPUTS}{$args{name}};
+    $self->delete_output( output => $self->{CLUSTER_OUTPUTS}{ $args{name} }, );
+
+    return;
+}
+
+sub get_cluster_output_ref {    #  return the reference for a specified output
+    my $self = shift;
+    my %args = @_;
+
+    return if !exists $self->{CLUSTER_OUTPUTS}{ $args{name} };
+
+    return $self->{CLUSTER_OUTPUTS}{ $args{name} };
+}
+
+sub get_cluster_output_refs {
+    my $self = shift;
+    return values %{ $self->{CLUSTER_OUTPUTS} } if wantarray;
+    return [ values %{ $self->{CLUSTER_OUTPUTS} } ];
+}
+
+sub get_cluster_output_names {
+    my $self = shift;
+    return keys %{ $self->{CLUSTER_OUTPUTS} } if wantarray;
+    return [ keys %{ $self->{CLUSTER_OUTPUTS} } ];
+}
+
+sub get_cluster_outputs {
+    my $self = shift;
+    return %{ $self->{CLUSTER_OUTPUTS} } if wantarray;
+    return { %{ $self->{CLUSTER_OUTPUTS} } };
+}
+
+#  delete any cached values from the trees, eg _cluster_colour
+#  allow more specific deletions by passing on the args
+sub delete_cluster_output_cached_values {
+    my $self = shift;
+    print "[BASEDATA] Deleting cached values in cluster trees\n";
+    foreach my $cluster ( $self->get_cluster_output_refs ) {
+        $cluster->delete_cached_values_below(@_);
+    }
+
+    return;
+}
+
+########################################################
+#  methods to set, create and select the current spatial object
+
+sub add_spatial_output {
+    my $self = shift;
+    my %args = @_;
+
+    croak "[BASEDATA] argument name not specified\n"
+      if ( !defined $args{name} );
+
+    my $class = 'Biodiverse::Spatial';
+    my $name  = $args{name};
+    delete $args{name};
+
+    croak
+"[BASEDATA] Cannot replace existing spatial object $name.  Use a different name.\n"
+      if defined $self->{SPATIAL_OUTPUTS}{$name};
+
+    my $object = $args{object};
+    delete $args{object};    #  add an existing output
+
+    if ($object) {
+
+#  check if it is the correct type, warn if not - caveat emptor if wrong type
+#  check is a bit underhanded, as it does not allow abstraction - clean up later if needed
+        my $obj_class = blessed($object);
+        carp "[BASEDATA] Object is not of type $class"
+          if $class ne $obj_class;
+
+        $object->set_param( BASEDATA_REF => $self );
+    }
+    else {    #  create a new object
+        $object = $class->new(
+            QUOTES    => $self->get_param('QUOTES'),
+            JOIN_CHAR => $self->get_param('JOIN_CHAR'),
+            %args,
+            NAME => $name
+            ,    #  these two always over-ride user args (NAME can be an arg)
+            BASEDATA_REF => $self,
+        );
+    }
+    $object->weaken_basedata_ref;
+
+    $self->{SPATIAL_OUTPUTS}{$name} =
+      $object;    #  add or replace (take care with the replace)
+
+    return $object;
+}
+
+sub get_spatial_output_ref {    #  return the reference for a specified output
+    my $self = shift;
+    my %args = @_;
+
+    my $name = $args{name};
+
+    croak "Spatial output $name does not exist in the basedata\n"
+      if !exists $self->{SPATIAL_OUTPUTS}{$name};
+
+    return $self->{SPATIAL_OUTPUTS}{$name};
+}
+
+sub get_spatial_output_list {
+    my $self = shift;
+
+    my @result = sort keys %{ $self->{SPATIAL_OUTPUTS} };
+    return wantarray ? @result : \@result;
+}
+
+sub delete_spatial_output {
+    my $self = shift;
+    my %args = @_;
+
+    croak "parameter name not specified\n" if !defined $args{name};
+
+    #delete $self->{SPATIAL_OUTPUTS}{$args{name}};
+    $self->delete_output( output => $self->{SPATIAL_OUTPUTS}{ $args{name} } );
+
+    return;
+}
+
+sub get_spatial_output_refs {
+    my $self = shift;
+    return wantarray
+      ? values %{ $self->{SPATIAL_OUTPUTS} }
+      : [ values %{ $self->{SPATIAL_OUTPUTS} } ];
+}
+
+sub get_spatial_output_names {
+    my $self = shift;
+    return wantarray
+      ? keys %{ $self->{SPATIAL_OUTPUTS} }
+      : [ keys %{ $self->{SPATIAL_OUTPUTS} } ];
+}
+
+sub get_spatial_outputs {
+    my $self = shift;
+    return wantarray
+      ? %{ $self->{SPATIAL_OUTPUTS} }
+      : { %{ $self->{SPATIAL_OUTPUTS} } };
+}
+
+########################################################
+#  methods to set, create and select the current matrix output object
+
+sub add_matrix_output {
+    my $self = shift;
+    my %args = @_;
+
+    my $class = 'Biodiverse::Matrix';
+
+    my $object = $args{object};
+    delete $args{object};    #  add an existing output
+
+    my $name;
+
+    if ($object) {
+
+#  check if it is the correct type, warn if not - caveat emptor if wrong type
+#  check is a bit underhanded, as it does not allow abstraction - clean up later if needed
+        my $obj_class = blessed($object);
+        carp "[BASEDATA] Object is not of type $class"
+          if not $class =~ /^$class/;
+
+        $name = $object->get_param('NAME');
+
+        croak
+"[BASEDATA] Cannot replace existing matrix object $name.  Use a different name.\n"
+          if defined $self->{MATRIX_OUTPUTS}{$name};
+
+        $object->set_param( BASEDATA_REF => $self );
+        $object->weaken_basedata_ref;
+    }
+    else {    #  create a new object
+        croak 'Creation of matrix new objects is not supported - '
+          . "they are added by the clustering system\n";
+
+#croak "[BASEDATA] argument name not specified\n"
+#    if (! defined $args{name});
+#
+#$name = $args{name};
+#delete $args{name};
+#
+#croak "[BASEDATA] Cannot replace existing matrix object $name.  Use a different name.\n"
+#    if defined $self->{MATRIX_OUTPUTS}{$name};
+#
+#$object = $class->new (
+#    QUOTES       => $self->get_param('QUOTES'),
+#    JOIN_CHAR    => $self->get_param('JOIN_CHAR'),
+#    %args,
+#    NAME         => $name,  #  these two always over-ride user args (NAME can be an arg)
+#    BASEDATA_REF => $self,
+#);
+    }
+
+    $self->{MATRIX_OUTPUTS}{$name} =
+      $object;    #  add or replace (take care with the replace)
+
+    return $object;
+}
+
+sub get_matrix_output_ref {    #  return the reference for a specified output
+    my $self = shift;
+    my %args = @_;
+
+    return if !exists $self->{MATRIX_OUTPUTS}{ $args{name} };
+
+    return $self->{MATRIX_OUTPUTS}{ $args{name} };
+}
+
+sub get_matrix_output_list {
+    my $self   = shift;
+    my @result = sort keys %{ $self->{MATRIX_OUTPUTS} };
+    return wantarray ? @result : \@result;
+}
+
+sub delete_matrix_output {
+    my $self = shift;
+    my %args = @_;
+
+    croak "parameter name not specified\n" if !defined $args{name};
+
+    #delete $self->{MATRIX_OUTPUTS}{$args{name}};
+    $self->delete_output( output => $self->{MATRIX_OUTPUTS}{ $args{name} } );
+
+    return;
+}
+
+sub get_matrix_output_refs {
+    my $self = shift;
+    $self->_set_matrix_ouputs_hash;
+    return wantarray
+      ? values %{ $self->{MATRIX_OUTPUTS} }
+      : [ values %{ $self->{MATRIX_OUTPUTS} } ];
+}
+
+sub get_matrix_output_names {
+    my $self = shift;
+    $self->_set_matrix_ouputs_hash;
+    return wantarray
+      ? keys %{ $self->{MATRIX_OUTPUTS} }
+      : [ keys %{ $self->{MATRIX_OUTPUTS} } ];
+}
+
+sub get_matrix_outputs {
+    my $self = shift;
+    $self->_set_matrix_ouputs_hash;
+    return wantarray
+      ? %{ $self->{MATRIX_OUTPUTS} }
+      : { %{ $self->{MATRIX_OUTPUTS} } };
+}
+
+sub _set_matrix_ouputs_hash {
+    my $self = shift;
+    if ( !$self->{MATRIX_OUTPUTS} ) {
+        $self->{MATRIX_OUTPUTS} = {};
+    }
+}
+
+########################################################
+#  methods to set, create and select randomisation objects
+
+sub add_randomisation_output {
+    my $self = shift;
+    my %args = @_;
+    if ( !defined $args{name} ) {
+        croak "[BASEDATA] argument name not specified\n";
+
+        #return undef;
+    }
+    my $class = 'Biodiverse::Randomise';
+
+    my $name = $args{name};
+    delete $args{name};
+
+    croak
+"[BASEDATA] Cannot replace existing randomisation object $name.  Use a different name.\n"
+      if exists $self->{RANDOMISATION_OUTPUTS}{$name};
+
+    my $object = $args{object};
+    delete $args{object};    #  add an existing output
+
+    if ($object) {
+
+#  check if it is the correct type, warn if not - caveat emptor if wrong type
+#  check is a bit underhanded, as it does not allow abstraction - clean up later if needed
+        my $obj_class = blessed($object);
+
+        carp "[BASEDATA] Object is not of type $class"
+          if $class ne $obj_class;
+
+        $object->set_param( BASEDATA_REF => $self );
+        $object->weaken_basedata_ref;
+    }
+    else {    #  create a new object
+        $object = eval {
+            $class->new(
+                %args,
+                NAME => $name
+                ,   #  these two always over-ride user args (NAME can be an arg)
+                BASEDATA_REF => $self,
+            );
+        };
+        croak $EVAL_ERROR if $EVAL_ERROR;
+    }
+
+    $self->{RANDOMISATION_OUTPUTS}{$name} = $object;
+    undef $object;
+    return $self->{RANDOMISATION_OUTPUTS}{$name};
+
+    #  fiddling to avoid SV leaks, possibly pointless
+    #my $object2 = $object;
+    #undef $object;
+    #return $object2;
+}
+
+sub get_randomisation_output_ref
+{    #  return the reference for a specified output
+    my $self = shift;
+    my %args = @_;
+    return undef if !exists $self->{RANDOMISATION_OUTPUTS}{ $args{name} };
+    return $self->{RANDOMISATION_OUTPUTS}{ $args{name} };
+}
+
+sub get_randomisation_output_list {
+    my $self = shift;
+    my @list = sort keys %{ $self->{RANDOMISATION_OUTPUTS} };
+    return wantarray ? @list : \@list;
+}
+
+sub delete_randomisation_output {
+    my $self = shift;
+    my %args = @_;
+    croak "parameter name not specified\n" if !defined $args{name};
+
+    #delete $self->{SPATIAL_OUTPUTS}{$args{name}};
+    $self->delete_output(
+        output => $self->{RANDOMISATION_OUTPUTS}{ $args{name} } );
+
+    return;
+}
+
+sub get_randomisation_output_refs {
+    my $self = shift;
+    return values %{ $self->{RANDOMISATION_OUTPUTS} } if wantarray;
+    return [ values %{ $self->{RANDOMISATION_OUTPUTS} } ];
+}
+
+sub get_randomisation_output_names {
+    my $self = shift;
+    return keys %{ $self->{RANDOMISATION_OUTPUTS} } if wantarray;
+    return [ keys %{ $self->{RANDOMISATION_OUTPUTS} } ];
+}
+
+sub get_randomisation_outputs {
+    my $self = shift;
+    return %{ $self->{RANDOMISATION_OUTPUTS} } if wantarray;
+    return { %{ $self->{RANDOMISATION_OUTPUTS} } };
+}
+
+sub get_unique_randomisation_name {
+    my $self = shift;
+
+    my @names  = $self->get_randomisation_output_names;
+    my $prefix = 'Rand';
+
+    my $max = 0;
+    foreach my $name (@names) {
+        if ( $name =~ /^$prefix(\d+)$/ ) {
+            my $num = $1;
+            $max = $num if $num > $max;
+        }
+    }
+
+    my $unique_name = $prefix . ( $max + 1 );
+
+    return $unique_name;
+}
+
+########################################################
+#  methods to get neighbours, parse parameters etc.
+
+#  get the list of neighbours that satisfy the spatial condition
+#  (or the set of elements that satisfy definition query)
+sub get_neighbours {
+    my $self = shift;
+    my %args = @_;
+
+    my $progress = $args{progress};
+
+    my $element1 = $args{element};
+    croak "argument element not specified\n" if !defined $element1;
+
+    my $spatial_conditions = $args{spatial_conditions} // $args{spatial_params}
+      || croak "[BASEDATA] No spatial_conditions argument\n";
+    my $index         = $args{index};
+    my $index_offsets = $args{index_offsets};
+    my $is_def_query =
+      $args{is_def_query};    #  some processing changes if a def query
+    my $cellsizes = $self->get_cell_sizes;
+
+    #  skip those elements that we want to ignore - allows us to avoid including
+    #  element_list1 elements in these neighbours,
+    #  therefore making neighbourhood parameter definitions easier.
+    my %exclude_hash = $self->array_to_hash_keys(
+        list  => $args{exclude_list},
+        value => 1,
+    );
+
+    my $centre_coord_ref =
+      $self->get_group_element_as_array( element => $element1 );
+
+    my $groups_ref = $self->get_groups_ref;
+
+#  Get the list of possible neighbours - should allow this as an arg?
+#  Don't check the index unless it will result in fewer loop iterations overall.
+#  Assumes the neighbour comparison checks cost as much as the index offset checks.
+    my @compare_list;
+    if (
+           !defined $index
+        || !defined $index_offsets
+        || ( $index->get_item_density_across_all_poss_index_elements * scalar
+            keys %$index_offsets ) > ( $self->get_group_count / 2 )
+      )
+    {
+        @compare_list = $self->get_groups;
+    }
+    else
+    { #  We have a spatial index defined and a favourable ratio of offsets to groups
+            #  so we get the possible list of neighbours from the index.
+        my $element_array =
+          $self->get_group_element_as_array( element => $element1 );
+
+        my $index_csv_obj = $index->get_cached_value('CSV_OBJECT');
+
+        my $index_coord = $index->snap_to_index(
+            element_array => $element_array,
+            as_array      => 1,
+        );
+        foreach my $offset ( values %{ $args{index_offsets} } ) {
+
+            #  need to get an array from the index to fit
+            #  with the get_groups results
+            push @compare_list,
+              $index->get_index_elements_as_array(
+                element    => $index_coord,
+                offset     => $offset,
+                csv_object => $index_csv_obj,
+              );
+        }
+    }
+
+    #  Do we have a shortcut where we don't have to deal
+    #  with all of the comparisons? (messy at the moment)
+    my $type_is_subset = ( $spatial_conditions->get_result_type eq 'subset' );
+
+    #print "$element1  Evaluating ", scalar @compare_list, " nbrs\n";
+
+    my $target_comparisons = scalar @compare_list;
+    my $i                  = 0;
+    my %valid_nbrs;
+  NBR:
+    foreach my $element2 ( sort @compare_list ) {
+
+        if ($progress) {
+            $i++;
+            $progress->update(
+                "Neighbour comparison $i of $target_comparisons\n",
+                $i / $target_comparisons,
+            );
+        }
+
+        #  some of the elements may be undefined based
+        #  on calls to get_index_elements
+        next NBR if not defined $element2;
+
+        #  skip if in the exclusion list
+        next NBR if exists $exclude_hash{$element2};
+
+        #  warn and skip if already done
+        if ( exists $valid_nbrs{$element2} ) {
+            warn "[BaseData] get_neighbours: Double checking of $element2\n";
+            next NBR;
+        }
+
+        #  make the neighbour coord available to the spatial_conditions
+        my @coord = $self->get_group_element_as_array( element => $element2 );
+
+        my %eval_args;
+
+        #  Reverse some args for def queries,
+        #  partly for backwards compatibility,
+        #  partly for cleaner logic.
+        if ($is_def_query) {
+            %eval_args = (
+                coord_array1 => \@coord,
+                coord_id1    => $element2,
+                coord_id2    => $element2,
+            );
+        }
+        else {
+            %eval_args = (
+                coord_array1 => $centre_coord_ref,
+                coord_array2 => \@coord,
+                coord_id1    => $element1,
+                coord_id2    => $element2,
+            );
+        }
+
+        my $success = $spatial_conditions->evaluate(
+            %eval_args,
+            cellsizes     => $cellsizes,
+            caller_object => $self,        #  pass self on by default
+        );
+
+        if ($type_is_subset) {
+            my $subset_nbrs = $spatial_conditions->get_cached_subset_nbrs(
+                coord_id => $element1 );
+            if ($subset_nbrs) {
+                %valid_nbrs = %$subset_nbrs;
+
+                #print "Found ", scalar keys %valid_nbrs, " valid nbrs\n";
+                delete @valid_nbrs{ keys %exclude_hash };
+                $spatial_conditions->clear_cached_subset_nbrs(
+                    coord_id => $element1 );
+                last NBR;
+            }
+        }
+
+        #  skip if not a nbr
+        next NBR if not $success;
+
+# If it has survived then it must be valid.
+#$valid_nbrs{$element2} = $spatial_conditions->get_param ('LAST_DISTS');  #  store the distances for possible later use
+#  Don't store the dists - serious memory issues for large files
+#  But could store $success if we later want to support weighted calculations
+        $valid_nbrs{$element2} = 1;
+    }
+
+    if ( $args{as_array} ) {
+        return wantarray ? keys %valid_nbrs : [ keys %valid_nbrs ];
+    }
+    else {
+        return wantarray ? %valid_nbrs : \%valid_nbrs;
+    }
+}
+
+sub get_neighbours_as_array {
+    my $self = shift;
+    return $self->get_neighbours( @_, as_array => 1 );
+
+#  commented old stuff, hopefully the new approach will save some shunting around of memory?
+#my @array = sort keys %{$self->get_neighbours(@_)};
+#return wantarray ? @array : \@array;  #  return reference in scalar context
+}
+
+#  Modified version of get_spatial_outputs_with_same_nbrs.
+#  Useful for faster nbr searching for spatial analyses, and matrix building for cluster analyses
+#  It can eventually supplant that sub.
+sub get_outputs_with_same_spatial_conditions {
+    my $self = shift;
+    my %args = @_;
+
+    my $compare = $args{compare_with}
+      || croak "[BASEDATA] compare_with argument not specified\n";
+
+    my $sp_params = $compare->get_spatial_conditions;
+    my $def_query = $compare->get_def_query;
+    if ( defined $def_query && ( length $def_query ) == 0 ) {
+        $def_query = undef;
+    }
+
+    my $def_conditions;
+    if ( blessed $def_query) {
+        $def_conditions = $def_query->get_conditions_unparsed();
+    }
+
+    my @outputs = $self->get_output_refs_of_class( class => $compare );
+
+    my @comparable_outputs;
+
+  LOOP_OUTPUTS:
+    foreach my $output (@outputs) {
+        next LOOP_OUTPUTS if $output eq $compare;    #  skip the one to compare
+
+        my $completed = $output->get_param('COMPLETED');
+        next LOOP_OUTPUTS if defined $completed and !$completed;
+
+        my $def_query_comp = $output->get_def_query;
+        if ( defined $def_query_comp && ( length $def_query_comp ) == 0 ) {
+            $def_query_comp = undef;
+        }
+
+        next LOOP_OUTPUTS
+          if ( defined $def_query ) ne ( defined $def_query_comp );
+
+        if ( defined $def_query ) {
+
+            #  check their def queries match
+            my $def_conditions_comp =
+              eval { $def_query_comp->get_conditions_unparsed() }
+              // $def_query_comp;
+            my $def_conditions_text =
+              eval { $def_query->get_conditions_unparsed() } // $def_query;
+            next LOOP_OUTPUTS if $def_conditions_comp ne $def_conditions_text;
+        }
+
+        my $sp_params_comp = $output->get_spatial_conditions || [];
+
+        #  must have same number of conditions
+        next LOOP_OUTPUTS if scalar @$sp_params_comp != scalar @$sp_params;
+
+        my $i = 0;
+        foreach my $sp_obj (@$sp_params_comp) {
+            next LOOP_OUTPUTS
+              if ( $sp_params->[$i]->get_param('CONDITIONS') ne
+                $sp_obj->get_conditions_unparsed() );
+            $i++;
+        }
+
+        #  if we get this far then we have a match
+        push @comparable_outputs, $output;    #  we want to keep this one
+    }
+
+    return wantarray ? @comparable_outputs : \@comparable_outputs;
+}
+
+sub has_empty_groups {
+    my $self = shift;
+
+    foreach my $group ( $self->get_groups ) {
+        my $labels = $self->get_labels_in_group( group => $group );
+
+        return 0 if scalar @$labels;
+    }
+
+    return 1;
+}
+
+sub cellsizes_and_origins_match {
+    my $self = shift;
+    my %args = @_;
+
+    my $from_bd = $args{from} || croak "from argument is undefined\n";
+
+    my @cellsizes      = $self->get_cell_sizes;
+    my @from_cellsizes = $from_bd->get_cell_sizes;
+
+    my @cellorigins      = $self->get_cell_origins;
+    my @from_cellorigins = $from_bd->get_cell_origins;
+
+    for my $i ( 0 .. $#cellsizes ) {
+        return 0
+          if $cellsizes[$i] != $from_cellsizes[$i]
+          || $cellorigins[$i] != $from_cellorigins[$i];
+    }
+
+    return 1;
+}
+
+#  merge labels and groups from another basedata into this one
+sub merge {
+    my $self = shift;
+    my %args = @_;
+
+    my $from_bd = $args{from} || croak "from argument is undefined\n";
+
+    croak "Cannot merge into self" if $self eq $from_bd;
+
+    croak "Cannot merge into basedata with existing outputs"
+      if $self->get_output_ref_count;
+
+    croak "cannot merge into basedata with different cell sizes and offsets"
+      if !$self->cellsizes_and_origins_match(%args);
+
+    my $csv_object = $self->get_csv_object(
+        sep_char   => $self->get_param('JOIN_CHAR'),
+        quote_char => $self->get_param('QUOTES'),
+    );
+
+    foreach my $group ( $from_bd->get_groups ) {
+        my $tmp = $from_bd->get_labels_in_group_as_hash_aa($group);
+
+        if ( !scalar keys %$tmp ) {
+
+            #  make sure we get any empty groups
+            #  - needed?  should be handled in add_elements_collated call
+            $self->add_element(
+                group              => $group,
+                count              => 0,
+                csv_object         => $csv_object,
+                allow_empty_groups => 1,
+            );
+        }
+        $self->add_elements_collated_simple_aa( { $group => $tmp },
+            $csv_object );
+    }
+
+    #  make sure we get any labels without groups
+    foreach my $label ( $from_bd->get_labels ) {
+        my $tmp = $from_bd->get_groups_with_label_as_hash( label => $label );
+
+        next if scalar keys %$tmp;
+
+        $self->add_element(
+            label              => $label,
+            count              => 0,
+            csv_object         => $csv_object,
+            allow_empty_groups => 1,
+        );
+    }
+
+    return;
+}
+
+sub numerically { $a <=> $b }
+
+#  let the system handle it most of the time
+sub DESTROY {
+    my $self = shift;
+    my $name = $self->get_param('NAME') || $EMPTY_STRING;
+
+    #print "DESTROYING BASEDATA $name\n";
+    #$self->delete_all_outputs;  #  delete children which refer to this object
+    #print "DELETED BASEDATA $name\n";
+
+    #$self->_delete_params_all;
+
+    foreach my $key ( sort keys %$self ) {    #  clear all the top level stuff
+                                              #$self->{$key} = undef;
+                                              #print "Deleting BD $key\n";
+        delete $self->{$key};
+    }
+    undef %$self;
+
+    #  let perl handle the rest
+
+    return;
+}
+
+# could probably implement this by creating an ElementProperty object
+# and calling rename_labels. Would need an 'import from hash' function
+# for ElementProperty.
+
+# doesn't handle numeric labels
+sub remap_labels_from_hash {
+    my $self  = shift;
+    my %args  = @_;
+    my %remap = %{ $args{remap} };
+
+    foreach my $label ( keys %remap ) {
+        my $remapped = $remap{$label};
+
+        $self->rename_label(
+            label            => $label,
+            new_name         => $remapped,
+            no_numeric_check => 1,
+        );
+    }
+
+    return;
+}
+
+=head1 NAME
+
+Biodiverse::BaseData
+
+=head1 SYNOPSIS
+
+  use Biodiverse::BaseData;
+  $object = Biodiverse::BaseData->new();
+
+=head1 DESCRIPTION
+
+TO BE FILLED IN
+
+=head1 METHODS
+
+=over
+
+=item remap_labels_from_hash
+
+Given a hash mapping from names of labels currently in this BaseData
+to desired new names, renames the labels accordingly.
+
+=back
+
+=head1 REPORTING ERRORS
+
+Use the issue tracker at http://www.purl.org/biodiverse
+
+=head1 COPYRIGHT
+
+Copyright (c) 2010 Shawn Laffan. All rights reserved.  
+
+=head1 LICENSE
+
+This program is free software: you can redistribute it and/or modify
+it under the terms of the GNU General Public License as published by
+the Free Software Foundation, either version 3 of the License, or
+(at your option) any later version.
+
+This program is distributed in the hope that it will be useful,
+but WITHOUT ANY WARRANTY; without even the implied warranty of
+MERCHANTABILITY or FITNESS FOR A PARTICULAR PURPOSE.  See the
+GNU General Public License for more details.
+
+For a full copy of the license see <http://www.gnu.org/licenses/>.
+
+=cut
+
+1;