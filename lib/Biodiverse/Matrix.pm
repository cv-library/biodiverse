package Biodiverse::Matrix;

#  package to handle matrices for Biodiverse objects
#  these are not matrices in the proper sense of the word, but are actually hash tables to provide easier linking
#  they are also double indexed - "by pair" and "by value by pair".

use strict;
use warnings;
use 5.010;

our $VERSION = '1.99_006';

use English ( -no_match_vars );

use Carp;

#use Data::Dumper;
use Scalar::Util qw /looks_like_number blessed/;
use List::Util qw /min max sum/;

#use File::BOM qw /:subs/;
use Ref::Util qw { :all };
use Biodiverse::Progress;

my $EMPTY_STRING = q{};

#  access the miscellaneous functions as methods
use parent qw /Biodiverse::Common Biodiverse::Matrix::Base/;

sub new {
    my $class = shift;
    my %args  = @_;

    my $self = bless {}, $class;

    # try to load from a file if the file arg is given
    my $file_loaded;
    $file_loaded = $self->load_file(@_) if defined $args{file};
    return $file_loaded if defined $file_loaded;

    my %PARAMS = (
        OUTPFX          => 'BIODIVERSE',
        OUTSUFFIX       => __PACKAGE__->get_file_suffix,
        OUTSUFFIX_YAML  => __PACKAGE__->get_file_suffix_yaml,
        TYPE            => undef,
        QUOTES          => q{'},
        JOIN_CHAR       => q{:},                              #  used for labels
        ELEMENT_COLUMNS => [ 1, 2 ]
        , #  default columns in input file to define the names (eg genus,species).  Should not be used as a list here.
        PARAM_CHANGE_WARN    => undef,
        CACHE_MATRIX_AS_TREE => 1,
        VAL_INDEX_PRECISION  => '%.2g',    #  %g keeps 0 as 0.  %f does not.
    );

    $self->set_params( %PARAMS, %args )
      ;    #  load the defaults, with the rest of the args as params
    $self->set_default_params;    #  and any user overrides

    $self->{BYELEMENT} = undef;   #  values indexed by elements
    $self->{BYVALUE}   = undef;   #  elements indexed by value

    $self->set_param( NAME => $args{name} ) if defined $args{name};

    warn "[MATRIX] WARNING: Matrix name not specified\n"
      if !defined $self->get_param('NAME');

    return $self;
}

sub get_file_suffix {
    return 'bms';
}

sub get_file_suffix_yaml {
    return 'bmy';
}

sub rename {
    my $self = shift;
    my %args = @_;

    my $name = $args{new_name};
    if ( not defined $name ) {
        croak "[Matrix] Argument 'new_name' not defined\n";
    }

    #  first tell the basedata object - No, leave that to the basedata object
    #my $bd = $self->get_param ('BASEDATA_REF');
    #$bd->rename_output (object => $self, new_name => $name);

    # and now change ourselves
    $self->set_param( NAME => $name );

}

sub clone {
    my $self = shift;
    return $self->_duplicate(@_);
}

#  avoid needless cloning of the basedata, but don't create the parameter if it is not already there
sub _duplicate {
    my $self = shift;
    my %args = @_;

    say '[MATRIX] Duplicating matrix ' . $self->get_param('NAME');

    my $bd;
    my $exists = $self->exists_param('BASEDATA_REF');
    if ($exists) {
        $bd = $self->get_param('BASEDATA_REF');
        $self->set_param( BASEDATA_REF => undef );
    }

    my $params = eval { $self->SUPER::clone( data => $self->{PARAMS} ); };

    my $clone_ref = blessed($self)->new(%$params);

    my $elements = $self->get_elements_ref;

    my $c_elements_ref = $clone_ref->get_elements_ref;
    %$c_elements_ref = %$elements;

    #  should add methods to access these
    my $byelement = $self->{BYELEMENT};
    my $byvalue   = $self->{BYVALUE};

    my ( %c_byelement, %c_byvalue );
    keys %c_byelement = keys %$byelement
      ;    #  pre-allocate the buckets - the pay-off is for many-key hashes
    keys %c_byvalue = keys %$byvalue;

    my $progress;
    if ( scalar keys %$byelement > 500 ) {
        $progress =
          Biodiverse::Progress->new(
            text => 'Cloning matrix ' . $self->get_param('NAME') );
    }

    foreach my $key ( keys %$byelement ) {
        my $hashref = $byelement->{$key};
        my %c_hash;
        keys %c_hash = keys %$hashref;    #  pre-allocate the buckets
        %c_hash = %$hashref;
        $c_byelement{$key} = \%c_hash;
    }

    $clone_ref->{BYELEMENT} = \%c_byelement;

    my $i           = 0;
    my $to_do       = scalar keys %$byvalue;
    my $target_text = "Target is $to_do value index keys";

    foreach my $val_key ( keys %$byvalue ) {
        my $val_hashref = $byvalue->{$val_key};
        my %c_val_hash;
        keys %c_val_hash = keys %$val_hashref;    #  pre-allocate the buckets

        if ($progress) {
            $i++;
            $progress->update( $target_text, $i / $to_do );
        }

        foreach my $e_key ( keys %$val_hashref ) {
            my $hashref = $val_hashref->{$e_key};
            my %c_hash;
            keys %c_hash = keys %$hashref;        #  pre-allocate the buckets
            %c_hash = %$hashref;
            $c_val_hash{$e_key} = \%c_hash;
        }

        $c_byvalue{$val_key} = \%c_val_hash;
    }

    $clone_ref->{BYVALUE} = \%c_byvalue;

    if ($progress) {
        $progress->destroy();
    }

    if ($EVAL_ERROR) {
        if ($exists) {
            $self->set_param( BASEDATA_REF => $bd );    #  put it back if needed
        }
        croak $EVAL_ERROR;
    }

    if ($exists) {
        $self->set_param( BASEDATA_REF => $bd );
        $clone_ref->set_param( BASEDATA_REF => $bd );
    }

    return $clone_ref;
}

sub delete_value_index {
    my $self = shift;

    undef $self->{BYVALUE};
    delete $self->{BYVALUE};

    return $self;
}

sub rebuild_value_index {
    my $self = shift;

    #$self->delete_value_index;
    $self->{BYVALUE} = {};

    my @elements = $self->get_elements_as_array;

  EL1:
    foreach my $el1 (@elements) {
      EL2:
        foreach my $el2 (@elements) {

            #  we want pairs in their stored order
            next EL2
              if 1 !=
              $self->element_pair_exists( element1 => $el1, element2 => $el2 );

            my $val = $self->get_value( element1 => $el1, element2 => $el2 );

            my $index_val = $self->get_value_index_key( value => $val );

            $self->{BYVALUE}{$index_val}{$el1}{$el2}++;
        }
    }

    return $self;
}

sub get_value_index_key {
    my $self = shift;
    my %args = @_;

    my $val = $args{value};

    return 'undef' if !defined $val;

    if ( my $prec = $self->get_param('VAL_INDEX_PRECISION') ) {
        $val = sprintf $prec, $val;
    }

    return $val;
}

#  need to flesh this out - total number of elements, symmetry, summary stats etc
sub _describe {
    my $self = shift;

    my @description = ( 'TYPE: ' . blessed $self, );

    my @keys = qw /
      NAME
      JOIN_CHAR
      QUOTES
      /;

    foreach my $key (@keys) {
<<<<<<< HEAD
        my $desc = $self->get_param($key);
        if ( ( ref $desc ) =~ /ARRAY/ ) {
=======
        my $desc = $self->get_param ($key);
        if (is_arrayref($desc)) {
>>>>>>> 5bb12a60
            $desc = join q{, }, @$desc;
        }
        push @description, "$key: $desc";
    }

    push @description, 'Element count: ' . $self->get_element_count,;

    push @description, 'Max value: ' . $self->get_max_value;
    push @description, 'Min value: ' . $self->get_min_value;
    push @description, 'Symmetric: ' . ( $self->is_symmetric ? 'yes' : 'no' );

    my $description = join "\n", @description;

    return wantarray ? @description : $description;
}

#  convert this matrix to a tree by clustering
sub to_tree {
    my $self = shift;
    my %args = @_;
    $args{linkage_function} = $args{linkage_function} || 'link_average';

    if ( $self->get_param('AS_TREE') ) {    #  don't recalculate
        return $self->get_param('AS_TREE');
    }

    my $tree = Biodiverse::Cluster->new;
    $tree->set_param(
        'NAME' => ( $args{name} || $self->get_param('NAME') . "_AS_TREE" ) );

    eval {
        $tree->cluster(
            %args,

            #  need to work on a clone, as it is a destructive approach
            cluster_matrix => $self->clone,
        );
    };
    croak $EVAL_ERROR if $EVAL_ERROR;

    $self->set_param( AS_TREE => $tree );

    return $tree;
}

my $ludicrously_extreme_pos_val = 10**20;
my $ludicrously_extreme_neg_val = -$ludicrously_extreme_pos_val;

sub get_min_value {
    my $self = shift;

    my $val_hash = $self->{BYVALUE};
    my $min_key  = min keys %$val_hash;

#  Special case the zeroes - only valid for index precisions using %.g
#  Useful for cluster analyses with many zero values due to identical assemblages
    return 0 if $min_key eq 0;

    my $min = $ludicrously_extreme_pos_val;

    my $element_hash = $val_hash->{$min_key};
    while ( my ( $el1, $hash_ref ) = each %$element_hash ) {
        foreach my $el2 ( keys %$hash_ref ) {
            my $val = $self->get_defined_value_aa( $el1, $el2 );
            $min = min( $min, $val );
        }
    }

    return $min;
}

sub get_max_value {
    my $self = shift;

    my $val_hash = $self->{BYVALUE};
    my $max_key  = max keys %$val_hash;
    my $max      = $ludicrously_extreme_neg_val;

    my $element_hash = $val_hash->{$max_key};
    while ( my ( $el1, $hash_ref ) = each %$element_hash ) {
        foreach my $el2 ( keys %$hash_ref ) {

#my $val = $self->get_value (element1 => $el1, element2 => $el2, pair_exists => 1);
            my $val = $self->get_defined_value_aa( $el1, $el2 );
            $max = max( $max, $val );
        }
    }

    return $max;
}

#  crude summary stats.
#  Not using Biodiverse::Statistics due to memory issues
#  with large matrices and calculation of percentiles.
sub get_summary_stats {
    my $self = shift;

    my $n = $self->get_element_pair_count;
    my ( $sumx, $sumx_sqr );
    my @percentile_targets = qw /2.5 5 95 97.5/;
    my @percentile_target_counts;
    foreach my $pct (@percentile_targets) {
        push @percentile_target_counts, $n * $pct / 100;    #  should floor it?
    }
    my %percentile_hash;

    my $count;

    my $values_hash = $self->{BYVALUE};
  BY_VALUE:
    foreach my $value ( sort { $a <=> $b } keys %$values_hash ) {
        my $hash      = $values_hash->{$value};
        my $sub_count = scalar keys %$hash;
        $sumx     += $value * $sub_count;
        $sumx_sqr += ( $value**2 ) * $sub_count;
        $count    += $sub_count;

      FIND_PCTL:
        foreach my $target (@percentile_target_counts) {
            last FIND_PCTL if $count < $target;
            my $percentile = shift @percentile_targets;
            $percentile_hash{$percentile} = $value;
            shift @percentile_target_counts;
        }
    }

    my $max = $self->get_max_value;
    my $min = $self->get_min_value;

    my %stats = (
        MAX  => $max,
        MIN  => $min,
        MEAN => $sumx / $n,

        #SD     => undef,
        PCT025 => ( $percentile_hash{'2.5'}  // $min ),
        PCT975 => ( $percentile_hash{'97.5'} // $max ),
        PCT05  => ( $percentile_hash{'5'}    // $min ),
        PCT95  => ( $percentile_hash{'95'}   // $max ),
    );

    return wantarray ? %stats : \%stats;
}

sub add_element {    #  add an element pair to the object
    my $self = shift;
    my %args = @_;

    my $element1 = $args{element1};
    croak "Element1 not specified in call to add_element\n"
      if !defined $element1;

    my $element2 = $args{element2};
    croak "Element2 not specified in call to add_element\n"
      if !defined $element2;

    my $val = $args{value};
    if ( !defined $val && !$self->get_param('ALLOW_UNDEF') ) {
        warn "[Matrix] add_element Warning: Value not defined and "
          . "ALLOW_UNDEF not set, not adding row $element1 col $element2.\n";
        return;
    }

    my $index_val = $self->get_value_index_key( value => $val );

    $self->{BYELEMENT}{$element1}{$element2} = $val;
    $self->{BYVALUE}{$index_val}{$element1}{$element2}++;
    $self->{ELEMENTS}{$element1}++
      ; #  cache the component elements to save searching through the other lists later
    $self->{ELEMENTS}{$element2}++;    #  also keeps a count of the elements

    return;
}

#  should be called delete_element_pair, but need to find where it's used first
sub delete_element {
    my $self = shift;
    my %args = @_;

    my $exists = $self->element_pair_exists(@_)
      || return 0;

    croak "element1 and/or element2 not defined\n"
      if !( defined $args{element1} && defined $args{element2} );

    my ( $element1, $element2 ) =
        $exists == 1
      ? @args{ 'element1', 'element2' }
      : @args{ 'element2', 'element1' };

    my $value = $self->get_value(
        element1    => $element1,
        element2    => $element2,
        pair_exists => 1,
    );

    #  save some repeated dereferencing below
    my $val_index   = $self->{BYVALUE};
    my $el_ref      = $self->{ELEMENTS};
    my $by_el_index = $self->{BYELEMENT};

#  now we get to the cleanup, including the containing hashes if they are now empty
#  all the undef - delete pairs are to ensure they get deleted properly
#  the hash ref must be empty (undef) or it won't be deleted
#  autovivification of $self->{BYELEMENT}{$element1} is avoided by $exists above
    delete $by_el_index->{$element1}{$element2};
    if ( scalar keys %{ $by_el_index->{$element1} } == 0 ) {
        delete $by_el_index->{$element1}
          // warn "ISSUES BYELEMENT $element1 $element2\n";
    }

    my $index_val = $self->get_value_index_key( value => $value );
    if ( !$val_index->{$index_val} ) {
        $self->rebuild_value_index
          ;    #  a bit underhanded, but this ensures we upgrade old matrices
    }

    delete $val_index->{$index_val}{$element1}{$element2};
    if ( !scalar keys %{ $val_index->{$index_val}{$element1} } ) {
        delete $val_index->{$index_val}{$element1};
        if ( !scalar keys %{ $val_index->{$index_val} } ) {
            delete $val_index->{$index_val}
              // warn "ISSUES BYVALUE $index_val $value $element1 $element2\n";
        }
    }

    #  Decrement the ELEMENTS counts, deleting entry if now zero
    #  as there are no more entries with this element
    $el_ref->{$element1}--;
    if ( !$el_ref->{$element1} ) {
        delete $el_ref->{$element1} // warn "ISSUES $element1\n";
    }
    $el_ref->{$element2}--;
    if ( !$el_ref->{$element2} ) {
        delete $el_ref->{$element2} // warn "ISSUES $element2\n";
    }

    #return ($self->element_pair_exists(@_)) ? undef : 1;  #  for debug
    return 1;    # return success if we get this far
}

sub is_symmetric
{ #  check if the matrix is symmetric (each element has an equal number of entries)
    my $self = shift;

    my $prev_count = undef;
    foreach my $count ( values %{ $self->{ELEMENTS} } ) {
        if ( defined $prev_count ) {
            return if $count != $prev_count;
        }
        $prev_count = $count;
    }
    return 1;    #  if we get this far then it is symmetric
}

sub get_elements {
    my $self = shift;

    return if !exists $self->{ELEMENTS};
    return if ( scalar keys %{ $self->{ELEMENTS} } ) == 0;

    return wantarray ? %{ $self->{ELEMENTS} } : $self->{ELEMENTS};
}

sub get_elements_ref {
    my $self = shift;

    return $self->{ELEMENTS} // do { $self->{ELEMENTS} = {} };
}

sub get_elements_as_array {
    my $self = shift;
    return wantarray
      ? keys %{ $self->{ELEMENTS} }
      : [ keys %{ $self->{ELEMENTS} } ];
}

sub get_element_count {
    my $self = shift;
    return 0 if !exists $self->{ELEMENTS};
    return scalar keys %{ $self->{ELEMENTS} };
}

#sub get_element_pair_count {
#    my $self = shift;
#
#    #my $count = 0;
#    #for my $value (values %{$self->{ELEMENTS}}) {
#    #    $count += $value;
#    #}
#    my $count = sum values %{$self->{ELEMENTS}};
#    $count /= 2;  #  correct for double counting
#    #  IS THIS CORRECTION VALID?  We can have symmetric and non-symmetric matrices, so a:b and b:a
#    #  It depends on how they are tracked, though.
#
#    return $count;
#}

sub get_element_pairs_with_value {
    my $self = shift;
    my %args = @_;

    my $val = $args{value};

    #my $val_key = $val;
    #if (my $prec = $self->get_param('VAL_INDEX_PRECISION')) {
    #    $val_key = sprintf $prec, $val;
    #}
    my $val_key = $self->get_value_index_key( value => $val );

    my %results;

    my $val_hash     = $self->{BYVALUE};
    my $element_hash = $val_hash->{$val_key};

    while ( my ( $el1, $hash_ref ) = each %$element_hash ) {
        foreach my $el2 ( keys %$hash_ref ) {
            my $value =
              $self->get_defined_value( element1 => $el1, element2 => $el2 );
            next
              if $val ne
              $value;    #  stringification implicitly uses %.15f precision
            $results{$el1}{$el2}++;
        }
    }

    return wantarray ? %results : \%results;
}

sub get_element_values {    #  get all values associated with one element
    my $self = shift;
    my %args = @_;

    croak "element not specified (matrix)\n" if !defined $args{element};
    croak "matrix element does not exist\n"
      if !$self->element_is_in_matrix( element => $args{element} );

    my @elements = $self->get_elements_as_array;

    my %values;
    foreach my $el (@elements) {
        if (
            $self->element_pair_exists(
                element1 => $el,
                element2 => $args{element}
            )
          )
        {
            $values{$el} =
              $self->get_value( element1 => $el, element2 => $args{element} );
        }
    }

    return wantarray ? %values : \%values;
}

sub delete_all_elements {
    my $self = shift;

    no autovivification;

    $self->{BYVALUE}   = undef;
    $self->{BYELEMENT} = undef;
    $self->{ELEMENTS}  = undef;

    return;
}

sub numerically { $a <=> $b }

# wrapper around get_elements_as_array for the purpose of polymorphism in
# the auto-remap logic.
sub get_labels() {
    my $self = shift;
    return $self->get_elements_as_array();
}

# takes a hash mapping names of elements currently in this matrix to
# desired names, renames elements accordingly.
sub remap_labels_from_hash {
    my $self       = shift;
    my %args       = @_;
    my %remap_hash = %{ $args{remap} };

    
    my @old_names = keys(%remap_hash);
    foreach my $old_name (@old_names) {
        my $new_name = $remap_hash{$old_name};
        #say "About to rename $old_name to $new_name";
        if(!($old_name eq $new_name)) {

            $self->rename_element(
                old_name => $old_name,
                new_name => $new_name,
            );
        }
        else {
            #say "They're the same!!";
        }
    }
}

# renames element 'old_name' to 'new_name'
sub rename_element {
    my $self = shift;
    my %args = @_;


    my $old_name = $args{"old_name"};
    my $new_name = $args{"new_name"};

    #say "Matrix: renaming $old_name to $new_name";

    
    my @all_elements = $self->get_elements_as_array();

    for my $element (@all_elements) {
        my $exists = $self->element_pair_exists(
            element1 => $element,
            element2 => $old_name
        );

        #say "Dealing with pair $element, $old_name, exists is $exists";
        
        # pair is in correct order
        if ( $exists == 1 ) {
            my $value =
                $self->get_value( element1 => $element, element2 => $old_name );


            if ( $element eq $old_name ) {
                $self->add_element(
                    element1 => $new_name,
                    element2 => $new_name,
                    value    => $value
                );
                $self->delete_element(
                    element1 => $old_name,
                    element2 => $old_name
                );
            }
            else {
                $self->add_element(
                    element1 => $element,
                    element2 => $new_name,
                    value    => $value
                );
                $self->delete_element(
                    element1 => $element,
                    element2 => $old_name
                );
            }
        }

        # pair is in other order
        elsif ( $exists == 2 ) {
            my $value =
              $self->get_value( element1 => $old_name, element2 => $element );
            $self->add_element(
                element1 => $new_name,
                element2 => $element,
                value    => $value
            );
            $self->delete_element(
                element1 => $old_name,
                element2 => $element
            );
        }

        # pair doesn't exist
        else {
            # do nothing
        }
    }

}

1;

__END__

=head1 NAME

Biodiverse::Matrix - Methods to build, access and control matrix data
for a Biodiverse project.

=head1 SYNOPSIS

  use Biodiverse::Matrix;

=head1 DESCRIPTION

Store a matrix of values (normally dissimilarity) in the Biodiverse
internal format. 

=head2 Assumptions

Assumes C<Biodiverse::Common> is in the @ISA list.

Almost all methods in the Biodiverse library use {keyword => value} pairs as a policy.
This means some of the methods may appear to contain unnecessary arguments,
but it makes everything else more consistent.

List methods return a list in list context, and a reference to that list
in scalar context.

=head1 Methods

These assume you have declared an object called $self of a type that
inherits these methods, normally:

=over 4

=item  $self = Biodiverse::Matrix->new;

=back



=over 5

=item $self = Biodiverse::Matrix->new (%params);

Create a new matrices object.

Optionally pass a hash of parameters to be set.

If %params contains an item 'file_xml' then it attempts to open the file
referred to and returns that as an object if successful
(see C<Biodiverse::Common::load_xml_file>).

=item $self->add_element('element1' => $element1, 'element2' => $element2, 'value' => $value);

Adds an element pair and their value to the object.

=item $self->delete_element ('element1' => $element1, 'element2' => $element2);

Deletes an element pair and their value from the matrix.

=item $self->element_pair_exists ('element1' => $element1, 'element2' => $element2);

Returns 1 if the pair exists in the specified order, 2 if they exist but are
transposed, and 0 if they do not exist.  The values 1 and 2 allow the
other methods to refer to the appropriate internal data structure
and would normally be treated as the same by standard users.

=item $self->get_element_count;

Returns a count of the number of elements along one side of the matrix.
This is not the count of the total number of entries, but this could
be calculated if one assumes it is symmetric, does not contain
diagonal elements and so forth.

=item $self->get_elements;

Returns a hash of the unique elements indexed in the matrix.

=item $self->get_elements_as_array;

Returns an array of the unique elements indexed in the matrix.

=item $self->get_elements_with_value('value' => $value);

Returns a hash of element pairs in the matrix that have the specified
value.

=item $self->get_min_value;

Returns the minimum value in the matrix.

=item $self->get_max_value;

Returns the maximum value in the matrix.

=item $self->get_value ('element1' => $element1, 'element2' => $element2);

Returns the value for element pair [$element1, $element2].

=item $self->load_data;

Import data from a file.  Assumes data are symmetric amongst other things.

Really messy.  Needs cleaning up. 

=item $self->remap_labels_from_hash

Given a hash mapping from names of labels currently in this matrix to
desired new names, renames the labels accordingly.

=item $self->rename_element

Renames an element in the matrix from old_name to new_name.

=back

=head1 REPORTING ERRORS

I read my email frequently, so use that.  It should be pretty stable, though.

=head1 AUTHOR

Shawn Laffan

Shawn.Laffan@unsw.edu.au


=head1 COPYRIGHT

Copyright (c) 2006 Shawn Laffan. All rights reserved.  This
program is free software; you can redistribute it and/or modify it
under the same terms as Perl itself.

=head1 REVISION HISTORY

=over 5

=item Version 0.09

May 2006.  Source libraries developed to the point where they can be
distributed.

=back

=cut
<|MERGE_RESOLUTION|>--- conflicted
+++ resolved
@@ -1,892 +1,887 @@
-package Biodiverse::Matrix;
-
-#  package to handle matrices for Biodiverse objects
-#  these are not matrices in the proper sense of the word, but are actually hash tables to provide easier linking
-#  they are also double indexed - "by pair" and "by value by pair".
-
-use strict;
-use warnings;
-use 5.010;
-
-our $VERSION = '1.99_006';
-
-use English ( -no_match_vars );
-
-use Carp;
-
-#use Data::Dumper;
-use Scalar::Util qw /looks_like_number blessed/;
-use List::Util qw /min max sum/;
-
-#use File::BOM qw /:subs/;
-use Ref::Util qw { :all };
-use Biodiverse::Progress;
-
-my $EMPTY_STRING = q{};
-
-#  access the miscellaneous functions as methods
-use parent qw /Biodiverse::Common Biodiverse::Matrix::Base/;
-
-sub new {
-    my $class = shift;
-    my %args  = @_;
-
-    my $self = bless {}, $class;
-
-    # try to load from a file if the file arg is given
-    my $file_loaded;
-    $file_loaded = $self->load_file(@_) if defined $args{file};
-    return $file_loaded if defined $file_loaded;
-
-    my %PARAMS = (
-        OUTPFX          => 'BIODIVERSE',
-        OUTSUFFIX       => __PACKAGE__->get_file_suffix,
-        OUTSUFFIX_YAML  => __PACKAGE__->get_file_suffix_yaml,
-        TYPE            => undef,
-        QUOTES          => q{'},
-        JOIN_CHAR       => q{:},                              #  used for labels
-        ELEMENT_COLUMNS => [ 1, 2 ]
-        , #  default columns in input file to define the names (eg genus,species).  Should not be used as a list here.
-        PARAM_CHANGE_WARN    => undef,
-        CACHE_MATRIX_AS_TREE => 1,
-        VAL_INDEX_PRECISION  => '%.2g',    #  %g keeps 0 as 0.  %f does not.
-    );
-
-    $self->set_params( %PARAMS, %args )
-      ;    #  load the defaults, with the rest of the args as params
-    $self->set_default_params;    #  and any user overrides
-
-    $self->{BYELEMENT} = undef;   #  values indexed by elements
-    $self->{BYVALUE}   = undef;   #  elements indexed by value
-
-    $self->set_param( NAME => $args{name} ) if defined $args{name};
-
-    warn "[MATRIX] WARNING: Matrix name not specified\n"
-      if !defined $self->get_param('NAME');
-
-    return $self;
-}
-
-sub get_file_suffix {
-    return 'bms';
-}
-
-sub get_file_suffix_yaml {
-    return 'bmy';
-}
-
-sub rename {
-    my $self = shift;
-    my %args = @_;
-
-    my $name = $args{new_name};
-    if ( not defined $name ) {
-        croak "[Matrix] Argument 'new_name' not defined\n";
-    }
-
-    #  first tell the basedata object - No, leave that to the basedata object
-    #my $bd = $self->get_param ('BASEDATA_REF');
-    #$bd->rename_output (object => $self, new_name => $name);
-
-    # and now change ourselves
-    $self->set_param( NAME => $name );
-
-}
-
-sub clone {
-    my $self = shift;
-    return $self->_duplicate(@_);
-}
-
-#  avoid needless cloning of the basedata, but don't create the parameter if it is not already there
-sub _duplicate {
-    my $self = shift;
-    my %args = @_;
-
-    say '[MATRIX] Duplicating matrix ' . $self->get_param('NAME');
-
-    my $bd;
-    my $exists = $self->exists_param('BASEDATA_REF');
-    if ($exists) {
-        $bd = $self->get_param('BASEDATA_REF');
-        $self->set_param( BASEDATA_REF => undef );
-    }
-
-    my $params = eval { $self->SUPER::clone( data => $self->{PARAMS} ); };
-
-    my $clone_ref = blessed($self)->new(%$params);
-
-    my $elements = $self->get_elements_ref;
-
-    my $c_elements_ref = $clone_ref->get_elements_ref;
-    %$c_elements_ref = %$elements;
-
-    #  should add methods to access these
-    my $byelement = $self->{BYELEMENT};
-    my $byvalue   = $self->{BYVALUE};
-
-    my ( %c_byelement, %c_byvalue );
-    keys %c_byelement = keys %$byelement
-      ;    #  pre-allocate the buckets - the pay-off is for many-key hashes
-    keys %c_byvalue = keys %$byvalue;
-
-    my $progress;
-    if ( scalar keys %$byelement > 500 ) {
-        $progress =
-          Biodiverse::Progress->new(
-            text => 'Cloning matrix ' . $self->get_param('NAME') );
-    }
-
-    foreach my $key ( keys %$byelement ) {
-        my $hashref = $byelement->{$key};
-        my %c_hash;
-        keys %c_hash = keys %$hashref;    #  pre-allocate the buckets
-        %c_hash = %$hashref;
-        $c_byelement{$key} = \%c_hash;
-    }
-
-    $clone_ref->{BYELEMENT} = \%c_byelement;
-
-    my $i           = 0;
-    my $to_do       = scalar keys %$byvalue;
-    my $target_text = "Target is $to_do value index keys";
-
-    foreach my $val_key ( keys %$byvalue ) {
-        my $val_hashref = $byvalue->{$val_key};
-        my %c_val_hash;
-        keys %c_val_hash = keys %$val_hashref;    #  pre-allocate the buckets
-
-        if ($progress) {
-            $i++;
-            $progress->update( $target_text, $i / $to_do );
-        }
-
-        foreach my $e_key ( keys %$val_hashref ) {
-            my $hashref = $val_hashref->{$e_key};
-            my %c_hash;
-            keys %c_hash = keys %$hashref;        #  pre-allocate the buckets
-            %c_hash = %$hashref;
-            $c_val_hash{$e_key} = \%c_hash;
-        }
-
-        $c_byvalue{$val_key} = \%c_val_hash;
-    }
-
-    $clone_ref->{BYVALUE} = \%c_byvalue;
-
-    if ($progress) {
-        $progress->destroy();
-    }
-
-    if ($EVAL_ERROR) {
-        if ($exists) {
-            $self->set_param( BASEDATA_REF => $bd );    #  put it back if needed
-        }
-        croak $EVAL_ERROR;
-    }
-
-    if ($exists) {
-        $self->set_param( BASEDATA_REF => $bd );
-        $clone_ref->set_param( BASEDATA_REF => $bd );
-    }
-
-    return $clone_ref;
-}
-
-sub delete_value_index {
-    my $self = shift;
-
-    undef $self->{BYVALUE};
-    delete $self->{BYVALUE};
-
-    return $self;
-}
-
-sub rebuild_value_index {
-    my $self = shift;
-
-    #$self->delete_value_index;
-    $self->{BYVALUE} = {};
-
-    my @elements = $self->get_elements_as_array;
-
-  EL1:
-    foreach my $el1 (@elements) {
-      EL2:
-        foreach my $el2 (@elements) {
-
-            #  we want pairs in their stored order
-            next EL2
-              if 1 !=
-              $self->element_pair_exists( element1 => $el1, element2 => $el2 );
-
-            my $val = $self->get_value( element1 => $el1, element2 => $el2 );
-
-            my $index_val = $self->get_value_index_key( value => $val );
-
-            $self->{BYVALUE}{$index_val}{$el1}{$el2}++;
-        }
-    }
-
-    return $self;
-}
-
-sub get_value_index_key {
-    my $self = shift;
-    my %args = @_;
-
-    my $val = $args{value};
-
-    return 'undef' if !defined $val;
-
-    if ( my $prec = $self->get_param('VAL_INDEX_PRECISION') ) {
-        $val = sprintf $prec, $val;
-    }
-
-    return $val;
-}
-
-#  need to flesh this out - total number of elements, symmetry, summary stats etc
-sub _describe {
-    my $self = shift;
-
-    my @description = ( 'TYPE: ' . blessed $self, );
-
-    my @keys = qw /
-      NAME
-      JOIN_CHAR
-      QUOTES
-      /;
-
-    foreach my $key (@keys) {
-<<<<<<< HEAD
-        my $desc = $self->get_param($key);
-        if ( ( ref $desc ) =~ /ARRAY/ ) {
-=======
-        my $desc = $self->get_param ($key);
-        if (is_arrayref($desc)) {
->>>>>>> 5bb12a60
-            $desc = join q{, }, @$desc;
-        }
-        push @description, "$key: $desc";
-    }
-
-    push @description, 'Element count: ' . $self->get_element_count,;
-
-    push @description, 'Max value: ' . $self->get_max_value;
-    push @description, 'Min value: ' . $self->get_min_value;
-    push @description, 'Symmetric: ' . ( $self->is_symmetric ? 'yes' : 'no' );
-
-    my $description = join "\n", @description;
-
-    return wantarray ? @description : $description;
-}
-
-#  convert this matrix to a tree by clustering
-sub to_tree {
-    my $self = shift;
-    my %args = @_;
-    $args{linkage_function} = $args{linkage_function} || 'link_average';
-
-    if ( $self->get_param('AS_TREE') ) {    #  don't recalculate
-        return $self->get_param('AS_TREE');
-    }
-
-    my $tree = Biodiverse::Cluster->new;
-    $tree->set_param(
-        'NAME' => ( $args{name} || $self->get_param('NAME') . "_AS_TREE" ) );
-
-    eval {
-        $tree->cluster(
-            %args,
-
-            #  need to work on a clone, as it is a destructive approach
-            cluster_matrix => $self->clone,
-        );
-    };
-    croak $EVAL_ERROR if $EVAL_ERROR;
-
-    $self->set_param( AS_TREE => $tree );
-
-    return $tree;
-}
-
-my $ludicrously_extreme_pos_val = 10**20;
-my $ludicrously_extreme_neg_val = -$ludicrously_extreme_pos_val;
-
-sub get_min_value {
-    my $self = shift;
-
-    my $val_hash = $self->{BYVALUE};
-    my $min_key  = min keys %$val_hash;
-
-#  Special case the zeroes - only valid for index precisions using %.g
-#  Useful for cluster analyses with many zero values due to identical assemblages
-    return 0 if $min_key eq 0;
-
-    my $min = $ludicrously_extreme_pos_val;
-
-    my $element_hash = $val_hash->{$min_key};
-    while ( my ( $el1, $hash_ref ) = each %$element_hash ) {
-        foreach my $el2 ( keys %$hash_ref ) {
-            my $val = $self->get_defined_value_aa( $el1, $el2 );
-            $min = min( $min, $val );
-        }
-    }
-
-    return $min;
-}
-
-sub get_max_value {
-    my $self = shift;
-
-    my $val_hash = $self->{BYVALUE};
-    my $max_key  = max keys %$val_hash;
-    my $max      = $ludicrously_extreme_neg_val;
-
-    my $element_hash = $val_hash->{$max_key};
-    while ( my ( $el1, $hash_ref ) = each %$element_hash ) {
-        foreach my $el2 ( keys %$hash_ref ) {
-
-#my $val = $self->get_value (element1 => $el1, element2 => $el2, pair_exists => 1);
-            my $val = $self->get_defined_value_aa( $el1, $el2 );
-            $max = max( $max, $val );
-        }
-    }
-
-    return $max;
-}
-
-#  crude summary stats.
-#  Not using Biodiverse::Statistics due to memory issues
-#  with large matrices and calculation of percentiles.
-sub get_summary_stats {
-    my $self = shift;
-
-    my $n = $self->get_element_pair_count;
-    my ( $sumx, $sumx_sqr );
-    my @percentile_targets = qw /2.5 5 95 97.5/;
-    my @percentile_target_counts;
-    foreach my $pct (@percentile_targets) {
-        push @percentile_target_counts, $n * $pct / 100;    #  should floor it?
-    }
-    my %percentile_hash;
-
-    my $count;
-
-    my $values_hash = $self->{BYVALUE};
-  BY_VALUE:
-    foreach my $value ( sort { $a <=> $b } keys %$values_hash ) {
-        my $hash      = $values_hash->{$value};
-        my $sub_count = scalar keys %$hash;
-        $sumx     += $value * $sub_count;
-        $sumx_sqr += ( $value**2 ) * $sub_count;
-        $count    += $sub_count;
-
-      FIND_PCTL:
-        foreach my $target (@percentile_target_counts) {
-            last FIND_PCTL if $count < $target;
-            my $percentile = shift @percentile_targets;
-            $percentile_hash{$percentile} = $value;
-            shift @percentile_target_counts;
-        }
-    }
-
-    my $max = $self->get_max_value;
-    my $min = $self->get_min_value;
-
-    my %stats = (
-        MAX  => $max,
-        MIN  => $min,
-        MEAN => $sumx / $n,
-
-        #SD     => undef,
-        PCT025 => ( $percentile_hash{'2.5'}  // $min ),
-        PCT975 => ( $percentile_hash{'97.5'} // $max ),
-        PCT05  => ( $percentile_hash{'5'}    // $min ),
-        PCT95  => ( $percentile_hash{'95'}   // $max ),
-    );
-
-    return wantarray ? %stats : \%stats;
-}
-
-sub add_element {    #  add an element pair to the object
-    my $self = shift;
-    my %args = @_;
-
-    my $element1 = $args{element1};
-    croak "Element1 not specified in call to add_element\n"
-      if !defined $element1;
-
-    my $element2 = $args{element2};
-    croak "Element2 not specified in call to add_element\n"
-      if !defined $element2;
-
-    my $val = $args{value};
-    if ( !defined $val && !$self->get_param('ALLOW_UNDEF') ) {
-        warn "[Matrix] add_element Warning: Value not defined and "
-          . "ALLOW_UNDEF not set, not adding row $element1 col $element2.\n";
-        return;
-    }
-
-    my $index_val = $self->get_value_index_key( value => $val );
-
-    $self->{BYELEMENT}{$element1}{$element2} = $val;
-    $self->{BYVALUE}{$index_val}{$element1}{$element2}++;
-    $self->{ELEMENTS}{$element1}++
-      ; #  cache the component elements to save searching through the other lists later
-    $self->{ELEMENTS}{$element2}++;    #  also keeps a count of the elements
-
-    return;
-}
-
-#  should be called delete_element_pair, but need to find where it's used first
-sub delete_element {
-    my $self = shift;
-    my %args = @_;
-
-    my $exists = $self->element_pair_exists(@_)
-      || return 0;
-
-    croak "element1 and/or element2 not defined\n"
-      if !( defined $args{element1} && defined $args{element2} );
-
-    my ( $element1, $element2 ) =
-        $exists == 1
-      ? @args{ 'element1', 'element2' }
-      : @args{ 'element2', 'element1' };
-
-    my $value = $self->get_value(
-        element1    => $element1,
-        element2    => $element2,
-        pair_exists => 1,
-    );
-
-    #  save some repeated dereferencing below
-    my $val_index   = $self->{BYVALUE};
-    my $el_ref      = $self->{ELEMENTS};
-    my $by_el_index = $self->{BYELEMENT};
-
-#  now we get to the cleanup, including the containing hashes if they are now empty
-#  all the undef - delete pairs are to ensure they get deleted properly
-#  the hash ref must be empty (undef) or it won't be deleted
-#  autovivification of $self->{BYELEMENT}{$element1} is avoided by $exists above
-    delete $by_el_index->{$element1}{$element2};
-    if ( scalar keys %{ $by_el_index->{$element1} } == 0 ) {
-        delete $by_el_index->{$element1}
-          // warn "ISSUES BYELEMENT $element1 $element2\n";
-    }
-
-    my $index_val = $self->get_value_index_key( value => $value );
-    if ( !$val_index->{$index_val} ) {
-        $self->rebuild_value_index
-          ;    #  a bit underhanded, but this ensures we upgrade old matrices
-    }
-
-    delete $val_index->{$index_val}{$element1}{$element2};
-    if ( !scalar keys %{ $val_index->{$index_val}{$element1} } ) {
-        delete $val_index->{$index_val}{$element1};
-        if ( !scalar keys %{ $val_index->{$index_val} } ) {
-            delete $val_index->{$index_val}
-              // warn "ISSUES BYVALUE $index_val $value $element1 $element2\n";
-        }
-    }
-
-    #  Decrement the ELEMENTS counts, deleting entry if now zero
-    #  as there are no more entries with this element
-    $el_ref->{$element1}--;
-    if ( !$el_ref->{$element1} ) {
-        delete $el_ref->{$element1} // warn "ISSUES $element1\n";
-    }
-    $el_ref->{$element2}--;
-    if ( !$el_ref->{$element2} ) {
-        delete $el_ref->{$element2} // warn "ISSUES $element2\n";
-    }
-
-    #return ($self->element_pair_exists(@_)) ? undef : 1;  #  for debug
-    return 1;    # return success if we get this far
-}
-
-sub is_symmetric
-{ #  check if the matrix is symmetric (each element has an equal number of entries)
-    my $self = shift;
-
-    my $prev_count = undef;
-    foreach my $count ( values %{ $self->{ELEMENTS} } ) {
-        if ( defined $prev_count ) {
-            return if $count != $prev_count;
-        }
-        $prev_count = $count;
-    }
-    return 1;    #  if we get this far then it is symmetric
-}
-
-sub get_elements {
-    my $self = shift;
-
-    return if !exists $self->{ELEMENTS};
-    return if ( scalar keys %{ $self->{ELEMENTS} } ) == 0;
-
-    return wantarray ? %{ $self->{ELEMENTS} } : $self->{ELEMENTS};
-}
-
-sub get_elements_ref {
-    my $self = shift;
-
-    return $self->{ELEMENTS} // do { $self->{ELEMENTS} = {} };
-}
-
-sub get_elements_as_array {
-    my $self = shift;
-    return wantarray
-      ? keys %{ $self->{ELEMENTS} }
-      : [ keys %{ $self->{ELEMENTS} } ];
-}
-
-sub get_element_count {
-    my $self = shift;
-    return 0 if !exists $self->{ELEMENTS};
-    return scalar keys %{ $self->{ELEMENTS} };
-}
-
-#sub get_element_pair_count {
-#    my $self = shift;
-#
-#    #my $count = 0;
-#    #for my $value (values %{$self->{ELEMENTS}}) {
-#    #    $count += $value;
-#    #}
-#    my $count = sum values %{$self->{ELEMENTS}};
-#    $count /= 2;  #  correct for double counting
-#    #  IS THIS CORRECTION VALID?  We can have symmetric and non-symmetric matrices, so a:b and b:a
-#    #  It depends on how they are tracked, though.
-#
-#    return $count;
-#}
-
-sub get_element_pairs_with_value {
-    my $self = shift;
-    my %args = @_;
-
-    my $val = $args{value};
-
-    #my $val_key = $val;
-    #if (my $prec = $self->get_param('VAL_INDEX_PRECISION')) {
-    #    $val_key = sprintf $prec, $val;
-    #}
-    my $val_key = $self->get_value_index_key( value => $val );
-
-    my %results;
-
-    my $val_hash     = $self->{BYVALUE};
-    my $element_hash = $val_hash->{$val_key};
-
-    while ( my ( $el1, $hash_ref ) = each %$element_hash ) {
-        foreach my $el2 ( keys %$hash_ref ) {
-            my $value =
-              $self->get_defined_value( element1 => $el1, element2 => $el2 );
-            next
-              if $val ne
-              $value;    #  stringification implicitly uses %.15f precision
-            $results{$el1}{$el2}++;
-        }
-    }
-
-    return wantarray ? %results : \%results;
-}
-
-sub get_element_values {    #  get all values associated with one element
-    my $self = shift;
-    my %args = @_;
-
-    croak "element not specified (matrix)\n" if !defined $args{element};
-    croak "matrix element does not exist\n"
-      if !$self->element_is_in_matrix( element => $args{element} );
-
-    my @elements = $self->get_elements_as_array;
-
-    my %values;
-    foreach my $el (@elements) {
-        if (
-            $self->element_pair_exists(
-                element1 => $el,
-                element2 => $args{element}
-            )
-          )
-        {
-            $values{$el} =
-              $self->get_value( element1 => $el, element2 => $args{element} );
-        }
-    }
-
-    return wantarray ? %values : \%values;
-}
-
-sub delete_all_elements {
-    my $self = shift;
-
-    no autovivification;
-
-    $self->{BYVALUE}   = undef;
-    $self->{BYELEMENT} = undef;
-    $self->{ELEMENTS}  = undef;
-
-    return;
-}
-
-sub numerically { $a <=> $b }
-
-# wrapper around get_elements_as_array for the purpose of polymorphism in
-# the auto-remap logic.
-sub get_labels() {
-    my $self = shift;
-    return $self->get_elements_as_array();
-}
-
-# takes a hash mapping names of elements currently in this matrix to
-# desired names, renames elements accordingly.
-sub remap_labels_from_hash {
-    my $self       = shift;
-    my %args       = @_;
-    my %remap_hash = %{ $args{remap} };
-
-    
-    my @old_names = keys(%remap_hash);
-    foreach my $old_name (@old_names) {
-        my $new_name = $remap_hash{$old_name};
-        #say "About to rename $old_name to $new_name";
-        if(!($old_name eq $new_name)) {
-
-            $self->rename_element(
-                old_name => $old_name,
-                new_name => $new_name,
-            );
-        }
-        else {
-            #say "They're the same!!";
-        }
-    }
-}
-
-# renames element 'old_name' to 'new_name'
-sub rename_element {
-    my $self = shift;
-    my %args = @_;
-
-
-    my $old_name = $args{"old_name"};
-    my $new_name = $args{"new_name"};
-
-    #say "Matrix: renaming $old_name to $new_name";
-
-    
-    my @all_elements = $self->get_elements_as_array();
-
-    for my $element (@all_elements) {
-        my $exists = $self->element_pair_exists(
-            element1 => $element,
-            element2 => $old_name
-        );
-
-        #say "Dealing with pair $element, $old_name, exists is $exists";
-        
-        # pair is in correct order
-        if ( $exists == 1 ) {
-            my $value =
-                $self->get_value( element1 => $element, element2 => $old_name );
-
-
-            if ( $element eq $old_name ) {
-                $self->add_element(
-                    element1 => $new_name,
-                    element2 => $new_name,
-                    value    => $value
-                );
-                $self->delete_element(
-                    element1 => $old_name,
-                    element2 => $old_name
-                );
-            }
-            else {
-                $self->add_element(
-                    element1 => $element,
-                    element2 => $new_name,
-                    value    => $value
-                );
-                $self->delete_element(
-                    element1 => $element,
-                    element2 => $old_name
-                );
-            }
-        }
-
-        # pair is in other order
-        elsif ( $exists == 2 ) {
-            my $value =
-              $self->get_value( element1 => $old_name, element2 => $element );
-            $self->add_element(
-                element1 => $new_name,
-                element2 => $element,
-                value    => $value
-            );
-            $self->delete_element(
-                element1 => $old_name,
-                element2 => $element
-            );
-        }
-
-        # pair doesn't exist
-        else {
-            # do nothing
-        }
-    }
-
-}
-
-1;
-
-__END__
-
-=head1 NAME
-
-Biodiverse::Matrix - Methods to build, access and control matrix data
-for a Biodiverse project.
-
-=head1 SYNOPSIS
-
-  use Biodiverse::Matrix;
-
-=head1 DESCRIPTION
-
-Store a matrix of values (normally dissimilarity) in the Biodiverse
-internal format. 
-
-=head2 Assumptions
-
-Assumes C<Biodiverse::Common> is in the @ISA list.
-
-Almost all methods in the Biodiverse library use {keyword => value} pairs as a policy.
-This means some of the methods may appear to contain unnecessary arguments,
-but it makes everything else more consistent.
-
-List methods return a list in list context, and a reference to that list
-in scalar context.
-
-=head1 Methods
-
-These assume you have declared an object called $self of a type that
-inherits these methods, normally:
-
-=over 4
-
-=item  $self = Biodiverse::Matrix->new;
-
-=back
-
-
-
-=over 5
-
-=item $self = Biodiverse::Matrix->new (%params);
-
-Create a new matrices object.
-
-Optionally pass a hash of parameters to be set.
-
-If %params contains an item 'file_xml' then it attempts to open the file
-referred to and returns that as an object if successful
-(see C<Biodiverse::Common::load_xml_file>).
-
-=item $self->add_element('element1' => $element1, 'element2' => $element2, 'value' => $value);
-
-Adds an element pair and their value to the object.
-
-=item $self->delete_element ('element1' => $element1, 'element2' => $element2);
-
-Deletes an element pair and their value from the matrix.
-
-=item $self->element_pair_exists ('element1' => $element1, 'element2' => $element2);
-
-Returns 1 if the pair exists in the specified order, 2 if they exist but are
-transposed, and 0 if they do not exist.  The values 1 and 2 allow the
-other methods to refer to the appropriate internal data structure
-and would normally be treated as the same by standard users.
-
-=item $self->get_element_count;
-
-Returns a count of the number of elements along one side of the matrix.
-This is not the count of the total number of entries, but this could
-be calculated if one assumes it is symmetric, does not contain
-diagonal elements and so forth.
-
-=item $self->get_elements;
-
-Returns a hash of the unique elements indexed in the matrix.
-
-=item $self->get_elements_as_array;
-
-Returns an array of the unique elements indexed in the matrix.
-
-=item $self->get_elements_with_value('value' => $value);
-
-Returns a hash of element pairs in the matrix that have the specified
-value.
-
-=item $self->get_min_value;
-
-Returns the minimum value in the matrix.
-
-=item $self->get_max_value;
-
-Returns the maximum value in the matrix.
-
-=item $self->get_value ('element1' => $element1, 'element2' => $element2);
-
-Returns the value for element pair [$element1, $element2].
-
-=item $self->load_data;
-
-Import data from a file.  Assumes data are symmetric amongst other things.
-
-Really messy.  Needs cleaning up. 
-
-=item $self->remap_labels_from_hash
-
-Given a hash mapping from names of labels currently in this matrix to
-desired new names, renames the labels accordingly.
-
-=item $self->rename_element
-
-Renames an element in the matrix from old_name to new_name.
-
-=back
-
-=head1 REPORTING ERRORS
-
-I read my email frequently, so use that.  It should be pretty stable, though.
-
-=head1 AUTHOR
-
-Shawn Laffan
-
-Shawn.Laffan@unsw.edu.au
-
-
-=head1 COPYRIGHT
-
-Copyright (c) 2006 Shawn Laffan. All rights reserved.  This
-program is free software; you can redistribute it and/or modify it
-under the same terms as Perl itself.
-
-=head1 REVISION HISTORY
-
-=over 5
-
-=item Version 0.09
-
-May 2006.  Source libraries developed to the point where they can be
-distributed.
-
-=back
-
-=cut
+package Biodiverse::Matrix;
+
+#  package to handle matrices for Biodiverse objects
+#  these are not matrices in the proper sense of the word, but are actually hash tables to provide easier linking
+#  they are also double indexed - "by pair" and "by value by pair".
+
+use strict;
+use warnings;
+use 5.010;
+
+our $VERSION = '1.99_006';
+
+use English ( -no_match_vars );
+
+use Carp;
+
+#use Data::Dumper;
+use Scalar::Util qw /looks_like_number blessed/;
+use List::Util qw /min max sum/;
+
+#use File::BOM qw /:subs/;
+use Ref::Util qw { :all };
+use Biodiverse::Progress;
+
+my $EMPTY_STRING = q{};
+
+#  access the miscellaneous functions as methods
+use parent qw /Biodiverse::Common Biodiverse::Matrix::Base/;
+
+sub new {
+    my $class = shift;
+    my %args  = @_;
+
+    my $self = bless {}, $class;
+
+    # try to load from a file if the file arg is given
+    my $file_loaded;
+    $file_loaded = $self->load_file(@_) if defined $args{file};
+    return $file_loaded if defined $file_loaded;
+
+    my %PARAMS = (
+        OUTPFX          => 'BIODIVERSE',
+        OUTSUFFIX       => __PACKAGE__->get_file_suffix,
+        OUTSUFFIX_YAML  => __PACKAGE__->get_file_suffix_yaml,
+        TYPE            => undef,
+        QUOTES          => q{'},
+        JOIN_CHAR       => q{:},                              #  used for labels
+        ELEMENT_COLUMNS => [ 1, 2 ]
+        , #  default columns in input file to define the names (eg genus,species).  Should not be used as a list here.
+        PARAM_CHANGE_WARN    => undef,
+        CACHE_MATRIX_AS_TREE => 1,
+        VAL_INDEX_PRECISION  => '%.2g',    #  %g keeps 0 as 0.  %f does not.
+    );
+
+    $self->set_params( %PARAMS, %args )
+      ;    #  load the defaults, with the rest of the args as params
+    $self->set_default_params;    #  and any user overrides
+
+    $self->{BYELEMENT} = undef;   #  values indexed by elements
+    $self->{BYVALUE}   = undef;   #  elements indexed by value
+
+    $self->set_param( NAME => $args{name} ) if defined $args{name};
+
+    warn "[MATRIX] WARNING: Matrix name not specified\n"
+      if !defined $self->get_param('NAME');
+
+    return $self;
+}
+
+sub get_file_suffix {
+    return 'bms';
+}
+
+sub get_file_suffix_yaml {
+    return 'bmy';
+}
+
+sub rename {
+    my $self = shift;
+    my %args = @_;
+
+    my $name = $args{new_name};
+    if ( not defined $name ) {
+        croak "[Matrix] Argument 'new_name' not defined\n";
+    }
+
+    #  first tell the basedata object - No, leave that to the basedata object
+    #my $bd = $self->get_param ('BASEDATA_REF');
+    #$bd->rename_output (object => $self, new_name => $name);
+
+    # and now change ourselves
+    $self->set_param( NAME => $name );
+
+}
+
+sub clone {
+    my $self = shift;
+    return $self->_duplicate(@_);
+}
+
+#  avoid needless cloning of the basedata, but don't create the parameter if it is not already there
+sub _duplicate {
+    my $self = shift;
+    my %args = @_;
+
+    say '[MATRIX] Duplicating matrix ' . $self->get_param('NAME');
+
+    my $bd;
+    my $exists = $self->exists_param('BASEDATA_REF');
+    if ($exists) {
+        $bd = $self->get_param('BASEDATA_REF');
+        $self->set_param( BASEDATA_REF => undef );
+    }
+
+    my $params = eval { $self->SUPER::clone( data => $self->{PARAMS} ); };
+
+    my $clone_ref = blessed($self)->new(%$params);
+
+    my $elements = $self->get_elements_ref;
+
+    my $c_elements_ref = $clone_ref->get_elements_ref;
+    %$c_elements_ref = %$elements;
+
+    #  should add methods to access these
+    my $byelement = $self->{BYELEMENT};
+    my $byvalue   = $self->{BYVALUE};
+
+    my ( %c_byelement, %c_byvalue );
+    keys %c_byelement = keys %$byelement
+      ;    #  pre-allocate the buckets - the pay-off is for many-key hashes
+    keys %c_byvalue = keys %$byvalue;
+
+    my $progress;
+    if ( scalar keys %$byelement > 500 ) {
+        $progress =
+          Biodiverse::Progress->new(
+            text => 'Cloning matrix ' . $self->get_param('NAME') );
+    }
+
+    foreach my $key ( keys %$byelement ) {
+        my $hashref = $byelement->{$key};
+        my %c_hash;
+        keys %c_hash = keys %$hashref;    #  pre-allocate the buckets
+        %c_hash = %$hashref;
+        $c_byelement{$key} = \%c_hash;
+    }
+
+    $clone_ref->{BYELEMENT} = \%c_byelement;
+
+    my $i           = 0;
+    my $to_do       = scalar keys %$byvalue;
+    my $target_text = "Target is $to_do value index keys";
+
+    foreach my $val_key ( keys %$byvalue ) {
+        my $val_hashref = $byvalue->{$val_key};
+        my %c_val_hash;
+        keys %c_val_hash = keys %$val_hashref;    #  pre-allocate the buckets
+
+        if ($progress) {
+            $i++;
+            $progress->update( $target_text, $i / $to_do );
+        }
+
+        foreach my $e_key ( keys %$val_hashref ) {
+            my $hashref = $val_hashref->{$e_key};
+            my %c_hash;
+            keys %c_hash = keys %$hashref;        #  pre-allocate the buckets
+            %c_hash = %$hashref;
+            $c_val_hash{$e_key} = \%c_hash;
+        }
+
+        $c_byvalue{$val_key} = \%c_val_hash;
+    }
+
+    $clone_ref->{BYVALUE} = \%c_byvalue;
+
+    if ($progress) {
+        $progress->destroy();
+    }
+
+    if ($EVAL_ERROR) {
+        if ($exists) {
+            $self->set_param( BASEDATA_REF => $bd );    #  put it back if needed
+        }
+        croak $EVAL_ERROR;
+    }
+
+    if ($exists) {
+        $self->set_param( BASEDATA_REF => $bd );
+        $clone_ref->set_param( BASEDATA_REF => $bd );
+    }
+
+    return $clone_ref;
+}
+
+sub delete_value_index {
+    my $self = shift;
+
+    undef $self->{BYVALUE};
+    delete $self->{BYVALUE};
+
+    return $self;
+}
+
+sub rebuild_value_index {
+    my $self = shift;
+
+    #$self->delete_value_index;
+    $self->{BYVALUE} = {};
+
+    my @elements = $self->get_elements_as_array;
+
+  EL1:
+    foreach my $el1 (@elements) {
+      EL2:
+        foreach my $el2 (@elements) {
+
+            #  we want pairs in their stored order
+            next EL2
+              if 1 !=
+              $self->element_pair_exists( element1 => $el1, element2 => $el2 );
+
+            my $val = $self->get_value( element1 => $el1, element2 => $el2 );
+
+            my $index_val = $self->get_value_index_key( value => $val );
+
+            $self->{BYVALUE}{$index_val}{$el1}{$el2}++;
+        }
+    }
+
+    return $self;
+}
+
+sub get_value_index_key {
+    my $self = shift;
+    my %args = @_;
+
+    my $val = $args{value};
+
+    return 'undef' if !defined $val;
+
+    if ( my $prec = $self->get_param('VAL_INDEX_PRECISION') ) {
+        $val = sprintf $prec, $val;
+    }
+
+    return $val;
+}
+
+#  need to flesh this out - total number of elements, symmetry, summary stats etc
+sub _describe {
+    my $self = shift;
+
+    my @description = ( 'TYPE: ' . blessed $self, );
+
+    my @keys = qw /
+      NAME
+      JOIN_CHAR
+      QUOTES
+      /;
+
+    foreach my $key (@keys) {
+        my $desc = $self->get_param ($key);
+        if (is_arrayref($desc)) {
+            $desc = join q{, }, @$desc;
+        }
+        push @description, "$key: $desc";
+    }
+
+    push @description, 'Element count: ' . $self->get_element_count,;
+
+    push @description, 'Max value: ' . $self->get_max_value;
+    push @description, 'Min value: ' . $self->get_min_value;
+    push @description, 'Symmetric: ' . ( $self->is_symmetric ? 'yes' : 'no' );
+
+    my $description = join "\n", @description;
+
+    return wantarray ? @description : $description;
+}
+
+#  convert this matrix to a tree by clustering
+sub to_tree {
+    my $self = shift;
+    my %args = @_;
+    $args{linkage_function} = $args{linkage_function} || 'link_average';
+
+    if ( $self->get_param('AS_TREE') ) {    #  don't recalculate
+        return $self->get_param('AS_TREE');
+    }
+
+    my $tree = Biodiverse::Cluster->new;
+    $tree->set_param(
+        'NAME' => ( $args{name} || $self->get_param('NAME') . "_AS_TREE" ) );
+
+    eval {
+        $tree->cluster(
+            %args,
+
+            #  need to work on a clone, as it is a destructive approach
+            cluster_matrix => $self->clone,
+        );
+    };
+    croak $EVAL_ERROR if $EVAL_ERROR;
+
+    $self->set_param( AS_TREE => $tree );
+
+    return $tree;
+}
+
+my $ludicrously_extreme_pos_val = 10**20;
+my $ludicrously_extreme_neg_val = -$ludicrously_extreme_pos_val;
+
+sub get_min_value {
+    my $self = shift;
+
+    my $val_hash = $self->{BYVALUE};
+    my $min_key  = min keys %$val_hash;
+
+#  Special case the zeroes - only valid for index precisions using %.g
+#  Useful for cluster analyses with many zero values due to identical assemblages
+    return 0 if $min_key eq 0;
+
+    my $min = $ludicrously_extreme_pos_val;
+
+    my $element_hash = $val_hash->{$min_key};
+    while ( my ( $el1, $hash_ref ) = each %$element_hash ) {
+        foreach my $el2 ( keys %$hash_ref ) {
+            my $val = $self->get_defined_value_aa( $el1, $el2 );
+            $min = min( $min, $val );
+        }
+    }
+
+    return $min;
+}
+
+sub get_max_value {
+    my $self = shift;
+
+    my $val_hash = $self->{BYVALUE};
+    my $max_key  = max keys %$val_hash;
+    my $max      = $ludicrously_extreme_neg_val;
+
+    my $element_hash = $val_hash->{$max_key};
+    while ( my ( $el1, $hash_ref ) = each %$element_hash ) {
+        foreach my $el2 ( keys %$hash_ref ) {
+
+#my $val = $self->get_value (element1 => $el1, element2 => $el2, pair_exists => 1);
+            my $val = $self->get_defined_value_aa( $el1, $el2 );
+            $max = max( $max, $val );
+        }
+    }
+
+    return $max;
+}
+
+#  crude summary stats.
+#  Not using Biodiverse::Statistics due to memory issues
+#  with large matrices and calculation of percentiles.
+sub get_summary_stats {
+    my $self = shift;
+
+    my $n = $self->get_element_pair_count;
+    my ( $sumx, $sumx_sqr );
+    my @percentile_targets = qw /2.5 5 95 97.5/;
+    my @percentile_target_counts;
+    foreach my $pct (@percentile_targets) {
+        push @percentile_target_counts, $n * $pct / 100;    #  should floor it?
+    }
+    my %percentile_hash;
+
+    my $count;
+
+    my $values_hash = $self->{BYVALUE};
+  BY_VALUE:
+    foreach my $value ( sort { $a <=> $b } keys %$values_hash ) {
+        my $hash      = $values_hash->{$value};
+        my $sub_count = scalar keys %$hash;
+        $sumx     += $value * $sub_count;
+        $sumx_sqr += ( $value**2 ) * $sub_count;
+        $count    += $sub_count;
+
+      FIND_PCTL:
+        foreach my $target (@percentile_target_counts) {
+            last FIND_PCTL if $count < $target;
+            my $percentile = shift @percentile_targets;
+            $percentile_hash{$percentile} = $value;
+            shift @percentile_target_counts;
+        }
+    }
+
+    my $max = $self->get_max_value;
+    my $min = $self->get_min_value;
+
+    my %stats = (
+        MAX  => $max,
+        MIN  => $min,
+        MEAN => $sumx / $n,
+
+        #SD     => undef,
+        PCT025 => ( $percentile_hash{'2.5'}  // $min ),
+        PCT975 => ( $percentile_hash{'97.5'} // $max ),
+        PCT05  => ( $percentile_hash{'5'}    // $min ),
+        PCT95  => ( $percentile_hash{'95'}   // $max ),
+    );
+
+    return wantarray ? %stats : \%stats;
+}
+
+sub add_element {    #  add an element pair to the object
+    my $self = shift;
+    my %args = @_;
+
+    my $element1 = $args{element1};
+    croak "Element1 not specified in call to add_element\n"
+      if !defined $element1;
+
+    my $element2 = $args{element2};
+    croak "Element2 not specified in call to add_element\n"
+      if !defined $element2;
+
+    my $val = $args{value};
+    if ( !defined $val && !$self->get_param('ALLOW_UNDEF') ) {
+        warn "[Matrix] add_element Warning: Value not defined and "
+          . "ALLOW_UNDEF not set, not adding row $element1 col $element2.\n";
+        return;
+    }
+
+    my $index_val = $self->get_value_index_key( value => $val );
+
+    $self->{BYELEMENT}{$element1}{$element2} = $val;
+    $self->{BYVALUE}{$index_val}{$element1}{$element2}++;
+    $self->{ELEMENTS}{$element1}++
+      ; #  cache the component elements to save searching through the other lists later
+    $self->{ELEMENTS}{$element2}++;    #  also keeps a count of the elements
+
+    return;
+}
+
+#  should be called delete_element_pair, but need to find where it's used first
+sub delete_element {
+    my $self = shift;
+    my %args = @_;
+
+    my $exists = $self->element_pair_exists(@_)
+      || return 0;
+
+    croak "element1 and/or element2 not defined\n"
+      if !( defined $args{element1} && defined $args{element2} );
+
+    my ( $element1, $element2 ) =
+        $exists == 1
+      ? @args{ 'element1', 'element2' }
+      : @args{ 'element2', 'element1' };
+
+    my $value = $self->get_value(
+        element1    => $element1,
+        element2    => $element2,
+        pair_exists => 1,
+    );
+
+    #  save some repeated dereferencing below
+    my $val_index   = $self->{BYVALUE};
+    my $el_ref      = $self->{ELEMENTS};
+    my $by_el_index = $self->{BYELEMENT};
+
+#  now we get to the cleanup, including the containing hashes if they are now empty
+#  all the undef - delete pairs are to ensure they get deleted properly
+#  the hash ref must be empty (undef) or it won't be deleted
+#  autovivification of $self->{BYELEMENT}{$element1} is avoided by $exists above
+    delete $by_el_index->{$element1}{$element2};
+    if ( scalar keys %{ $by_el_index->{$element1} } == 0 ) {
+        delete $by_el_index->{$element1}
+          // warn "ISSUES BYELEMENT $element1 $element2\n";
+    }
+
+    my $index_val = $self->get_value_index_key( value => $value );
+    if ( !$val_index->{$index_val} ) {
+        $self->rebuild_value_index
+          ;    #  a bit underhanded, but this ensures we upgrade old matrices
+    }
+
+    delete $val_index->{$index_val}{$element1}{$element2};
+    if ( !scalar keys %{ $val_index->{$index_val}{$element1} } ) {
+        delete $val_index->{$index_val}{$element1};
+        if ( !scalar keys %{ $val_index->{$index_val} } ) {
+            delete $val_index->{$index_val}
+              // warn "ISSUES BYVALUE $index_val $value $element1 $element2\n";
+        }
+    }
+
+    #  Decrement the ELEMENTS counts, deleting entry if now zero
+    #  as there are no more entries with this element
+    $el_ref->{$element1}--;
+    if ( !$el_ref->{$element1} ) {
+        delete $el_ref->{$element1} // warn "ISSUES $element1\n";
+    }
+    $el_ref->{$element2}--;
+    if ( !$el_ref->{$element2} ) {
+        delete $el_ref->{$element2} // warn "ISSUES $element2\n";
+    }
+
+    #return ($self->element_pair_exists(@_)) ? undef : 1;  #  for debug
+    return 1;    # return success if we get this far
+}
+
+sub is_symmetric
+{ #  check if the matrix is symmetric (each element has an equal number of entries)
+    my $self = shift;
+
+    my $prev_count = undef;
+    foreach my $count ( values %{ $self->{ELEMENTS} } ) {
+        if ( defined $prev_count ) {
+            return if $count != $prev_count;
+        }
+        $prev_count = $count;
+    }
+    return 1;    #  if we get this far then it is symmetric
+}
+
+sub get_elements {
+    my $self = shift;
+
+    return if !exists $self->{ELEMENTS};
+    return if ( scalar keys %{ $self->{ELEMENTS} } ) == 0;
+
+    return wantarray ? %{ $self->{ELEMENTS} } : $self->{ELEMENTS};
+}
+
+sub get_elements_ref {
+    my $self = shift;
+
+    return $self->{ELEMENTS} // do { $self->{ELEMENTS} = {} };
+}
+
+sub get_elements_as_array {
+    my $self = shift;
+    return wantarray
+      ? keys %{ $self->{ELEMENTS} }
+      : [ keys %{ $self->{ELEMENTS} } ];
+}
+
+sub get_element_count {
+    my $self = shift;
+    return 0 if !exists $self->{ELEMENTS};
+    return scalar keys %{ $self->{ELEMENTS} };
+}
+
+#sub get_element_pair_count {
+#    my $self = shift;
+#
+#    #my $count = 0;
+#    #for my $value (values %{$self->{ELEMENTS}}) {
+#    #    $count += $value;
+#    #}
+#    my $count = sum values %{$self->{ELEMENTS}};
+#    $count /= 2;  #  correct for double counting
+#    #  IS THIS CORRECTION VALID?  We can have symmetric and non-symmetric matrices, so a:b and b:a
+#    #  It depends on how they are tracked, though.
+#
+#    return $count;
+#}
+
+sub get_element_pairs_with_value {
+    my $self = shift;
+    my %args = @_;
+
+    my $val = $args{value};
+
+    #my $val_key = $val;
+    #if (my $prec = $self->get_param('VAL_INDEX_PRECISION')) {
+    #    $val_key = sprintf $prec, $val;
+    #}
+    my $val_key = $self->get_value_index_key( value => $val );
+
+    my %results;
+
+    my $val_hash     = $self->{BYVALUE};
+    my $element_hash = $val_hash->{$val_key};
+
+    while ( my ( $el1, $hash_ref ) = each %$element_hash ) {
+        foreach my $el2 ( keys %$hash_ref ) {
+            my $value =
+              $self->get_defined_value( element1 => $el1, element2 => $el2 );
+            next
+              if $val ne
+              $value;    #  stringification implicitly uses %.15f precision
+            $results{$el1}{$el2}++;
+        }
+    }
+
+    return wantarray ? %results : \%results;
+}
+
+sub get_element_values {    #  get all values associated with one element
+    my $self = shift;
+    my %args = @_;
+
+    croak "element not specified (matrix)\n" if !defined $args{element};
+    croak "matrix element does not exist\n"
+      if !$self->element_is_in_matrix( element => $args{element} );
+
+    my @elements = $self->get_elements_as_array;
+
+    my %values;
+    foreach my $el (@elements) {
+        if (
+            $self->element_pair_exists(
+                element1 => $el,
+                element2 => $args{element}
+            )
+          )
+        {
+            $values{$el} =
+              $self->get_value( element1 => $el, element2 => $args{element} );
+        }
+    }
+
+    return wantarray ? %values : \%values;
+}
+
+sub delete_all_elements {
+    my $self = shift;
+
+    no autovivification;
+
+    $self->{BYVALUE}   = undef;
+    $self->{BYELEMENT} = undef;
+    $self->{ELEMENTS}  = undef;
+
+    return;
+}
+
+sub numerically { $a <=> $b }
+
+# wrapper around get_elements_as_array for the purpose of polymorphism in
+# the auto-remap logic.
+sub get_labels() {
+    my $self = shift;
+    return $self->get_elements_as_array();
+}
+
+# takes a hash mapping names of elements currently in this matrix to
+# desired names, renames elements accordingly.
+sub remap_labels_from_hash {
+    my $self       = shift;
+    my %args       = @_;
+    my %remap_hash = %{ $args{remap} };
+
+    
+    my @old_names = keys(%remap_hash);
+    foreach my $old_name (@old_names) {
+        my $new_name = $remap_hash{$old_name};
+        #say "About to rename $old_name to $new_name";
+        if(!($old_name eq $new_name)) {
+
+            $self->rename_element(
+                old_name => $old_name,
+                new_name => $new_name,
+            );
+        }
+        else {
+            #say "They're the same!!";
+        }
+    }
+}
+
+# renames element 'old_name' to 'new_name'
+sub rename_element {
+    my $self = shift;
+    my %args = @_;
+
+
+    my $old_name = $args{"old_name"};
+    my $new_name = $args{"new_name"};
+
+    #say "Matrix: renaming $old_name to $new_name";
+
+    
+    my @all_elements = $self->get_elements_as_array();
+
+    for my $element (@all_elements) {
+        my $exists = $self->element_pair_exists(
+            element1 => $element,
+            element2 => $old_name
+        );
+
+        #say "Dealing with pair $element, $old_name, exists is $exists";
+        
+        # pair is in correct order
+        if ( $exists == 1 ) {
+            my $value =
+                $self->get_value( element1 => $element, element2 => $old_name );
+
+
+            if ( $element eq $old_name ) {
+                $self->add_element(
+                    element1 => $new_name,
+                    element2 => $new_name,
+                    value    => $value
+                );
+                $self->delete_element(
+                    element1 => $old_name,
+                    element2 => $old_name
+                );
+            }
+            else {
+                $self->add_element(
+                    element1 => $element,
+                    element2 => $new_name,
+                    value    => $value
+                );
+                $self->delete_element(
+                    element1 => $element,
+                    element2 => $old_name
+                );
+            }
+        }
+
+        # pair is in other order
+        elsif ( $exists == 2 ) {
+            my $value =
+              $self->get_value( element1 => $old_name, element2 => $element );
+            $self->add_element(
+                element1 => $new_name,
+                element2 => $element,
+                value    => $value
+            );
+            $self->delete_element(
+                element1 => $old_name,
+                element2 => $element
+            );
+        }
+
+        # pair doesn't exist
+        else {
+            # do nothing
+        }
+    }
+
+}
+
+1;
+
+__END__
+
+=head1 NAME
+
+Biodiverse::Matrix - Methods to build, access and control matrix data
+for a Biodiverse project.
+
+=head1 SYNOPSIS
+
+  use Biodiverse::Matrix;
+
+=head1 DESCRIPTION
+
+Store a matrix of values (normally dissimilarity) in the Biodiverse
+internal format. 
+
+=head2 Assumptions
+
+Assumes C<Biodiverse::Common> is in the @ISA list.
+
+Almost all methods in the Biodiverse library use {keyword => value} pairs as a policy.
+This means some of the methods may appear to contain unnecessary arguments,
+but it makes everything else more consistent.
+
+List methods return a list in list context, and a reference to that list
+in scalar context.
+
+=head1 Methods
+
+These assume you have declared an object called $self of a type that
+inherits these methods, normally:
+
+=over 4
+
+=item  $self = Biodiverse::Matrix->new;
+
+=back
+
+
+
+=over 5
+
+=item $self = Biodiverse::Matrix->new (%params);
+
+Create a new matrices object.
+
+Optionally pass a hash of parameters to be set.
+
+If %params contains an item 'file_xml' then it attempts to open the file
+referred to and returns that as an object if successful
+(see C<Biodiverse::Common::load_xml_file>).
+
+=item $self->add_element('element1' => $element1, 'element2' => $element2, 'value' => $value);
+
+Adds an element pair and their value to the object.
+
+=item $self->delete_element ('element1' => $element1, 'element2' => $element2);
+
+Deletes an element pair and their value from the matrix.
+
+=item $self->element_pair_exists ('element1' => $element1, 'element2' => $element2);
+
+Returns 1 if the pair exists in the specified order, 2 if they exist but are
+transposed, and 0 if they do not exist.  The values 1 and 2 allow the
+other methods to refer to the appropriate internal data structure
+and would normally be treated as the same by standard users.
+
+=item $self->get_element_count;
+
+Returns a count of the number of elements along one side of the matrix.
+This is not the count of the total number of entries, but this could
+be calculated if one assumes it is symmetric, does not contain
+diagonal elements and so forth.
+
+=item $self->get_elements;
+
+Returns a hash of the unique elements indexed in the matrix.
+
+=item $self->get_elements_as_array;
+
+Returns an array of the unique elements indexed in the matrix.
+
+=item $self->get_elements_with_value('value' => $value);
+
+Returns a hash of element pairs in the matrix that have the specified
+value.
+
+=item $self->get_min_value;
+
+Returns the minimum value in the matrix.
+
+=item $self->get_max_value;
+
+Returns the maximum value in the matrix.
+
+=item $self->get_value ('element1' => $element1, 'element2' => $element2);
+
+Returns the value for element pair [$element1, $element2].
+
+=item $self->load_data;
+
+Import data from a file.  Assumes data are symmetric amongst other things.
+
+Really messy.  Needs cleaning up. 
+
+=item $self->remap_labels_from_hash
+
+Given a hash mapping from names of labels currently in this matrix to
+desired new names, renames the labels accordingly.
+
+=item $self->rename_element
+
+Renames an element in the matrix from old_name to new_name.
+
+=back
+
+=head1 REPORTING ERRORS
+
+I read my email frequently, so use that.  It should be pretty stable, though.
+
+=head1 AUTHOR
+
+Shawn Laffan
+
+Shawn.Laffan@unsw.edu.au
+
+
+=head1 COPYRIGHT
+
+Copyright (c) 2006 Shawn Laffan. All rights reserved.  This
+program is free software; you can redistribute it and/or modify it
+under the same terms as Perl itself.
+
+=head1 REVISION HISTORY
+
+=over 5
+
+=item Version 0.09
+
+May 2006.  Source libraries developed to the point where they can be
+distributed.
+
+=back
+
+=cut