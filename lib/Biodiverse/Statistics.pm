package Biodiverse::Statistics;

use strict;
use warnings;

our $VERSION = '0.99_008';

use Carp;

use POSIX qw ( ceil );
use List::Util;
use List::MoreUtils;

use Statistics::Descriptive;
use base qw /Statistics::Descriptive::Full/;

##Create a list of fields not to remove when data is updated
my %fields = (
    _permitted => undef,  ##Place holder for the inherited key hash
    data       => undef,  ##Our data
    presorted  => undef,  ##Flag to indicate the data is already sorted
    _reserved  => undef,  ##Place holder for this lookup hash
    #standard_deviation => undef,
);

#__PACKAGE__->_make_private_accessors(
#    [qw(
#        skewness kurtosis
#       )
#    ]
#);
#__PACKAGE__->_make_accessors([qw(presorted _reserved _trimmed_mean_cache)]);


#  same as from Statistics::Descriptive::Full::new
##Have to override the base method to add the data to the object
##The proxy method from above is still valid
sub new {
    my $proto = shift;
    my $class = ref($proto) || $proto;
    # Create my self via SUPER
    my $self = $class->SUPER::new();  
    bless ($self, $class);  #Re-anneal the object
    #$self->_clear_fields();
    return $self;
}

#  override the Stats::Descriptive::Full method to use List::Util and List::MoreUtils functions
sub add_data {
    my $self = shift;  ##Myself
  
    my $aref;

    if (ref $_[0] eq 'ARRAY') {
      $aref = $_[0];
    }
    else {
      $aref = \@_;
    }
  
    ##If we were given no data, we do nothing.
    return 1 if (!@{ $aref });
  
    my $oldmean;
    my ($min, $max, $sum, $sumsq);
    my $count = $self->count;

    #  $count is modified lower down, but we need this flag after that
    my $has_existing_data = $count;  

    # Take care of appending to an existing data set
    if ($has_existing_data) {
        $min   = $self->min();
        $max   = $self->max();
        $sum   = $self->sum();
        $sumsq = $self->sumsq();
    }
    else {
        $min   = $aref->[0];
        $max   = $aref->[0];
        $sum   = 0;
        $sumsq = 0;
    }

    #  need to allow for already having data
    $sum    += List::Util::sum (@$aref);
    $sumsq  += List::Util::sum (map {$_ ** 2} @$aref);
    $max    =  List::Util::max ($max, @$aref);
    $min    =  List::Util::min ($min, @$aref);
    $count  +=  scalar @$aref;
    my $mean = $sum / $count;

    #$self->min($min);
    #$self->max($max);
    #$self->sample_range($max - $min);
    #$self->sum($sum);
    #$self->sumsq($sumsq);
    #$self->mean($mean);
    #$self->count($count);

    #  dirty approach since it stops any abstraction, but faster
    #  - should access via a "fast_data_add" object flag
    #  saves 50% of the call time (= 4s for ~55k calls), so will scale for monster jobs
    $self->{sum}   = $sum;
    $self->{sumsq} = $sumsq;
    $self->{mean}  = $mean;
    $self->{count} = $count;
    $self->{min}   = $min;
    $self->{max}   = $max;
    $self->{sample_range} = $max - $min;
    
    
    ##Variance isn't commonly enough
    ##used to recompute every single data add, so just clear its cache.
    #$self->_variance(undef);
    $self->{variance} = undef;  #  Dirty approach, as above
    
    push @{ $self->_data() }, @{ $aref };

    #  no need to clear keys if we are newly populated object,
    #  and profiling shows it takes a long time when creating
    #  and populating many stats objects
    if ($has_existing_data) {
        ##Clear the presorted flag
        $self->presorted(0);
        $self->_delete_all_cached_keys();
    }
  
    return 1;
}

sub _delete_all_cached_keys
{
    my $self = shift;
    
    my %keys = %{ $self };

    # Remove reserved keys for this class from the deletion list
    delete @keys{keys %{$self->_reserved}};
    delete @keys{keys %{$self->_permitted}};
    delete $keys{_trimmed_mean_cache};

    KEYS_LOOP:
    foreach my $key (keys %keys) { # Check each key in the object
        delete $self->{$key};  # Delete any out of date cached key
    }
    $self->{_trimmed_mean_cache} = {};  #  just reset this one
    return;
}

##Return variance; if needed, compute and cache it.
sub variance {
    my $self = shift;  ##Myself
  
    my $count = $self->count();
  
    return undef if !$count;
  
    return 0 if $count == 1;

    if (!defined($self->_variance())) {
        my $variance = ($self->sumsq()- $count * $self->mean()**2);

        # Sometimes due to rounding errors we get a number below 0.
        # This makes sure this is handled as gracefully as possible.
        #
        # See:
        #
        # https://rt.cpan.org/Public/Bug/Display.html?id=46026
        if ($variance < 0) {
            $variance = 0;
        }
        else {
            #  Commented code is a left-over from early version.
            #  Assume it was to allow for biased method variance,
            #  but docs do not list it so assume it is unnecessary
            #  Actually, it is trapped by the $count == 1 condition above, so shouldn't be needed
            #my $div = scalar @_ ? 0 : 1;  
            #$variance /= $count - $div;
            $variance /= $count - 1;
        }

        $self->_variance($variance);

        #  return now to avoid sub re-entry (and therefore time when many objects are used)
        return $variance;  
    }

    return $self->_variance();
}


sub maxdex {
    my $self = shift;

    return undef if !$self->count;
    my $maxdex;

    if ($self->presorted) {
        $maxdex = $self->count - 1;
    }
    else {
        my $max = $self->max;
        $maxdex =  List::MoreUtils::first_index {$_ == $max} $self->get_data;
    }

    $self->{maxdex} = $maxdex;

    return $maxdex;
}

sub mindex {
    my $self = shift;

    return undef if !$self->count;
    #my $maxdex = $self->{maxdex};
    #return $maxdex if defined $maxdex;
    my $mindex;

    if ($self->presorted) {
        $mindex = 0;
    }
    else {
        my $min = $self->min;
        $mindex =  List::MoreUtils::first_index {$_ == $min} $self->get_data;
    }

    $self->{mindex} = $mindex;

    return $mindex;
}


sub median {
    my $self = shift;
    return undef if ! $self->count;
    
    return $self->SUPER::median;
}

#sub mean {
#    my $self = shift;
#    return undef if ! $self->count;
#    
#    return $self->SUPER::mean;
#}

sub sd {
    my $self = shift;
    return $self->standard_deviation (@_);
}

sub stdev {
    my $self = shift;
    return $self->standard_deviation (@_);
}

sub standard_deviation {
  my $self = shift;  ##Myself
  #  $self->variance checks for count==0, so don't double up
  my $variance = $self->variance();
  return defined $variance ? sqrt $variance : undef;
}

#  Snaps percentiles to range 1..100,
#  does not return undef if percentile is < bin size
sub percentile {  
    my $self = shift;
    my $percentile = shift || 0;

    my $count = $self->count;
    return if ! $count; #  no records, return undef
  
    $percentile = 100 if $percentile > 100;
    $percentile = 0   if $percentile < 0;
  
    $self->sort_data() if ! $self->presorted;

    my $num = ($count - 1) * $percentile / 100;
    my $index = int ($num + 0.5);

    #  a bit risky - depends on Statistics::Descriptive internals
    my $val = $self->_data->[$index];
    return wantarray
      ? ($val, $index)
      : $val;
}

sub percentile_RFC2330 {
    my $self = shift;
    return $self->SUPER::percentile (@_);
}

#  inter-quartile range
sub iqr {
    my $self = shift;

    return undef if !$self->count;

    my $q25 = $self->percentile(25);
    my $q75 = $self->percentile(75);
    
    return $q75 - $q25;
}


sub skewness {
    my $self = shift;

    if (!defined($self->_skewness()))
    {
        my $n    = $self->count();
        my $sd   = $self->standard_deviation();

        my $skew;

        #  skip if insufficient records
        if ( $sd && $n > 2) {
            
            my $mean = $self->mean();

<<<<<<< HEAD
            my @tmp = List::MoreUtils::apply { $_ = (($_ - $mean) / $sd) ** 3 } $self->get_data();
            my $sum_pow3 = List::Util::sum @tmp;
=======
            my $sum_pow3;
            foreach my $rec ( $self->get_data() ) {
                $sum_pow3 +=  (($rec - $mean) / $sd) ** 3;
            }
            #  these are not as fast
            #my @tmp = List::MoreUtils::apply { $_ = (($_ - $mean) / $sd) ** 3 } $self->get_data();
            #my $sum_pow3 = List::Util::sum map { (($_ - $mean) / $sd) ** 3 } $self->get_data();
>>>>>>> ef7f1385

            my $correction = $n / ( ($n-1) * ($n-2) );

            $skew = $correction * $sum_pow3;
        }

        $self->_skewness($skew);
    }

    return $self->_skewness();
}

sub kurtosis {
    my $self = shift;

    if (!defined($self->_kurtosis()))
    {
        my $kurt;
        
        my $n  = $self->count();
        my $sd   = $self->standard_deviation();
        
        if ( $sd && $n > 3) {

            my $mean = $self->mean();

<<<<<<< HEAD
            my @tmp = List::MoreUtils::apply { $_ = (($_ - $mean) / $sd) ** 4 } $self->get_data();
            my $sum_pow4 = List::Util::sum @tmp;
=======
            my $sum_pow4;
            foreach my $rec ( $self->get_data() ) {
                $sum_pow4 +=  (($rec - $mean) / $sd) ** 4;
            }
            #  these are not as fast
            #my @tmp = List::MoreUtils::apply { $_ = (($_ - $mean) / $sd) ** 4 } $self->get_data();
            #my $sum_pow4 = List::Util::sum map { (($_ - $mean) / $sd) ** 4 } $self->get_data();
>>>>>>> ef7f1385

            my $correction1 = ( $n * ($n+1) ) / ( ($n-1) * ($n-2) * ($n-3) );
            my $correction2 = ( 3  * ($n-1) ** 2) / ( ($n-2) * ($n-3) );
            
            $kurt = ( $correction1 * $sum_pow4 ) - $correction2;
        }
        
        $self->_kurtosis($kurt);
    }

    return $self->_kurtosis();
}


1;

__END__

=head1 NAME

Biodiverse::Statistics - Basic descriptive statistical functions.

=head1 SYNOPSIS

  use Biodiverse::Statistics;
  $stat = Biodiverse::Statistics->new();
  $stat->add_data(1,2,3,4);
  $x = $stat->percentile(25);
  ($x, $index_x) = $stat->percentile(25);
  $y = $stat->percentile_RFC2330(25);
  ($y, $index_y) = $stat->percentile_RFC2330(25);


=head1 DESCRIPTION

Basic descriptive statistics.
Everything from module Statistics::Descriptive::Full but with a
different percentile algorithm
(the original can be called using percentile_RFC2330).

The median method also returns undef when there are no records.  


=head1 METHODS

=over

=item $stat = Biodiverse::Statistics->new();

Create a new object.

=item $x = $stat->percentile(25);

=item ($x, $index) = $stat->percentile(25);

Sorts the data and returns the value that corresponds to the
percentile.

=item $x = $stat->percentile_RFC2330(25);

=item ($x, $index) = $stat->percentile_RFC2330(25);

Sorts the data and returns the value that corresponds to the
percentile as defined in RFC2330.  This is the percentile
method from Statistics::Descriptive::Full.

=item $iqr = $stat->iqr();

Calculates the inter-quartile range (q75 - q25).

=back

=head1 REPORTING ERRORS

Use the issue tracker at http://www.purl.org/biodiverse

=head1 COPYRIGHT

Copyright (c) 2010 Shawn Laffan. All rights reserved.  

=head1 LICENSE

This program is free software: you can redistribute it and/or modify
it under the terms of the GNU General Public License as published by
the Free Software Foundation, either version 3 of the License, or
(at your option) any later version.

This program is distributed in the hope that it will be useful,
but WITHOUT ANY WARRANTY; without even the implied warranty of
MERCHANTABILITY or FITNESS FOR A PARTICULAR PURPOSE.  See the
GNU General Public License for more details.

For a full copy of the license see <http://www.gnu.org/licenses/>.

=cut
<|MERGE_RESOLUTION|>--- conflicted
+++ resolved
@@ -1,466 +1,456 @@
-package Biodiverse::Statistics;
-
-use strict;
-use warnings;
-
-our $VERSION = '0.99_008';
-
-use Carp;
-
-use POSIX qw ( ceil );
-use List::Util;
-use List::MoreUtils;
-
-use Statistics::Descriptive;
-use base qw /Statistics::Descriptive::Full/;
-
-##Create a list of fields not to remove when data is updated
-my %fields = (
-    _permitted => undef,  ##Place holder for the inherited key hash
-    data       => undef,  ##Our data
-    presorted  => undef,  ##Flag to indicate the data is already sorted
-    _reserved  => undef,  ##Place holder for this lookup hash
-    #standard_deviation => undef,
-);
-
-#__PACKAGE__->_make_private_accessors(
-#    [qw(
-#        skewness kurtosis
-#       )
-#    ]
-#);
-#__PACKAGE__->_make_accessors([qw(presorted _reserved _trimmed_mean_cache)]);
-
-
-#  same as from Statistics::Descriptive::Full::new
-##Have to override the base method to add the data to the object
-##The proxy method from above is still valid
-sub new {
-    my $proto = shift;
-    my $class = ref($proto) || $proto;
-    # Create my self via SUPER
-    my $self = $class->SUPER::new();  
-    bless ($self, $class);  #Re-anneal the object
-    #$self->_clear_fields();
-    return $self;
-}
-
-#  override the Stats::Descriptive::Full method to use List::Util and List::MoreUtils functions
-sub add_data {
-    my $self = shift;  ##Myself
-  
-    my $aref;
-
-    if (ref $_[0] eq 'ARRAY') {
-      $aref = $_[0];
-    }
-    else {
-      $aref = \@_;
-    }
-  
-    ##If we were given no data, we do nothing.
-    return 1 if (!@{ $aref });
-  
-    my $oldmean;
-    my ($min, $max, $sum, $sumsq);
-    my $count = $self->count;
-
-    #  $count is modified lower down, but we need this flag after that
-    my $has_existing_data = $count;  
-
-    # Take care of appending to an existing data set
-    if ($has_existing_data) {
-        $min   = $self->min();
-        $max   = $self->max();
-        $sum   = $self->sum();
-        $sumsq = $self->sumsq();
-    }
-    else {
-        $min   = $aref->[0];
-        $max   = $aref->[0];
-        $sum   = 0;
-        $sumsq = 0;
-    }
-
-    #  need to allow for already having data
-    $sum    += List::Util::sum (@$aref);
-    $sumsq  += List::Util::sum (map {$_ ** 2} @$aref);
-    $max    =  List::Util::max ($max, @$aref);
-    $min    =  List::Util::min ($min, @$aref);
-    $count  +=  scalar @$aref;
-    my $mean = $sum / $count;
-
-    #$self->min($min);
-    #$self->max($max);
-    #$self->sample_range($max - $min);
-    #$self->sum($sum);
-    #$self->sumsq($sumsq);
-    #$self->mean($mean);
-    #$self->count($count);
-
-    #  dirty approach since it stops any abstraction, but faster
-    #  - should access via a "fast_data_add" object flag
-    #  saves 50% of the call time (= 4s for ~55k calls), so will scale for monster jobs
-    $self->{sum}   = $sum;
-    $self->{sumsq} = $sumsq;
-    $self->{mean}  = $mean;
-    $self->{count} = $count;
-    $self->{min}   = $min;
-    $self->{max}   = $max;
-    $self->{sample_range} = $max - $min;
-    
-    
-    ##Variance isn't commonly enough
-    ##used to recompute every single data add, so just clear its cache.
-    #$self->_variance(undef);
-    $self->{variance} = undef;  #  Dirty approach, as above
-    
-    push @{ $self->_data() }, @{ $aref };
-
-    #  no need to clear keys if we are newly populated object,
-    #  and profiling shows it takes a long time when creating
-    #  and populating many stats objects
-    if ($has_existing_data) {
-        ##Clear the presorted flag
-        $self->presorted(0);
-        $self->_delete_all_cached_keys();
-    }
-  
-    return 1;
-}
-
-sub _delete_all_cached_keys
-{
-    my $self = shift;
-    
-    my %keys = %{ $self };
-
-    # Remove reserved keys for this class from the deletion list
-    delete @keys{keys %{$self->_reserved}};
-    delete @keys{keys %{$self->_permitted}};
-    delete $keys{_trimmed_mean_cache};
-
-    KEYS_LOOP:
-    foreach my $key (keys %keys) { # Check each key in the object
-        delete $self->{$key};  # Delete any out of date cached key
-    }
-    $self->{_trimmed_mean_cache} = {};  #  just reset this one
-    return;
-}
-
-##Return variance; if needed, compute and cache it.
-sub variance {
-    my $self = shift;  ##Myself
-  
-    my $count = $self->count();
-  
-    return undef if !$count;
-  
-    return 0 if $count == 1;
-
-    if (!defined($self->_variance())) {
-        my $variance = ($self->sumsq()- $count * $self->mean()**2);
-
-        # Sometimes due to rounding errors we get a number below 0.
-        # This makes sure this is handled as gracefully as possible.
-        #
-        # See:
-        #
-        # https://rt.cpan.org/Public/Bug/Display.html?id=46026
-        if ($variance < 0) {
-            $variance = 0;
-        }
-        else {
-            #  Commented code is a left-over from early version.
-            #  Assume it was to allow for biased method variance,
-            #  but docs do not list it so assume it is unnecessary
-            #  Actually, it is trapped by the $count == 1 condition above, so shouldn't be needed
-            #my $div = scalar @_ ? 0 : 1;  
-            #$variance /= $count - $div;
-            $variance /= $count - 1;
-        }
-
-        $self->_variance($variance);
-
-        #  return now to avoid sub re-entry (and therefore time when many objects are used)
-        return $variance;  
-    }
-
-    return $self->_variance();
-}
-
-
-sub maxdex {
-    my $self = shift;
-
-    return undef if !$self->count;
-    my $maxdex;
-
-    if ($self->presorted) {
-        $maxdex = $self->count - 1;
-    }
-    else {
-        my $max = $self->max;
-        $maxdex =  List::MoreUtils::first_index {$_ == $max} $self->get_data;
-    }
-
-    $self->{maxdex} = $maxdex;
-
-    return $maxdex;
-}
-
-sub mindex {
-    my $self = shift;
-
-    return undef if !$self->count;
-    #my $maxdex = $self->{maxdex};
-    #return $maxdex if defined $maxdex;
-    my $mindex;
-
-    if ($self->presorted) {
-        $mindex = 0;
-    }
-    else {
-        my $min = $self->min;
-        $mindex =  List::MoreUtils::first_index {$_ == $min} $self->get_data;
-    }
-
-    $self->{mindex} = $mindex;
-
-    return $mindex;
-}
-
-
-sub median {
-    my $self = shift;
-    return undef if ! $self->count;
-    
-    return $self->SUPER::median;
-}
-
-#sub mean {
-#    my $self = shift;
-#    return undef if ! $self->count;
-#    
-#    return $self->SUPER::mean;
-#}
-
-sub sd {
-    my $self = shift;
-    return $self->standard_deviation (@_);
-}
-
-sub stdev {
-    my $self = shift;
-    return $self->standard_deviation (@_);
-}
-
-sub standard_deviation {
-  my $self = shift;  ##Myself
-  #  $self->variance checks for count==0, so don't double up
-  my $variance = $self->variance();
-  return defined $variance ? sqrt $variance : undef;
-}
-
-#  Snaps percentiles to range 1..100,
-#  does not return undef if percentile is < bin size
-sub percentile {  
-    my $self = shift;
-    my $percentile = shift || 0;
-
-    my $count = $self->count;
-    return if ! $count; #  no records, return undef
-  
-    $percentile = 100 if $percentile > 100;
-    $percentile = 0   if $percentile < 0;
-  
-    $self->sort_data() if ! $self->presorted;
-
-    my $num = ($count - 1) * $percentile / 100;
-    my $index = int ($num + 0.5);
-
-    #  a bit risky - depends on Statistics::Descriptive internals
-    my $val = $self->_data->[$index];
-    return wantarray
-      ? ($val, $index)
-      : $val;
-}
-
-sub percentile_RFC2330 {
-    my $self = shift;
-    return $self->SUPER::percentile (@_);
-}
-
-#  inter-quartile range
-sub iqr {
-    my $self = shift;
-
-    return undef if !$self->count;
-
-    my $q25 = $self->percentile(25);
-    my $q75 = $self->percentile(75);
-    
-    return $q75 - $q25;
-}
-
-
-sub skewness {
-    my $self = shift;
-
-    if (!defined($self->_skewness()))
-    {
-        my $n    = $self->count();
-        my $sd   = $self->standard_deviation();
-
-        my $skew;
-
-        #  skip if insufficient records
-        if ( $sd && $n > 2) {
-            
-            my $mean = $self->mean();
-
-<<<<<<< HEAD
-            my @tmp = List::MoreUtils::apply { $_ = (($_ - $mean) / $sd) ** 3 } $self->get_data();
-            my $sum_pow3 = List::Util::sum @tmp;
-=======
-            my $sum_pow3;
-            foreach my $rec ( $self->get_data() ) {
-                $sum_pow3 +=  (($rec - $mean) / $sd) ** 3;
-            }
-            #  these are not as fast
-            #my @tmp = List::MoreUtils::apply { $_ = (($_ - $mean) / $sd) ** 3 } $self->get_data();
-            #my $sum_pow3 = List::Util::sum map { (($_ - $mean) / $sd) ** 3 } $self->get_data();
->>>>>>> ef7f1385
-
-            my $correction = $n / ( ($n-1) * ($n-2) );
-
-            $skew = $correction * $sum_pow3;
-        }
-
-        $self->_skewness($skew);
-    }
-
-    return $self->_skewness();
-}
-
-sub kurtosis {
-    my $self = shift;
-
-    if (!defined($self->_kurtosis()))
-    {
-        my $kurt;
-        
-        my $n  = $self->count();
-        my $sd   = $self->standard_deviation();
-        
-        if ( $sd && $n > 3) {
-
-            my $mean = $self->mean();
-
-<<<<<<< HEAD
-            my @tmp = List::MoreUtils::apply { $_ = (($_ - $mean) / $sd) ** 4 } $self->get_data();
-            my $sum_pow4 = List::Util::sum @tmp;
-=======
-            my $sum_pow4;
-            foreach my $rec ( $self->get_data() ) {
-                $sum_pow4 +=  (($rec - $mean) / $sd) ** 4;
-            }
-            #  these are not as fast
-            #my @tmp = List::MoreUtils::apply { $_ = (($_ - $mean) / $sd) ** 4 } $self->get_data();
-            #my $sum_pow4 = List::Util::sum map { (($_ - $mean) / $sd) ** 4 } $self->get_data();
->>>>>>> ef7f1385
-
-            my $correction1 = ( $n * ($n+1) ) / ( ($n-1) * ($n-2) * ($n-3) );
-            my $correction2 = ( 3  * ($n-1) ** 2) / ( ($n-2) * ($n-3) );
-            
-            $kurt = ( $correction1 * $sum_pow4 ) - $correction2;
-        }
-        
-        $self->_kurtosis($kurt);
-    }
-
-    return $self->_kurtosis();
-}
-
-
-1;
-
-__END__
-
-=head1 NAME
-
-Biodiverse::Statistics - Basic descriptive statistical functions.
-
-=head1 SYNOPSIS
-
-  use Biodiverse::Statistics;
-  $stat = Biodiverse::Statistics->new();
-  $stat->add_data(1,2,3,4);
-  $x = $stat->percentile(25);
-  ($x, $index_x) = $stat->percentile(25);
-  $y = $stat->percentile_RFC2330(25);
-  ($y, $index_y) = $stat->percentile_RFC2330(25);
-
-
-=head1 DESCRIPTION
-
-Basic descriptive statistics.
-Everything from module Statistics::Descriptive::Full but with a
-different percentile algorithm
-(the original can be called using percentile_RFC2330).
-
-The median method also returns undef when there are no records.  
-
-
-=head1 METHODS
-
-=over
-
-=item $stat = Biodiverse::Statistics->new();
-
-Create a new object.
-
-=item $x = $stat->percentile(25);
-
-=item ($x, $index) = $stat->percentile(25);
-
-Sorts the data and returns the value that corresponds to the
-percentile.
-
-=item $x = $stat->percentile_RFC2330(25);
-
-=item ($x, $index) = $stat->percentile_RFC2330(25);
-
-Sorts the data and returns the value that corresponds to the
-percentile as defined in RFC2330.  This is the percentile
-method from Statistics::Descriptive::Full.
-
-=item $iqr = $stat->iqr();
-
-Calculates the inter-quartile range (q75 - q25).
-
-=back
-
-=head1 REPORTING ERRORS
-
-Use the issue tracker at http://www.purl.org/biodiverse
-
-=head1 COPYRIGHT
-
-Copyright (c) 2010 Shawn Laffan. All rights reserved.  
-
-=head1 LICENSE
-
-This program is free software: you can redistribute it and/or modify
-it under the terms of the GNU General Public License as published by
-the Free Software Foundation, either version 3 of the License, or
-(at your option) any later version.
-
-This program is distributed in the hope that it will be useful,
-but WITHOUT ANY WARRANTY; without even the implied warranty of
-MERCHANTABILITY or FITNESS FOR A PARTICULAR PURPOSE.  See the
-GNU General Public License for more details.
-
-For a full copy of the license see <http://www.gnu.org/licenses/>.
-
-=cut
+package Biodiverse::Statistics;
+
+use strict;
+use warnings;
+
+our $VERSION = '0.99_008';
+
+use Carp;
+
+use POSIX qw ( ceil );
+use List::Util;
+use List::MoreUtils;
+
+use Statistics::Descriptive;
+use base qw /Statistics::Descriptive::Full/;
+
+##Create a list of fields not to remove when data is updated
+my %fields = (
+    _permitted => undef,  ##Place holder for the inherited key hash
+    data       => undef,  ##Our data
+    presorted  => undef,  ##Flag to indicate the data is already sorted
+    _reserved  => undef,  ##Place holder for this lookup hash
+    #standard_deviation => undef,
+);
+
+#__PACKAGE__->_make_private_accessors(
+#    [qw(
+#        skewness kurtosis
+#       )
+#    ]
+#);
+#__PACKAGE__->_make_accessors([qw(presorted _reserved _trimmed_mean_cache)]);
+
+
+#  same as from Statistics::Descriptive::Full::new
+##Have to override the base method to add the data to the object
+##The proxy method from above is still valid
+sub new {
+    my $proto = shift;
+    my $class = ref($proto) || $proto;
+    # Create my self via SUPER
+    my $self = $class->SUPER::new();  
+    bless ($self, $class);  #Re-anneal the object
+    #$self->_clear_fields();
+    return $self;
+}
+
+#  override the Stats::Descriptive::Full method to use List::Util and List::MoreUtils functions
+sub add_data {
+    my $self = shift;  ##Myself
+  
+    my $aref;
+
+    if (ref $_[0] eq 'ARRAY') {
+      $aref = $_[0];
+    }
+    else {
+      $aref = \@_;
+    }
+  
+    ##If we were given no data, we do nothing.
+    return 1 if (!@{ $aref });
+  
+    my $oldmean;
+    my ($min, $max, $sum, $sumsq);
+    my $count = $self->count;
+
+    #  $count is modified lower down, but we need this flag after that
+    my $has_existing_data = $count;  
+
+    # Take care of appending to an existing data set
+    if ($has_existing_data) {
+        $min   = $self->min();
+        $max   = $self->max();
+        $sum   = $self->sum();
+        $sumsq = $self->sumsq();
+    }
+    else {
+        $min   = $aref->[0];
+        $max   = $aref->[0];
+        $sum   = 0;
+        $sumsq = 0;
+    }
+
+    #  need to allow for already having data
+    $sum    += List::Util::sum (@$aref);
+    $sumsq  += List::Util::sum (map {$_ ** 2} @$aref);
+    $max    =  List::Util::max ($max, @$aref);
+    $min    =  List::Util::min ($min, @$aref);
+    $count  +=  scalar @$aref;
+    my $mean = $sum / $count;
+
+    #$self->min($min);
+    #$self->max($max);
+    #$self->sample_range($max - $min);
+    #$self->sum($sum);
+    #$self->sumsq($sumsq);
+    #$self->mean($mean);
+    #$self->count($count);
+
+    #  dirty approach since it stops any abstraction, but faster
+    #  - should access via a "fast_data_add" object flag
+    #  saves 50% of the call time (= 4s for ~55k calls), so will scale for monster jobs
+    $self->{sum}   = $sum;
+    $self->{sumsq} = $sumsq;
+    $self->{mean}  = $mean;
+    $self->{count} = $count;
+    $self->{min}   = $min;
+    $self->{max}   = $max;
+    $self->{sample_range} = $max - $min;
+    
+    
+    ##Variance isn't commonly enough
+    ##used to recompute every single data add, so just clear its cache.
+    #$self->_variance(undef);
+    $self->{variance} = undef;  #  Dirty approach, as above
+    
+    push @{ $self->_data() }, @{ $aref };
+
+    #  no need to clear keys if we are newly populated object,
+    #  and profiling shows it takes a long time when creating
+    #  and populating many stats objects
+    if ($has_existing_data) {
+        ##Clear the presorted flag
+        $self->presorted(0);
+        $self->_delete_all_cached_keys();
+    }
+  
+    return 1;
+}
+
+sub _delete_all_cached_keys
+{
+    my $self = shift;
+    
+    my %keys = %{ $self };
+
+    # Remove reserved keys for this class from the deletion list
+    delete @keys{keys %{$self->_reserved}};
+    delete @keys{keys %{$self->_permitted}};
+    delete $keys{_trimmed_mean_cache};
+
+    KEYS_LOOP:
+    foreach my $key (keys %keys) { # Check each key in the object
+        delete $self->{$key};  # Delete any out of date cached key
+    }
+    $self->{_trimmed_mean_cache} = {};  #  just reset this one
+    return;
+}
+
+##Return variance; if needed, compute and cache it.
+sub variance {
+    my $self = shift;  ##Myself
+  
+    my $count = $self->count();
+  
+    return undef if !$count;
+  
+    return 0 if $count == 1;
+
+    if (!defined($self->_variance())) {
+        my $variance = ($self->sumsq()- $count * $self->mean()**2);
+
+        # Sometimes due to rounding errors we get a number below 0.
+        # This makes sure this is handled as gracefully as possible.
+        #
+        # See:
+        #
+        # https://rt.cpan.org/Public/Bug/Display.html?id=46026
+        if ($variance < 0) {
+            $variance = 0;
+        }
+        else {
+            #  Commented code is a left-over from early version.
+            #  Assume it was to allow for biased method variance,
+            #  but docs do not list it so assume it is unnecessary
+            #  Actually, it is trapped by the $count == 1 condition above, so shouldn't be needed
+            #my $div = scalar @_ ? 0 : 1;  
+            #$variance /= $count - $div;
+            $variance /= $count - 1;
+        }
+
+        $self->_variance($variance);
+
+        #  return now to avoid sub re-entry (and therefore time when many objects are used)
+        return $variance;  
+    }
+
+    return $self->_variance();
+}
+
+
+sub maxdex {
+    my $self = shift;
+
+    return undef if !$self->count;
+    my $maxdex;
+
+    if ($self->presorted) {
+        $maxdex = $self->count - 1;
+    }
+    else {
+        my $max = $self->max;
+        $maxdex =  List::MoreUtils::first_index {$_ == $max} $self->get_data;
+    }
+
+    $self->{maxdex} = $maxdex;
+
+    return $maxdex;
+}
+
+sub mindex {
+    my $self = shift;
+
+    return undef if !$self->count;
+    #my $maxdex = $self->{maxdex};
+    #return $maxdex if defined $maxdex;
+    my $mindex;
+
+    if ($self->presorted) {
+        $mindex = 0;
+    }
+    else {
+        my $min = $self->min;
+        $mindex =  List::MoreUtils::first_index {$_ == $min} $self->get_data;
+    }
+
+    $self->{mindex} = $mindex;
+
+    return $mindex;
+}
+
+
+sub median {
+    my $self = shift;
+    return undef if ! $self->count;
+    
+    return $self->SUPER::median;
+}
+
+#sub mean {
+#    my $self = shift;
+#    return undef if ! $self->count;
+#    
+#    return $self->SUPER::mean;
+#}
+
+sub sd {
+    my $self = shift;
+    return $self->standard_deviation (@_);
+}
+
+sub stdev {
+    my $self = shift;
+    return $self->standard_deviation (@_);
+}
+
+sub standard_deviation {
+  my $self = shift;  ##Myself
+  #  $self->variance checks for count==0, so don't double up
+  my $variance = $self->variance();
+  return defined $variance ? sqrt $variance : undef;
+}
+
+#  Snaps percentiles to range 1..100,
+#  does not return undef if percentile is < bin size
+sub percentile {  
+    my $self = shift;
+    my $percentile = shift || 0;
+
+    my $count = $self->count;
+    return if ! $count; #  no records, return undef
+  
+    $percentile = 100 if $percentile > 100;
+    $percentile = 0   if $percentile < 0;
+  
+    $self->sort_data() if ! $self->presorted;
+
+    my $num = ($count - 1) * $percentile / 100;
+    my $index = int ($num + 0.5);
+
+    #  a bit risky - depends on Statistics::Descriptive internals
+    my $val = $self->_data->[$index];
+    return wantarray
+      ? ($val, $index)
+      : $val;
+}
+
+sub percentile_RFC2330 {
+    my $self = shift;
+    return $self->SUPER::percentile (@_);
+}
+
+#  inter-quartile range
+sub iqr {
+    my $self = shift;
+
+    return undef if !$self->count;
+
+    my $q25 = $self->percentile(25);
+    my $q75 = $self->percentile(75);
+    
+    return $q75 - $q25;
+}
+
+
+sub skewness {
+    my $self = shift;
+
+    if (!defined($self->_skewness()))
+    {
+        my $n    = $self->count();
+        my $sd   = $self->standard_deviation();
+
+        my $skew;
+
+        #  skip if insufficient records
+        if ( $sd && $n > 2) {
+            
+            my $mean = $self->mean();
+
+            my $sum_pow3;
+            foreach my $rec ( $self->get_data() ) {
+                $sum_pow3 +=  (($rec - $mean) / $sd) ** 3;
+            }
+            #  these are not as fast
+            #my @tmp = List::MoreUtils::apply { $_ = (($_ - $mean) / $sd) ** 3 } $self->get_data();
+            #my $sum_pow3 = List::Util::sum map { (($_ - $mean) / $sd) ** 3 } $self->get_data();
+
+            my $correction = $n / ( ($n-1) * ($n-2) );
+
+            $skew = $correction * $sum_pow3;
+        }
+
+        $self->_skewness($skew);
+    }
+
+    return $self->_skewness();
+}
+
+sub kurtosis {
+    my $self = shift;
+
+    if (!defined($self->_kurtosis()))
+    {
+        my $kurt;
+        
+        my $n  = $self->count();
+        my $sd   = $self->standard_deviation();
+        
+        if ( $sd && $n > 3) {
+
+            my $mean = $self->mean();
+
+            my $sum_pow4;
+            foreach my $rec ( $self->get_data() ) {
+                $sum_pow4 +=  (($rec - $mean) / $sd) ** 4;
+            }
+            #  these are not as fast
+            #my @tmp = List::MoreUtils::apply { $_ = (($_ - $mean) / $sd) ** 4 } $self->get_data();
+            #my $sum_pow4 = List::Util::sum map { (($_ - $mean) / $sd) ** 4 } $self->get_data();
+
+            my $correction1 = ( $n * ($n+1) ) / ( ($n-1) * ($n-2) * ($n-3) );
+            my $correction2 = ( 3  * ($n-1) ** 2) / ( ($n-2) * ($n-3) );
+            
+            $kurt = ( $correction1 * $sum_pow4 ) - $correction2;
+        }
+        
+        $self->_kurtosis($kurt);
+    }
+
+    return $self->_kurtosis();
+}
+
+
+1;
+
+__END__
+
+=head1 NAME
+
+Biodiverse::Statistics - Basic descriptive statistical functions.
+
+=head1 SYNOPSIS
+
+  use Biodiverse::Statistics;
+  $stat = Biodiverse::Statistics->new();
+  $stat->add_data(1,2,3,4);
+  $x = $stat->percentile(25);
+  ($x, $index_x) = $stat->percentile(25);
+  $y = $stat->percentile_RFC2330(25);
+  ($y, $index_y) = $stat->percentile_RFC2330(25);
+
+
+=head1 DESCRIPTION
+
+Basic descriptive statistics.
+Everything from module Statistics::Descriptive::Full but with a
+different percentile algorithm
+(the original can be called using percentile_RFC2330).
+
+The median method also returns undef when there are no records.  
+
+
+=head1 METHODS
+
+=over
+
+=item $stat = Biodiverse::Statistics->new();
+
+Create a new object.
+
+=item $x = $stat->percentile(25);
+
+=item ($x, $index) = $stat->percentile(25);
+
+Sorts the data and returns the value that corresponds to the
+percentile.
+
+=item $x = $stat->percentile_RFC2330(25);
+
+=item ($x, $index) = $stat->percentile_RFC2330(25);
+
+Sorts the data and returns the value that corresponds to the
+percentile as defined in RFC2330.  This is the percentile
+method from Statistics::Descriptive::Full.
+
+=item $iqr = $stat->iqr();
+
+Calculates the inter-quartile range (q75 - q25).
+
+=back
+
+=head1 REPORTING ERRORS
+
+Use the issue tracker at http://www.purl.org/biodiverse
+
+=head1 COPYRIGHT
+
+Copyright (c) 2010 Shawn Laffan. All rights reserved.  
+
+=head1 LICENSE
+
+This program is free software: you can redistribute it and/or modify
+it under the terms of the GNU General Public License as published by
+the Free Software Foundation, either version 3 of the License, or
+(at your option) any later version.
+
+This program is distributed in the hope that it will be useful,
+but WITHOUT ANY WARRANTY; without even the implied warranty of
+MERCHANTABILITY or FITNESS FOR A PARTICULAR PURPOSE.  See the
+GNU General Public License for more details.
+
+For a full copy of the license see <http://www.gnu.org/licenses/>.
+
+=cut